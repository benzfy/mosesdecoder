--- conflicted
+++ resolved
@@ -66,98 +66,8 @@
 path-constant TOP : . ;
 include $(TOP)/jam-files/sanity.jam ;
 
-<<<<<<< HEAD
-# Shell with trailing line removed http://lists.boost.org/boost-build/2007/08/17051.php
-rule trim-nl ( str extras * ) {
-  return [ MATCH "([^
-]*)" : $(str) ] $(extras) ;
-}
-rule _shell ( cmd : extras * ) {
-  return [ trim-nl [ SHELL $(cmd) : $(extras) ] ] ;
-}
-
-local cleaning = [ option.get "clean" : : yes ] ;
-cleaning ?= [ option.get "clean-all" : no : yes ] ;
-if "clean" in [ modules.peek : ARGV ] {
-  cleaning = yes ;
-}
-constant CLEANING : $(cleaning) ;
-
-#Run g++ with empty main and these arguments to see if it passes.  
-rule test_flags ( flags ) {
-  if [ SHELL $(TOP)"/jam-files/test.sh "$(flags) ] = 0 {
-    return true ;
-  } else {
-    return ;
-  }
-}
-
-#Determine if a library can be compiled statically.  
-rule auto_shared ( name : additional ? ) {
-  additional ?= "" ;
-  if [ test_flags $(additional)" -static -l"$(name) ] {
-    return ;
-  } else {
-    return "<link>shared" ;
-  }
-}
-
-with-boost = [ option.get "with-boost" ] ;
-if $(with-boost) {
-  L-boost-search = -L$(with-boost)/lib" "-L$(with-boost)/lib64 ;
-  boost-search = <search>$(with-boost)/lib <search>$(with-boost)/lib64 ;
-  I-boost-include = -I$(with-boost)/include ;
-  boost-include = <include>$(with-boost)/include ;
-} else {
-  L-boost-search = "" ;
-  boost-search = ;
-  I-boost-include = "" ;
-  boost-include = ;
-}
-
-boost-shell = [ SHELL "g++ "$(I-boost-include)" -dM -x c++ -E /dev/null -include boost/version.hpp 2>/dev/null |grep '#define BOOST_VERSION '" : exit-status ] ;
-if $(boost-shell[2]) != 0 && $(CLEANING) = no {
-  exit Boost does not seem to be installed or g++ is confused. : 1 ;
-}
-boost-version = [ MATCH "#define BOOST_VERSION ([0-9]*)" : $(boost-shell[1]) ] ;
-if $(boost-version) < 103600 && $(cleaning) = no {
-  exit You have Boost $(boost-version).  Moses requires at least 103600 (and preferably newer). : 1 ;
-}
-#Are we linking static binaries against shared boost?
-boost-auto-shared = [ auto_shared "boost_program_options" : $(L-boost-search) ] ;
-#Convenience rule for boost libraries.  Defines library boost_$(name).  
-rule boost_lib ( name macro ) {
-  #Link multi-threaded programs against the -mt version if available.  Old 
-  #versions of boost do not have -mt tagged versions of all libraries.   Sadly,
-  #boost.jam does not handle this correctly.  
-  if [ test_flags $(L-boost-search)" -lboost_"$(name)"-mt" ] {
-    lib inner_boost_$(name) : : <threading>single $(boost-search) <name>boost_$(name) ;
-    lib inner_boost_$(name) : : <threading>multi $(boost-search) <name>boost_$(name)-mt ;
-  } else {
-    lib inner_boost_$(name) : : $(boost-search) <name>boost_$(name) ;
-  }
-
-  alias boost_$(name) : inner_boost_$(name) : $(boost-auto-shared) : : <link>shared:<define>BOOST_$(macro) $(boost-include) ;
-}
-#See tools/build/v2/contrib/boost.jam in a boost distribution for a table of macros to define.   
-boost_lib thread THREAD_DYN_DLL ;
-boost_lib program_options PROGRAM_OPTIONS_DYN_LINK ;
-boost_lib unit_test_framework TEST_DYN_LINK ;
-boost_lib mpi MPI_DYN_LINK ;
-boost_lib serialization SERIALIZATION_DYN_LINK ;
-
-#Link normally to a library, but sometimes static isn't installed so fall back to dynamic.
-rule external_lib ( name ) {
-  lib $(name) : : [ auto_shared $(name) ] ;
-}
-
-external_lib z ;
-
-requirements = ;
-=======
 boost 103600 ;
 external-lib z ;
->>>>>>> 277fd38b
 
 if [ option.get "with-tcmalloc" : : "yes" ] {
   external-lib tcmalloc ;
@@ -175,15 +85,6 @@
 
 requirements += [ option.get "notrace" : <define>TRACE_ENABLE=1 ] ;
 requirements += [ option.get "enable-boost-pool" : : <define>USE_BOOST_POOL ] ;
-<<<<<<< HEAD
-import os ;
-
-
-cxxflags = [ os.environ "CXXFLAGS" ] ;
-cflags = [ os.environ "CFLAGS" ] ;
-ldflags = [ os.environ "LDFLAGS" ] ;
-=======
->>>>>>> 277fd38b
 
 project : default-build
   <threading>multi
@@ -214,18 +115,8 @@
 #Regression tests (only does anything if --with-regtest is passed)
 build-project regression-testing ;
 
-<<<<<<< HEAD
-if [ option.get "git" : : "yes" ] {
-  local revision = [ _shell "git rev-parse --verify HEAD |head -c 7" ] ;
-  constant GITTAG : "/"$(revision) ;
-} else {
-  constant GITTAG : "" ;
-}
 
 alias programs : lm//query lm//build_binary moses-chart-cmd/src//moses_chart moses-cmd/src//programs OnDiskPt//CreateOnDisk mert//programs contrib/server//mosesserver misc//programs mira//programs ;
-=======
-alias programs : lm//query lm//build_binary moses-chart-cmd/src//moses_chart moses-cmd/src//programs OnDiskPt//CreateOnDisk mert//programs contrib/server//mosesserver misc//programs ;
->>>>>>> 277fd38b
 
 install-bin-libs programs ;
 install-headers headers-base : [ glob-tree *.h *.hh : jam-files dist kenlm moses ] : . ;
