--- conflicted
+++ resolved
@@ -11,14 +11,7 @@
 FeatureExtractor::FeatureExtractor(FeatureTypes ft,
   const TargetIndexType &targetIndex,
   bool train)
-<<<<<<< HEAD
-  : m_ft(ft), m_targetIndex(targetIndex), m_train(train)
-{
-=======
   : m_targetIndex(targetIndex), m_train(train)
-{  
->>>>>>> ef050fec
-}
 
 void FeatureExtractor::GenerateFeatures(FeatureConsumer *fc,
   const ContextType &context,
@@ -57,7 +50,6 @@
   }
 }
 
-
 void FeatureExtractor::GenerateFeaturesChart(FeatureConsumer *fc,
   const ContextType &context,
   vector<string> sourceSide,
@@ -67,15 +59,15 @@
   vector<float> &losses)
 {
   fc->SetNamespace('s', true);
-  if (m_ft.m_sourceExternal) {
+  if (PSD_SOURCE_EXTERNAL) {
     GenerateContextFeatures(context, spanStart, spanEnd, fc);
   }
 
-  if (m_ft.m_sourceInternal) {
+  if (PSD_SOURCE_INTERNAL) {
     GenerateInternalFeatures(sourceSide, fc);
   }
 
-  if (m_ft.m_syntacticParent) {
+   if (m_ft.m_syntacticParent) {
       std::cout << "Generate syntactic parent feature" << std::endl;
   }
 
@@ -84,9 +76,10 @@
   for (; transIt != translations.end(); transIt++, lossIt++) {
     assert(lossIt != losses.end());
     fc->SetNamespace('t', false);
-    if (m_ft.m_targetInternal) {
+    if (PSD_TARGET_INTERNAL) {
       GenerateInternalFeatures(Tokenize(" ", m_targetIndex.right.find(*transIt)->second), fc);
     }
+
     if (m_train) {
       fc->Train(SPrint(*transIt), *lossIt);
     } else {
@@ -109,23 +102,12 @@
   size_t spanEnd,
   FeatureConsumer *fc)
 {
-<<<<<<< HEAD
-  vector<size_t>::const_iterator factorIt;
-  for (factorIt = m_ft.m_factors.begin(); factorIt != m_ft.m_factors.end(); factorIt++) {
-    for (size_t i = 1; i <= m_ft.m_contextWindow; i++) {
-      if (spanStart >= i)
-        fc->AddFeature(BuildContextFeature(*factorIt, i, context[spanStart - i][*factorIt]));
-      if (spanEnd + i < context.size())
-        //shouldn't this be plus
-        fc->AddFeature(BuildContextFeature(*factorIt, i, context[spanStart - i][*factorIt]));
-=======
   for (size_t fact = 0; fact <= PSD_FACTOR_COUNT; fact++) {
     for (size_t i = 1; i <= PSD_CONTEXT_WINDOW; i++) {
-      if (spanStart >= i) 
+      if (spanStart >= i)
         fc->AddFeature(BuildContextFeature(fact, i, context[spanStart - i][fact]));
       if (spanEnd + i < context.size())
         fc->AddFeature(BuildContextFeature(fact, i, context[spanStart - i][fact]));
->>>>>>> ef050fec
     }
   }
 }
@@ -139,15 +121,4 @@
   }
 }
 
-<<<<<<< HEAD
-void FeatureExtractor::GenerateInternalFeaturesChart(const vector<string> &sourceSide, FeatureConsumer *fc)
-{
-  fc->AddFeature("p^" + Join("_", sourceSide));
-  vector<string>::const_iterator it;
-  for (it = sourceSide.begin(); it != sourceSide.end(); it++) {
-    fc->AddFeature("w^" + *it);
-  }
-}
-=======
-} // namespace PSD
->>>>>>> ef050fec
+}//namespace