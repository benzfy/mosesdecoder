#!/usr/bin/perl -w
# $Id$
# Usage:
# mert-moses.pl <foreign> <english> <decoder-executable> <decoder-config>
# For other options see below or run 'mert-moses.pl --help'

# Notes:
# <foreign> and <english> should be raw text files, one sentence per line
# <english> can be a prefix, in which case the files are <english>0, <english>1, etc. are used

# Excerpts from revision history

# Sept 2011   multi-threaded mert (Barry Haddow)
# 3 Aug 2011  Added random directions, historic best, pairwise ranked (PK)
# Jul 2011    simplifications (Ondrej Bojar)
#             -- rely on moses' -show-weights instead of parsing moses.ini
#                ... so moses is also run once *before* mert starts, checking
#                    the model to some extent
#             -- got rid of the 'triples' mess;
#                use --range to supply bounds for random starting values:
#                --range tm:-3..3 --range lm:-3..3
# 5 Aug 2009  Handling with different reference length policies (shortest, average, closest) for BLEU
#             and case-sensistive/insensitive evaluation (Nicola Bertoldi)
# 5 Jun 2008  Forked previous version to support new mert implementation.
# 13 Feb 2007 Better handling of default values for lambda, now works with multiple
#             models and lexicalized reordering
# 11 Oct 2006 Handle different input types through parameter --inputype=[0|1]
#             (0 for text, 1 for confusion network, default is 0) (Nicola Bertoldi)
# 10 Oct 2006 Allow skip of filtering of phrase tables (--no-filter-phrase-table)
#             useful if binary phrase tables are used (Nicola Bertoldi)
# 28 Aug 2006 Use either closest or average or shortest (default) reference
#             length as effective reference length
#             Use either normalization or not (default) of texts (Nicola Bertoldi)
# 31 Jul 2006 move gzip run*.out to avoid failure wit restartings
#             adding default paths
# 29 Jul 2006 run-filter, score-nbest and mert run on the queue (Nicola; Ondrej had to type it in again)
# 28 Jul 2006 attempt at foolproof usage, strong checking of input validity, merged the parallel and nonparallel version (Ondrej Bojar)
# 27 Jul 2006 adding the safesystem() function to handle with process failure
# 22 Jul 2006 fixed a bug about handling relative path of configuration file (Nicola Bertoldi)
# 21 Jul 2006 adapted for Moses-in-parallel (Nicola Bertoldi)
# 18 Jul 2006 adapted for Moses and cleaned up (PK)
# 21 Jan 2005 unified various versions, thorough cleanup (DWC)
#             now indexing accumulated n-best list solely by feature vectors
# 14 Dec 2004 reimplemented find_threshold_points in C (NMD)
# 25 Oct 2004 Use either average or shortest (default) reference
#             length as effective reference length (DWC)
# 13 Oct 2004 Use alternative decoders (DWC)
# Original version by Philipp Koehn

use strict;
use FindBin qw($RealBin);
use File::Basename;
use File::Path;
use File::Spec;
use Cwd;

my $SCRIPTS_ROOTDIR = $RealBin;
$SCRIPTS_ROOTDIR =~ s/\/training$//;
$SCRIPTS_ROOTDIR = $ENV{"SCRIPTS_ROOTDIR"} if defined($ENV{"SCRIPTS_ROOTDIR"});

## We preserve this bit of comments to keep the traditional weight ranges.
#     "w" => [ [ 0.0, -1.0, 1.0 ] ],  # word penalty
#     "d"  => [ [ 1.0, 0.0, 2.0 ] ],  # lexicalized reordering model
#     "lm" => [ [ 1.0, 0.0, 2.0 ] ],  # language model
#     "g"  => [ [ 1.0, 0.0, 2.0 ],    # generation model
# 	      [ 1.0, 0.0, 2.0 ] ],
#     "tm" => [ [ 0.3, 0.0, 0.5 ],    # translation model
# 	      [ 0.2, 0.0, 0.5 ],
# 	      [ 0.3, 0.0, 0.5 ],
# 	      [ 0.2, 0.0, 0.5 ],
# 	      [ 0.0,-1.0, 1.0 ] ],  # ... last weight is phrase penalty
#     "lex"=> [ [ 0.1, 0.0, 0.2 ] ],  # global lexical model
#     "I"  => [ [ 0.0,-1.0, 1.0 ] ],  # input lattice scores



# moses.ini file uses FULL names for lambdas, while this training script
# internally (and on the command line) uses ABBR names.
my @ABBR_FULL_MAP = qw(d=weight-d lm=weight-l tm=weight-t w=weight-w
  g=weight-generation lex=weight-lex I=weight-i);
my %ABBR2FULL = map { split /=/, $_, 2 } @ABBR_FULL_MAP;
my %FULL2ABBR = map { my ($a, $b) = split /=/, $_, 2; ($b, $a); } @ABBR_FULL_MAP;

my $minimum_required_change_in_weights = 0.00001;
    # stop if no lambda changes more than this

my $verbose = 0;
my $usage = 0; # request for --help

# We assume that if you don't specify working directory,
# we set the default is set to `pwd`/mert-work
my $___WORKING_DIR = File::Spec->catfile(Cwd::getcwd(), "mert-work");
my $___DEV_F = undef; # required, input text to decode
my $___DEV_E = undef; # required, basename of files with references
my $___DECODER = undef; # required, pathname to the decoder executable
my $___CONFIG = undef; # required, pathname to startup ini file
my $___N_BEST_LIST_SIZE = 100;
my $___LATTICE_SAMPLES = 0;
my $queue_flags = "-hard";  # extra parameters for parallelizer
      # the -l ws0ssmt was relevant only to JHU 2006 workshop
my $___JOBS = undef; # if parallel, number of jobs to use (undef or 0 -> serial)
my $___DECODER_FLAGS = ""; # additional parametrs to pass to the decoder
my $continue = 0; # should we try to continue from the last saved step?
my $skip_decoder = 0; # and should we skip the first decoder run (assuming we got interrupted during mert)
my $___FILTER_PHRASE_TABLE = 1; # filter phrase table
my $___PREDICTABLE_SEEDS = 0;
my $___START_WITH_HISTORIC_BESTS = 0; # use best settings from all previous iterations as starting points [Foster&Kuhn,2009]
my $___RANDOM_DIRECTIONS = 0; # search in random directions only
my $___NUM_RANDOM_DIRECTIONS = 0; # number of random directions, also works with default optimizer [Cer&al.,2008]
my $___RANDOM_RESTARTS = 20;
my $___RETURN_BEST_DEV = 0; # return the best weights according to dev, not the last

# Flags related to PRO (Hopkins & May, 2011)
my $___PAIRWISE_RANKED_OPTIMIZER = 0; # flag to enable PRO.
my $___PRO_STARTING_POINT = 0; # get a starting point from pairwise ranked optimizer
my $___HISTORIC_INTERPOLATION = 0; # interpolate optimize weights with previous iteration's weights [Hopkins&May,2011,5.4.3]
# MegaM's options for PRO optimization.
# TODO: Should we also add these values to options of this script?
my $megam_default_options = "-fvals -maxi 30 -nobias binary";

# Flags related to Batch MIRA (Cherry & Foster, 2012)
my $___BATCH_MIRA = 0; # flg to enable batch MIRA

my $__THREADS = 0;

# Parameter for effective reference length when computing BLEU score
# Default is to use shortest reference
# Use "--shortest" to use shortest reference length
# Use "--average" to use average reference length
# Use "--closest" to use closest reference length
# Only one between --shortest, --average and --closest can be set
# If more than one choice the defualt (--shortest) is used
my $___SHORTEST = 0;
my $___AVERAGE = 0;
my $___CLOSEST = 0;

# Use "--nocase" to compute case-insensitive scores
my $___NOCASE = 0;

# Use "--nonorm" to non normalize translation before computing scores
my $___NONORM = 0;

# set 0 if input type is text, set 1 if input type is confusion network
my $___INPUTTYPE = 0;


my $mertdir = undef; # path to new mert directory
my $mertargs = undef; # args to pass through to mert & extractor
my $mertmertargs = undef; # args to pass through to mert only
my $extractorargs = undef; # args to pass through to extractor only

# Args to pass through to batch mira only.  This flags is useful to
# change MIRA's hyperparameters such as regularization parameter C,
# BLEU decay factor, and the number of iterations of MIRA.
my $batch_mira_args = undef;

my $filtercmd = undef; # path to filter-model-given-input.pl
my $filterfile = undef;
my $qsubwrapper = undef;
my $moses_parallel_cmd = undef;
my $old_sge = 0; # assume sge<6.0
my $___CONFIG_ORIG = undef; # pathname to startup ini file before filtering
my $___ACTIVATE_FEATURES = undef; # comma-separated (or blank-separated) list of features to work on
                                  # if undef work on all features
                                  # (others are fixed to the starting values)
my $___RANGES = undef;
my $prev_aggregate_nbl_size = -1; # number of previous step to consider when loading data (default =-1)
                                  # -1 means all previous, i.e. from iteration 1
                                  # 0 means no previous data, i.e. from actual iteration
                                  # 1 means 1 previous data , i.e. from the actual iteration and from the previous one
                                  # and so on
my $maximum_iterations = 25;

use Getopt::Long;
GetOptions(
  "working-dir=s" => \$___WORKING_DIR,
  "input=s" => \$___DEV_F,
  "inputtype=i" => \$___INPUTTYPE,
  "refs=s" => \$___DEV_E,
  "decoder=s" => \$___DECODER,
  "config=s" => \$___CONFIG,
  "nbest=i" => \$___N_BEST_LIST_SIZE,
  "lattice-samples=i" => \$___LATTICE_SAMPLES,
  "queue-flags=s" => \$queue_flags,
  "jobs=i" => \$___JOBS,
  "decoder-flags=s" => \$___DECODER_FLAGS,
  "continue" => \$continue,
  "skip-decoder" => \$skip_decoder,
  "shortest" => \$___SHORTEST,
  "average" => \$___AVERAGE,
  "closest" => \$___CLOSEST,
  "nocase" => \$___NOCASE,
  "nonorm" => \$___NONORM,
  "help" => \$usage,
  "verbose" => \$verbose,
  "mertdir=s" => \$mertdir,
  "mertargs=s" => \$mertargs,
  "extractorargs=s" => \$extractorargs,
  "mertmertargs=s" => \$mertmertargs,
  "rootdir=s" => \$SCRIPTS_ROOTDIR,
  "filtercmd=s" => \$filtercmd, # allow to override the default location
  "filterfile=s" => \$filterfile, # input to filtering script (useful for lattices/confnets)
  "qsubwrapper=s" => \$qsubwrapper, # allow to override the default location
  "mosesparallelcmd=s" => \$moses_parallel_cmd, # allow to override the default location
  "old-sge" => \$old_sge, #passed to moses-parallel
  "filter-phrase-table!" => \$___FILTER_PHRASE_TABLE, # (dis)allow of phrase tables
  "predictable-seeds" => \$___PREDICTABLE_SEEDS, # make random restarts deterministic
  "historic-bests" => \$___START_WITH_HISTORIC_BESTS, # use best settings from all previous iterations as starting points
  "random-directions" => \$___RANDOM_DIRECTIONS, # search only in random directions
  "number-of-random-directions=i" => \$___NUM_RANDOM_DIRECTIONS, # number of random directions
  "random-restarts=i" => \$___RANDOM_RESTARTS, # number of random restarts
  "return-best-dev" => \$___RETURN_BEST_DEV, # return the best weights according to dev, not the last
  "activate-features=s" => \$___ACTIVATE_FEATURES, #comma-separated (or blank-separated) list of features to work on (others are fixed to the starting values)
  "range=s@" => \$___RANGES,
  "prev-aggregate-nbestlist=i" => \$prev_aggregate_nbl_size, #number of previous step to consider when loading data (default =-1, i.e. all previous)
  "maximum-iterations=i" => \$maximum_iterations,
  "pairwise-ranked" => \$___PAIRWISE_RANKED_OPTIMIZER,
  "pro-starting-point" => \$___PRO_STARTING_POINT,
  "historic-interpolation=f" => \$___HISTORIC_INTERPOLATION,
  "batch-mira" => \$___BATCH_MIRA,
  "batch-mira-args=s" => \$batch_mira_args,
  "threads=i" => \$__THREADS
) or exit(1);

# the 4 required parameters can be supplied on the command line directly
# or using the --options
if (scalar @ARGV == 4) {
  # required parameters: input_file references_basename decoder_executable
  $___DEV_F = shift;
  $___DEV_E = shift;
  $___DECODER = shift;
  $___CONFIG = shift;
}

if ($usage || !defined $___DEV_F || !defined $___DEV_E || !defined $___DECODER || !defined $___CONFIG) {
  print STDERR "usage: $0 input-text references decoder-executable decoder.ini
Options:
  --working-dir=mert-dir ... where all the files are created
  --nbest=100            ... how big nbestlist to generate
  --lattice-samples      ... how many lattice samples (Chatterjee & Cancedda, emnlp 2010)
  --jobs=N               ... set this to anything to run moses in parallel
  --mosesparallelcmd=STR ... use a different script instead of moses-parallel
  --queue-flags=STRING   ... anything you with to pass to qsub, eg.
                             '-l ws06osssmt=true'. The default is: '-hard'
                             To reset the parameters, please use
                             --queue-flags=' '
                             (i.e. a space between the quotes).
  --decoder-flags=STRING ... extra parameters for the decoder
  --continue             ... continue from the last successful iteration
  --skip-decoder         ... skip the decoder run for the first time,
                             assuming that we got interrupted during
                             optimization
  --shortest --average --closest
                         ... Use shortest/average/closest reference length
                             as effective reference length (mutually exclusive)
  --nocase               ... Do not preserve case information; i.e.
                             case-insensitive evaluation (default is false).
  --nonorm               ... Do not use text normalization (flag is not active,
                             i.e. text is NOT normalized)
  --filtercmd=STRING     ... path to filter-model-given-input.pl
  --filterfile=STRING    ... path to alternative to input-text for filtering
                             model. useful for lattice decoding
  --rootdir=STRING       ... where do helpers reside (if not given explicitly)
  --mertdir=STRING       ... path to new mert implementation
  --mertargs=STRING      ... extra args for both extractor and mert
  --extractorargs=STRING ... extra args for extractor only
  --mertmertargs=STRING  ... extra args for mert only
  --scorenbestcmd=STRING ... path to score-nbest.py
  --old-sge              ... passed to parallelizers, assume Grid Engine < 6.0
  --inputtype=[0|1|2]    ... Handle different input types: (0 for text,
                             1 for confusion network, 2 for lattices,
                             default is 0)
  --no-filter-phrase-table ... disallow filtering of phrase tables
                              (useful if binary phrase tables are available)
  --random-restarts=INT  ... number of random restarts (default: 20)
  --predictable-seeds    ... provide predictable seeds to mert so that random
                             restarts are the same on every run
  --range=tm:0..1,-1..1  ... specify min and max value for some features
                             --range can be repeated as needed.
                             The order of the various --range specifications
                             is important only within a feature name.
                             E.g.:
                               --range=tm:0..1,-1..1 --range=tm:0..2
                             is identical to:
                               --range=tm:0..1,-1..1,0..2
                             but not to:
                               --range=tm:0..2 --range=tm:0..1,-1..1
  --activate-features=STRING  ... comma-separated list of features to optimize,
                                  others are fixed to the starting values
                                  default: optimize all features
                                  example: tm_0,tm_4,d_0
  --prev-aggregate-nbestlist=INT ... number of previous step to consider when
                                     loading data (default = $prev_aggregate_nbl_size)
                                    -1 means all previous, i.e. from iteration 1
                                     0 means no previous data, i.e. only the
                                       current iteration
                                     N means this and N previous iterations

  --maximum-iterations=ITERS ... Maximum number of iterations. Default: $maximum_iterations
  --return-best-dev          ... Return the weights according to dev bleu, instead of returning
                                 the last iteration
  --random-directions               ... search only in random directions
  --number-of-random-directions=int ... number of random directions
                                        (also works with regular optimizer, default: 0)
  --pairwise-ranked         ... Use PRO for optimisation (Hopkins and May, emnlp 2011)
  --pro-starting-point      ... Use PRO to get a starting point for MERT
  --batch-mira              ... Use Batch MIRA for optimisation (Cherry and Foster, NAACL 2012)
  --batch-mira-args=STRING  ... args to pass through to batch MIRA. This flag is useful to
                                change MIRA's hyperparameters such as regularization parameter C,
                                BLEU decay factor, and the number of iterations of MIRA.
  --threads=NUMBER          ... Use multi-threaded mert (must be compiled in).
  --historic-interpolation  ... Interpolate optimized weights with prior iterations' weight
                                (parameter sets factor [0;1] given to current weights)
";
  exit 1;
}


# Check validity of input parameters and set defaults if needed

print STDERR "Using SCRIPTS_ROOTDIR: $SCRIPTS_ROOTDIR\n";

# path of script for filtering phrase tables and running the decoder
$filtercmd = File::Spec->catfile($SCRIPTS_ROOTDIR, "training", "filter-model-given-input.pl") if !defined $filtercmd;

if ( ! -x $filtercmd && ! $___FILTER_PHRASE_TABLE) {
  warn "Filtering command not found: $filtercmd.";
  warn "Use --filtercmd=PATH to specify a valid one or --no-filter-phrase-table";
  exit 1;
}

$qsubwrapper = File::Spec->catfile($SCRIPTS_ROOTDIR, "generic", "qsub-wrapper.pl") if !defined $qsubwrapper;

$moses_parallel_cmd = File::Spec->catfile($SCRIPTS_ROOTDIR, "generic", "moses-parallel.pl")
  if !defined $moses_parallel_cmd;

if (!defined $mertdir) {
  $mertdir = File::Spec->catfile(File::Basename::dirname($SCRIPTS_ROOTDIR), "bin");
  die "mertdir does not exist: $mertdir" if ! -x $mertdir;
  print STDERR "Assuming --mertdir=$mertdir\n";
}

my $mert_extract_cmd = File::Spec->catfile($mertdir, "extractor");
my $mert_mert_cmd    = File::Spec->catfile($mertdir, "mert");
my $mert_pro_cmd     = File::Spec->catfile($mertdir, "pro");
my $mert_mira_cmd    = File::Spec->catfile($mertdir, "kbmira");
my $mert_eval_cmd    = File::Spec->catfile($mertdir, "evaluator");

die "Not executable: $mert_extract_cmd" if ! -x $mert_extract_cmd;
die "Not executable: $mert_mert_cmd"    if ! -x $mert_mert_cmd;
die "Not executable: $mert_pro_cmd"     if ! -x $mert_pro_cmd;
die "Not executable: $mert_mira_cmd"    if ! -x $mert_mira_cmd;
die "Not executable: $mert_eval_cmd"    if ! -x $mert_eval_cmd;

my $pro_optimizer = File::Spec->catfile($mertdir, "megam_i686.opt");  # or set to your installation

if (($___PAIRWISE_RANKED_OPTIMIZER || $___PRO_STARTING_POINT) && ! -x $pro_optimizer) {
  print "Could not find $pro_optimizer, installing it in $mertdir\n";
  my $megam_url = "http://www.cs.utah.edu/~hal/megam/";
  if (&is_mac_osx()) {
    die "Error: Sorry for Mac OS X users! Please get the source code of megam and compile by hand. Please see $megam_url for details.";
  }

  `cd $mertdir; wget http://www.cs.utah.edu/~hal/megam/megam_i686.opt.gz;`;
  `gunzip $pro_optimizer.gz`;
  `chmod +x $pro_optimizer`;
  die("ERROR: Installation of megam_i686.opt failed! Install by hand from $megam_url") unless -x $pro_optimizer;
}

$mertargs = "" if !defined $mertargs;

my $scconfig = undef;
if ($mertargs =~ /\-\-scconfig\s+(.+?)(\s|$)/) {
  $scconfig = $1;
  $scconfig =~ s/\,/ /g;
  $mertargs =~ s/\-\-scconfig\s+(.+?)(\s|$)//;
}

# handling reference lengh strategy
$scconfig .= &setup_reference_length_type();

# handling case-insensitive flag
$scconfig .= &setup_case_config();

$scconfig =~ s/^\s+//;
$scconfig =~ s/\s+$//;
$scconfig =~ s/\s+/,/g;

$scconfig = "--scconfig $scconfig" if ($scconfig);

my $mert_extract_args = $mertargs;
$mert_extract_args .= " $scconfig";

$extractorargs = "" unless $extractorargs;
$mert_extract_args .= " $extractorargs";

$mertmertargs = "" if !defined $mertmertargs;

my $mert_mert_args = "$mertargs $mertmertargs";
$mert_mert_args =~ s/\-+(binary|b)\b//;
$mert_mert_args .= " $scconfig";
if ($___ACTIVATE_FEATURES) {
  $mert_mert_args .= " -o \"$___ACTIVATE_FEATURES\"";
}

my ($just_cmd_filtercmd, $x) = split(/ /, $filtercmd);
die "Not executable: $just_cmd_filtercmd" if ! -x $just_cmd_filtercmd;
die "Not executable: $moses_parallel_cmd" if defined $___JOBS && ! -x $moses_parallel_cmd;
die "Not executable: $qsubwrapper"        if defined $___JOBS && ! -x $qsubwrapper;
die "Not executable: $___DECODER"         if ! -x $___DECODER;

my $input_abs = ensure_full_path($___DEV_F);
die "File not found: $___DEV_F (interpreted as $input_abs)." if ! -e $input_abs;

$___DEV_F = $input_abs;

# Option to pass to qsubwrapper and moses-parallel
my $pass_old_sge = $old_sge ? "-old-sge" : "";

my $decoder_abs = ensure_full_path($___DECODER);
die "File not executable: $___DECODER (interpreted as $decoder_abs)."
  if ! -x $decoder_abs;
$___DECODER = $decoder_abs;

my $ref_abs = ensure_full_path($___DEV_E);
# check if English dev set (reference translations) exist and store a list of all references
my @references;
if (-e $ref_abs) {
  push @references, $ref_abs;
} else {
  # if multiple file, get a full list of the files
  my $part = 0;
  if (! -e $ref_abs . "0" && -e $ref_abs . ".ref0") {
    $ref_abs .= ".ref";
  }
  while (-e $ref_abs . $part) {
    push @references, $ref_abs . $part;
    $part++;
  }
  die("Reference translations not found: $___DEV_E (interpreted as $ref_abs)") unless $part;
}

my $config_abs = ensure_full_path($___CONFIG);
die "File not found: $___CONFIG (interpreted as $config_abs)." if ! -e $config_abs;
$___CONFIG = $config_abs;

# moses should use our config
if ($___DECODER_FLAGS =~ /(^|\s)-(config|f) /
    || $___DECODER_FLAGS =~ /(^|\s)-(ttable-file|t) /
    || $___DECODER_FLAGS =~ /(^|\s)-(distortion-file) /
    || $___DECODER_FLAGS =~ /(^|\s)-(generation-file) /
    || $___DECODER_FLAGS =~ /(^|\s)-(lmodel-file) /
    || $___DECODER_FLAGS =~ /(^|\s)-(global-lexical-file) /
  ) {
  die "It is forbidden to supply any of -config, -ttable-file, -distortion-file, -generation-file or -lmodel-file in the --decoder-flags.\nPlease use only the --config option to give the config file that lists all the supplementary files.";
}

# as weights are normalized in the next steps (by cmert)
# normalize initial LAMBDAs, too
my $need_to_normalize = 1;

#store current directory and create the working directory (if needed)
my $cwd = Cwd::getcwd();

mkpath($___WORKING_DIR);

# open local scope
{

#chdir to the working directory
chdir($___WORKING_DIR) or die "Can't chdir to $___WORKING_DIR";

# fixed file names
my $mert_outfile = "mert.out";
my $mert_logfile = "mert.log";
my $weights_in_file = "init.opt";
my $weights_out_file = "weights.txt";
my $finished_step_file = "finished_step.txt";

# set start run
my $start_run = 1;
my $bestpoint = undef;
my $devbleu = undef;
my $sparse_weights_file = undef;

my $prev_feature_file = undef;
my $prev_score_file = undef;
my $prev_init_file = undef;

if ($___FILTER_PHRASE_TABLE) {
  my $outdir = "filtered";
  if (-e "$outdir/moses.ini") {
    print STDERR "Assuming the tables are already filtered, reusing $outdir/moses.ini\n";
  } else {
    # filter the phrase tables with respect to input, use --decoder-flags
    print STDERR "filtering the phrase tables... ".`date`;
    my $___FILTER_F  = $___DEV_F;
    $___FILTER_F = $filterfile if (defined $filterfile);
    my $cmd = "$filtercmd ./$outdir $___CONFIG $___FILTER_F";
    &submit_or_exec($cmd, "filterphrases.out", "filterphrases.err");
  }

  # make a backup copy of startup ini filepath
  $___CONFIG_ORIG = $___CONFIG;
  # the decoder should now use the filtered model
  $___CONFIG = "$outdir/moses.ini";
} else{
  # do not filter phrase tables (useful if binary phrase tables are available)
  # use the original configuration file
  $___CONFIG_ORIG = $___CONFIG;
}

# we run moses to check validity of moses.ini and to obtain all the feature
# names
my $featlist = get_featlist_from_moses($___CONFIG);
$featlist = insert_ranges_to_featlist($featlist, $___RANGES);

# Mark which features are disabled:
if (defined $___ACTIVATE_FEATURES) {
  my %enabled = map { ($_, 1) } split /[, ]+/, $___ACTIVATE_FEATURES;
  my %cnt;
  for (my $i = 0; $i < scalar(@{$featlist->{"names"}}); $i++) {
    my $name = $featlist->{"names"}->[$i];
    $cnt{$name} = 0 if !defined $cnt{$name};
    $featlist->{"enabled"}->[$i] = $enabled{$name . "_" . $cnt{$name}};
    $cnt{$name}++;
  }
} else {
  # all enabled
  for(my $i = 0; $i < scalar(@{$featlist->{"names"}}); $i++) {
    $featlist->{"enabled"}->[$i] = 1;
  }
}

print STDERR "MERT starting values and ranges for random generation:\n";
for (my $i = 0; $i < scalar(@{$featlist->{"names"}}); $i++) {
  my $name = $featlist->{"names"}->[$i];
  my $val = $featlist->{"values"}->[$i];
  my $min = $featlist->{"mins"}->[$i];
  my $max = $featlist->{"maxs"}->[$i];
  my $enabled = $featlist->{"enabled"}->[$i];
  printf STDERR "  %5s = %7.3f", $name, $val;
  if ($enabled) {
    printf STDERR " (%5.2f .. %5.2f)\n", $min, $max;
  } else {
    print STDERR " --- inactive, not optimized ---\n";
  }
}

if ($continue) {
  # getting the last finished step
  print STDERR "Trying to continue an interrupted optimization.\n";
  open my $fh, '<', $finished_step_file or die "$finished_step_file: $!";
  my $step = <$fh>;
  chomp $step;
  close $fh;

  print STDERR "Last finished step is $step\n";

  # getting the first needed step
  my $firststep;
  if ($prev_aggregate_nbl_size == -1) {
    $firststep = 1;
  } else {
    $firststep = $step - $prev_aggregate_nbl_size + 1;
    $firststep = ($firststep > 0) ? $firststep : 1;
  }

  #checking if all needed data are available
  if ($firststep <= $step) {
    print STDERR "First previous needed data index is $firststep\n";
    print STDERR "Checking whether all needed data (from step $firststep to step $step) are available\n";

    for (my $prevstep = $firststep; $prevstep <= $step; $prevstep++) {
        print STDERR "Checking whether data of step $prevstep are available\n";
      if (! -e "run$prevstep.features.dat") {
          die "Can't start from step $step, because run$prevstep.features.dat was not found!";
      } else {
        if (defined $prev_feature_file) {
          $prev_feature_file = "${prev_feature_file},run$prevstep.features.dat";
        } else {
          $prev_feature_file = "run$prevstep.features.dat";
        }
      }
      if (! -e "run$prevstep.scores.dat") {
          die "Can't start from step $step, because run$prevstep.scores.dat was not found!";
      } else {
        if (defined $prev_score_file) {
          $prev_score_file = "${prev_score_file},run$prevstep.scores.dat";
        } else {
          $prev_score_file = "run$prevstep.scores.dat";
        }
      }
      if (! -e "run$prevstep.${weights_in_file}") {
          die "Can't start from step $step, because run$prevstep.${weights_in_file} was not found!";
      } else{
        if (defined $prev_init_file) {
          $prev_init_file = "${prev_init_file},run$prevstep.${weights_in_file}";
        } else{
          $prev_init_file = "run$prevstep.${weights_in_file}";
        }
      }
    }
    if (! -e "run$step.weights.txt") {
      die "Can't start from step $step, because run$step.weights.txt was not found!";
    }
    if (! -e "run$step.$mert_logfile") {
      die "Can't start from step $step, because run$step.$mert_logfile was not found!";
    }
    if (! -e "run$step.best$___N_BEST_LIST_SIZE.out.gz") {
      die "Can't start from step $step, because run$step.best$___N_BEST_LIST_SIZE.out.gz was not found!";
    }
    print STDERR "All needed data are available\n";
    print STDERR "Loading information from last step ($step)\n";

    my %dummy; # sparse features
    ($bestpoint, $devbleu) = &get_weights_from_mert("run$step.$mert_outfile","run$step.$mert_logfile", scalar @{$featlist->{"names"}}, \%dummy);
    die "Failed to parse mert.log, missed Best point there."
      if !defined $bestpoint || !defined $devbleu;
    print "($step) BEST at $step $bestpoint => $devbleu at ".`date`;
    my @newweights = split /\s+/, $bestpoint;

    # Sanity check: order of lambdas must match
    sanity_check_order_of_lambdas($featlist,
      "gunzip -c < run$step.best$___N_BEST_LIST_SIZE.out.gz |");

    # update my cache of lambda values
    $featlist->{"values"} = \@newweights;
  } else {
    print STDERR "No previous data are needed\n";
  }
  $start_run = $step + 1;
}

###### MERT MAIN LOOP

my $run = $start_run - 1;

my $oldallsorted    = undef;
my $allsorted       = undef;
my $nbest_file      = undef;
my $lsamp_file      = undef; # Lattice samples
my $orig_nbest_file = undef; # replaced if lattice sampling

while (1) {
  $run++;
  if ($maximum_iterations && $run > $maximum_iterations) {
    print "Maximum number of iterations exceeded - stopping\n";
    last;
  }
  # run beamdecoder with option to output nbestlists
  # the end result should be (1) @NBEST_LIST, a list of lists; (2) @SCORE, a list of lists of lists

  print "run $run start at ".`date`;

  # In case something dies later, we might wish to have a copy
  create_config($___CONFIG, "./run$run.moses.ini", $featlist, $run, (defined $devbleu ? $devbleu : "--not-estimated--"), $sparse_weights_file);

  # Save dense weights to simplify best dev recovery
  {
    my $densefile = "run$run.dense";
    my @vals = @{$featlist->{"values"}};
    my @names = @{$featlist->{"names"}};
    open my $denseout, '>', $densefile or die "Can't write $densefile (WD now $___WORKING_DIR)";
    for (my $i = 0; $i < scalar(@{$featlist->{"names"}}); $i++) {
        print $denseout "$names[$i] $names[$i] $vals[$i]\n";
    }
    close $denseout;
  }

  # skip running the decoder if the user wanted
  if (! $skip_decoder) {
    print "($run) run decoder to produce n-best lists\n";
    ($nbest_file, $lsamp_file) = run_decoder($featlist, $run, $need_to_normalize);
    $need_to_normalize = 0;
    if ($___LATTICE_SAMPLES) {
      my $combined_file = "$nbest_file.comb";
      safesystem("sort -k1,1n $nbest_file $lsamp_file > $combined_file") or
          die("failed to merge nbest and lattice samples");
      safesystem("gzip -f $nbest_file; gzip -f $lsamp_file") or
          die "Failed to gzip nbests and lattice samples";
      $orig_nbest_file = "$nbest_file.gz";
      $orig_nbest_file = "$nbest_file.gz";
      $lsamp_file      = "$lsamp_file.gz";
      $lsamp_file      = "$lsamp_file.gz";
      $nbest_file      = "$combined_file";
    }
    safesystem("gzip -f $nbest_file") or die "Failed to gzip run*out";
    $nbest_file = $nbest_file.".gz";
  } else {
    $nbest_file = "run$run.best$___N_BEST_LIST_SIZE.out.gz";
    print "skipped decoder run $run\n";
    $skip_decoder = 0;
    $need_to_normalize = 0;
  }

  # extract score statistics and features from the nbest lists
  print STDERR "Scoring the nbestlist.\n";

  my $base_feature_file = "features.dat";
  my $base_score_file   = "scores.dat";
  my $feature_file      = "run$run.${base_feature_file}";
  my $score_file        = "run$run.${base_score_file}";

  my $cmd = "$mert_extract_cmd $mert_extract_args --scfile $score_file --ffile $feature_file -r " . join(",", @references) . " -n $nbest_file";
  $cmd = &create_extractor_script($cmd, $___WORKING_DIR);
  &submit_or_exec($cmd, "extract.out","extract.err");

  # Create the initial weights file for mert: init.opt
  my @MIN  = @{$featlist->{"mins"}};
  my @MAX  = @{$featlist->{"maxs"}};
  my @CURR = @{$featlist->{"values"}};
  my @NAME = @{$featlist->{"names"}};

  open my $out, '>', $weights_in_file or die "Can't write $weights_in_file (WD now $___WORKING_DIR)";
  print $out join(" ", @CURR) . "\n";
  print $out join(" ", @MIN) . "\n";  # this is where we could pass MINS
  print $out join(" ", @MAX) . "\n";  # this is where we could pass MAXS
  close $out;
  # print join(" ", @NAME)."\n";

  # make a backup copy labelled with this run number
  safesystem("\\cp -f $weights_in_file run$run.$weights_in_file") or die;

  my $DIM = scalar(@CURR); # number of lambdas

  # run mert
  $cmd = "$mert_mert_cmd -d $DIM $mert_mert_args";

  my $mert_settings = " -n $___RANDOM_RESTARTS";
  my $seed_settings = "";
  if ($___PREDICTABLE_SEEDS) {
    my $seed = $run * 1000;
    $seed_settings .= " -r $seed";
  }
  $mert_settings .= $seed_settings;
  if ($___RANDOM_DIRECTIONS) {
    if ($___NUM_RANDOM_DIRECTIONS == 0) {
      $mert_settings .= " -m 50";
    }
    $mert_settings .= " -t random-direction";
  }
  if ($___NUM_RANDOM_DIRECTIONS) {
    $mert_settings .= " -m $___NUM_RANDOM_DIRECTIONS";
  }
  if ($__THREADS) {
    $mert_settings .= " --threads $__THREADS";
  }

  my $ffiles = "";
  my $scfiles = "";

  if (defined $prev_feature_file) {
    $ffiles = "$prev_feature_file,$feature_file";
  } else{
    $ffiles = "$feature_file";
  }

  if (defined $prev_score_file) {
    $scfiles = "$prev_score_file,$score_file";
  } else{
    $scfiles = "$score_file";
  }

  my $mira_settings = "";
  if ($___BATCH_MIRA && $batch_mira_args) {
    $mira_settings .= "$batch_mira_args ";
  }

  $mira_settings .= " --dense-init run$run.$weights_in_file";
  if (-e "run$run.sparse-weights") {
    $mira_settings .= " --sparse-init run$run.sparse-weights";
  }
  my $file_settings = " --ffile $ffiles --scfile $scfiles";
  my $pro_file_settings = "--ffile " . join(" --ffile ", split(/,/, $ffiles)) .
                          " --scfile " .  join(" --scfile ", split(/,/, $scfiles));

  if ($___START_WITH_HISTORIC_BESTS && defined $prev_init_file) {
    $file_settings .= " --ifile $prev_init_file,run$run.$weights_in_file";
  } else {
    $file_settings .= " --ifile run$run.$weights_in_file";
  }

  $cmd .= $file_settings;


  my $pro_optimizer_cmd = "$pro_optimizer $megam_default_options run$run.pro.data";
  if ($___PAIRWISE_RANKED_OPTIMIZER) {  # pro optimization
    $cmd = "$mert_pro_cmd $seed_settings $pro_file_settings -o run$run.pro.data ; echo 'not used' > $weights_out_file; $pro_optimizer_cmd";
    &submit_or_exec($cmd, $mert_outfile, $mert_logfile);
  } elsif ($___PRO_STARTING_POINT) {  # First, run pro, then mert
    # run pro...
    my $pro_cmd = "$mert_pro_cmd $seed_settings $pro_file_settings -o run$run.pro.data ; $pro_optimizer_cmd";
    &submit_or_exec($pro_cmd, "run$run.pro.out", "run$run.pro.err");
    # ... get results ...
    my %dummy;
    ($bestpoint, $devbleu) = &get_weights_from_mert("run$run.pro.out", "run$run.pro.err", scalar @{$featlist->{"names"}}, \%dummy);

    open my $pro_fh, '>', "run$run.init.pro" or die "run$run.init.pro: $!";
    print $pro_fh $bestpoint . "\n";
    close $pro_fh;

    # ... and run mert
    $cmd =~ s/(--ifile \S+)/$1,run$run.init.pro/;
    &submit_or_exec($cmd . $mert_settings, $mert_outfile, $mert_logfile);
  } elsif ($___BATCH_MIRA) { # batch MIRA optimization
    safesystem("echo 'not used' > $weights_out_file") or die;
    $cmd = "$mert_mira_cmd $mira_settings $seed_settings $pro_file_settings -o $mert_outfile";
    &submit_or_exec($cmd, "run$run.mira.out", $mert_logfile);
  } else {  # just mert
    &submit_or_exec($cmd . $mert_settings, $mert_outfile, $mert_logfile);
  }

  die "Optimization failed, file $weights_out_file does not exist or is empty"
    if ! -s $weights_out_file;

  # backup copies
  safesystem("\\cp -f extract.err run$run.extract.err") or die;
  safesystem("\\cp -f extract.out run$run.extract.out") or die;
  safesystem("\\cp -f $mert_outfile run$run.$mert_outfile") or die;
  safesystem("\\cp -f $mert_logfile run$run.$mert_logfile") or die;
  safesystem("touch $mert_logfile run$run.$mert_logfile") or die;
  safesystem("\\cp -f $weights_out_file run$run.$weights_out_file") or die; # this one is needed for restarts, too

  print "run $run end at ".`date`;

  my %sparse_weights; # sparse features
  ($bestpoint, $devbleu) = &get_weights_from_mert("run$run.$mert_outfile", "run$run.$mert_logfile", scalar @{$featlist->{"names"}}, \%sparse_weights);

  die "Failed to parse mert.log, missed Best point there."
    if !defined $bestpoint || !defined $devbleu;

  print "($run) BEST at $run: $bestpoint => $devbleu at ".`date`;

  # update my cache of lambda values
  my @newweights = split /\s+/, $bestpoint;

  # interpolate with prior's interation weight, if historic-interpolation is specified
  if ($___HISTORIC_INTERPOLATION>0 && $run>3) {
    my %historic_sparse_weights;
    if (-e "run$run.sparse-weights") {
      open my $sparse_fh, '<', "run$run.sparse-weights" or die "run$run.sparse-weights: $!";
      while (<$sparse_fh>) {
        chop;
        my ($feature, $weight) = split;
        $historic_sparse_weights{$feature} = $weight;
      }
      close $sparse_fh;
    }
    my $prev = $run - 1;
    my @historic_weights = split /\s+/, `cat run$prev.$weights_out_file`;
    for(my $i = 0; $i < scalar(@newweights); $i++) {
      $newweights[$i] = $___HISTORIC_INTERPOLATION * $newweights[$i] + (1 - $___HISTORIC_INTERPOLATION) * $historic_weights[$i];
    }
    print "interpolate with " . join(",", @historic_weights) . " to " . join(",", @newweights);
    foreach (keys %sparse_weights) {
      $sparse_weights{$_} *= $___HISTORIC_INTERPOLATION;
      #print STDERR "sparse_weights{$_} *= $___HISTORIC_INTERPOLATION -> $sparse_weights{$_}\n";
    }
    foreach (keys %historic_sparse_weights) {
      $sparse_weights{$_} += (1 - $___HISTORIC_INTERPOLATION) * $historic_sparse_weights{$_};
      #print STDERR "sparse_weights{$_} += (1-$___HISTORIC_INTERPOLATION) * $historic_sparse_weights{$_} -> $sparse_weights{$_}\n";
    }
  }
  if ($___HISTORIC_INTERPOLATION > 0) {
    open my $weights_fh, '>', "run$run.$weights_out_file" or die "run$run.$weights_out_file: $!";
    print $weights_fh join(" ", @newweights);
    close $weights_fh;
  }

  $featlist->{"values"} = \@newweights;

  if (scalar keys %sparse_weights) {
    $sparse_weights_file = "run" . ($run + 1) . ".sparse-weights";
    open my $sparse_fh, '>', $sparse_weights_file or die "$sparse_weights_file: $!";
    foreach my $feature (keys %sparse_weights) {
      print $sparse_fh "$feature $sparse_weights{$feature}\n";
    }
    close $sparse_fh;
  }

  ## additional stopping criterion: weights have not changed
  my $shouldstop = 1;
  for (my $i = 0; $i < @CURR; $i++) {
    die "Lost weight! mert reported fewer weights (@newweights) than we gave it (@CURR)"
      if !defined $newweights[$i];
    if (abs($CURR[$i] - $newweights[$i]) >= $minimum_required_change_in_weights) {
      $shouldstop = 0;
      last;
    }
  }

  &save_finished_step($finished_step_file, $run);

  if ($shouldstop) {
    print STDERR "None of the weights changed more than $minimum_required_change_in_weights. Stopping.\n";
    last;
  }

  my $firstrun;
  if ($prev_aggregate_nbl_size == -1) {
    $firstrun = 1;
  } else {
    $firstrun = $run - $prev_aggregate_nbl_size + 1;
    $firstrun = ($firstrun > 0) ? $firstrun : 1;
  }

  print "loading data from $firstrun to $run (prev_aggregate_nbl_size=$prev_aggregate_nbl_size)\n";
  $prev_feature_file = undef;
  $prev_score_file   = undef;
  $prev_init_file    = undef;
  for (my $i = $firstrun; $i <= $run; $i++) {
    if (defined $prev_feature_file) {
      $prev_feature_file = "${prev_feature_file},run${i}.${base_feature_file}";
    } else {
      $prev_feature_file = "run${i}.${base_feature_file}";
    }

    if (defined $prev_score_file) {
      $prev_score_file = "${prev_score_file},run${i}.${base_score_file}";
    } else {
      $prev_score_file = "run${i}.${base_score_file}";
    }

    if (defined $prev_init_file) {
      $prev_init_file = "${prev_init_file},run${i}.${weights_in_file}";
    } else {
      $prev_init_file = "run${i}.${weights_in_file}";
    }
  }
  print "loading data from $prev_feature_file\n" if defined($prev_feature_file);
  print "loading data from $prev_score_file\n"   if defined($prev_score_file);
  print "loading data from $prev_init_file\n"    if defined($prev_init_file);
}

if (defined $allsorted) {
    safesystem ("\\rm -f $allsorted") or die;
}

safesystem("\\cp -f $weights_in_file run$run.$weights_in_file") or die;
safesystem("\\cp -f $mert_logfile run$run.$mert_logfile") or die;

if($___RETURN_BEST_DEV) {
  my $bestit=1;
  my $bestbleu=0;
  my $evalout = "eval.out";
  for (my $i = 1; $i < $run; $i++) {
    safesystem("$mert_eval_cmd --reference " . join(",", @references) . " --candidate run$i.out 2> /dev/null 1> $evalout");
    open my $fh, '<', $evalout or die "Can't read $evalout : $!";
    my $bleu = <$fh>;
    chomp $bleu;
    if($bleu > $bestbleu) {
      $bestbleu = $bleu;
      $bestit = $i;
    }
    close $fh;
  }
  print "copying weights from best iteration ($bestit, bleu=$bestbleu) to moses.ini\n";
  my $best_sparse_file = undef;
  if(defined $sparse_weights_file) {
      $best_sparse_file = "run$bestit.sparse-weights";
  }
  create_config($___CONFIG_ORIG, "./moses.ini", get_featlist_from_file("run$bestit.dense"),
                $bestit, $bestbleu, $best_sparse_file);
}
else {
  create_config($___CONFIG_ORIG, "./moses.ini", $featlist, $run, $devbleu, $sparse_weights_file);
}

# just to be sure that we have the really last finished step marked
&save_finished_step($finished_step_file, $run);

#chdir back to the original directory # useless, just to remind we were not there
chdir($cwd);
print "Training finished at " . `date`;
} # end of local scope

sub get_weights_from_mert {
  my ($outfile, $logfile, $weight_count, $sparse_weights) = @_;
  my ($bestpoint, $devbleu);
  if ($___PAIRWISE_RANKED_OPTIMIZER || ($___PRO_STARTING_POINT && $logfile =~ /pro/)
          || $___BATCH_MIRA) {
    open my $fh, '<', $outfile or die "Can't open $outfile: $!";
    my @WEIGHT;
    for (my $i = 0; $i < $weight_count; $i++) { push @WEIGHT, 0; }
    my $sum = 0.0;
    while (<$fh>) {
      if (/^F(\d+) ([\-\.\de]+)/) {     # regular features
        $WEIGHT[$1] = $2;
        $sum += abs($2);
      } elsif (/^(.+_.+) ([\-\.\de]+)/) { # sparse features
        $$sparse_weights{$1} = $2;
      }
    }
    close $fh;
    die "It seems feature values are invalid or unable to read $outfile." if $sum < 1e-09;

    $devbleu = "unknown";
    foreach (@WEIGHT) { $_ /= $sum; }
    foreach (keys %{$sparse_weights}) { $$sparse_weights{$_} /= $sum; }
    $bestpoint = join(" ", @WEIGHT);

    if($___BATCH_MIRA) {
      open my $fh2, '<', $logfile or die "Can't open $logfile: $!";
      while(<$fh2>) {
        if(/Best BLEU = ([\-\d\.]+)/) {
          $devbleu = $1;
        }
      }
      close $fh2;
    }
  } else {
    open my $fh, '<', $logfile or die "Can't open $logfile: $!";
    while (<$fh>) {
      if (/Best point:\s*([\s\d\.\-e]+?)\s*=> ([\-\d\.]+)/) {
        $bestpoint = $1;
        $devbleu = $2;
        last;
      }
    }
    close $fh;
  }
  return ($bestpoint, $devbleu);
}

sub run_decoder {
    my ($featlist, $run, $need_to_normalize) = @_;
    my $filename_template = "run%d.best$___N_BEST_LIST_SIZE.out";
    my $filename = sprintf($filename_template, $run);
    my $lsamp_filename = undef;
    if ($___LATTICE_SAMPLES) {
      my $lsamp_filename_template = "run%d.lsamp$___LATTICE_SAMPLES.out";
      $lsamp_filename = sprintf($lsamp_filename_template, $run);
    }

    # user-supplied parameters
    print "params = $___DECODER_FLAGS\n";

    # parameters to set all model weights (to override moses.ini)
    my @vals = @{$featlist->{"values"}};
    if ($need_to_normalize) {
      print STDERR "Normalizing lambdas: @vals\n";
      my $totlambda = 0;
      grep($totlambda += abs($_), @vals);
      grep($_ /= $totlambda, @vals);
    }
    # moses now does not seem accept "-tm X -tm Y" but needs "-tm X Y"
    my %model_weights;
    for(my $i=0; $i<scalar(@{$featlist->{"names"}}); $i++) {
      my $name = $featlist->{"names"}->[$i];
      $model_weights{$name} = "-$name" if !defined $model_weights{$name};
      $model_weights{$name} .= sprintf " %.6f", $vals[$i];
    }
    my $decoder_config = join(" ", values %model_weights);
    $decoder_config .= " -weight-file run$run.sparse-weights" if -e "run$run.sparse-weights";
    print STDERR "DECODER_CFG = $decoder_config\n";
    print "decoder_config = $decoder_config\n";

    # run the decoder
    my $decoder_cmd;
    my $lsamp_cmd = "";
    if ($___LATTICE_SAMPLES) {
      $lsamp_cmd = " -lattice-samples $lsamp_filename $___LATTICE_SAMPLES ";
    }

    if (defined $___JOBS && $___JOBS > 0) {
      $decoder_cmd = "$moses_parallel_cmd $pass_old_sge -config $___CONFIG -inputtype $___INPUTTYPE -qsub-prefix mert$run -queue-parameters \"$queue_flags\" -decoder-parameters \"$___DECODER_FLAGS $decoder_config\" $lsamp_cmd -n-best-list \"$filename $___N_BEST_LIST_SIZE\" -input-file $___DEV_F -jobs $___JOBS -decoder $___DECODER > run$run.out";
    } else {
      $decoder_cmd = "$___DECODER $___DECODER_FLAGS  -config $___CONFIG -inputtype $___INPUTTYPE $decoder_config $lsamp_cmd -n-best-list $filename $___N_BEST_LIST_SIZE -input-file $___DEV_F > run$run.out";
    }

    safesystem($decoder_cmd) or die "The decoder died. CONFIG WAS $decoder_config \n";

    sanity_check_order_of_lambdas($featlist, $filename);
    return ($filename, $lsamp_filename);
}


sub insert_ranges_to_featlist {
  my $featlist = shift;
  my $ranges = shift;

  $ranges = [] if !defined $ranges;

  # first collect the ranges from options
  my $niceranges;
  foreach my $range (@$ranges) {
    my $name = undef;
    foreach my $namedpair (split /,/, $range) {
      if ($namedpair =~ /^(.*?):/) {
        $name = $1;
        $namedpair =~ s/^.*?://;
        die "Unrecognized name '$name' in --range=$range"
          if !defined $ABBR2FULL{$name};
      }
      my ($min, $max) = split /\.\./, $namedpair;
      die "Bad min '$min' in --range=$range" if $min !~ /^-?[0-9.]+$/;
      die "Bad max '$max' in --range=$range" if $min !~ /^-?[0-9.]+$/;
      die "No name given in --range=$range" if !defined $name;
      push @{$niceranges->{$name}}, [$min, $max];
    }
  }

  # now populate featlist
  my $seen = undef;
  for(my $i = 0; $i < scalar(@{$featlist->{"names"}}); $i++) {
    my $name = $featlist->{"names"}->[$i];
    $seen->{$name} ++;
    my $min = 0.0;
    my $max = 1.0;
    if (defined $niceranges->{$name}) {
      my $minmax = shift @{$niceranges->{$name}};
      ($min, $max) = @$minmax if defined $minmax;
    }
    $featlist->{"mins"}->[$i] = $min;
    $featlist->{"maxs"}->[$i] = $max;
  }
  return $featlist;
}

sub sanity_check_order_of_lambdas {
  my $featlist = shift;
  my $filename_or_stream = shift;

  my @expected_lambdas = @{$featlist->{"names"}};
  my @got = get_order_of_scores_from_nbestlist($filename_or_stream);
  die "Mismatched lambdas. Decoder returned @got, we expected @expected_lambdas"
    if "@got" ne "@expected_lambdas";
}

sub get_featlist_from_moses {
  # run moses with the given config file and return the list of features and
  # their initial values
  my $configfn = shift;
  my $featlistfn = "./features.list";
  if (-e $featlistfn && ! -z $featlistfn) {   # exists & not empty
    print STDERR "Using cached features list: $featlistfn\n";
  } else {
    print STDERR "Asking moses for feature names and values from $___CONFIG\n";
    my $cmd = "$___DECODER $___DECODER_FLAGS -config $configfn  -inputtype $___INPUTTYPE -show-weights > $featlistfn";
    safesystem($cmd) or die "Failed to run moses with the config $configfn";
  }
  return get_featlist_from_file($featlistfn);
}

sub get_featlist_from_file {
  my $featlistfn = shift;
  # read feature list
  my @names = ();
  my @startvalues = ();
  open my $fh, '<', $featlistfn or die "Can't read $featlistfn : $!";
  my $nr = 0;
  my @errs = ();
  while (<$fh>) {
    $nr++;
    chomp;
    /^(.+) (\S+) (\S+)$/ || die "invalid feature: $_";
    my ($longname, $feature, $value) = ($1, $2, $3);
    next if $value eq "sparse";
    push @errs, "$featlistfn:$nr:Bad initial value of $feature: $value\n"
<<<<<<< HEAD
      if $value !~ /^[+-]?[0-9.\-e]+$/;
=======
      if $value !~ /^[+-]?[0-9.e-]+$/;
>>>>>>> b3175225
    push @errs, "$featlistfn:$nr:Unknown feature '$feature', please add it to \@ABBR_FULL_MAP\n"
      if !defined $ABBR2FULL{$feature};
    push @names, $feature;
    push @startvalues, $value;
  }
  close $fh;

  if (scalar @errs) {
    warn join("", @errs);
    exit 1;
  }
  return {"names"=>\@names, "values"=>\@startvalues};
}


sub get_order_of_scores_from_nbestlist {
  # read the first line and interpret the ||| label: num num num label2: num ||| column in nbestlist
  # return the score labels in order
  my $fname_or_source = shift;
  # print STDERR "Peeking at the beginning of nbestlist to get order of scores: $fname_or_source\n";
  open my $fh, $fname_or_source or die "Failed to get order of scores from nbestlist '$fname_or_source': $!";
  my $line = <$fh>;
  close $fh;
  die "Line empty in nbestlist '$fname_or_source'" if !defined $line;
  my ($sent, $hypo, $scores, $total) = split /\|\|\|/, $line;
  $scores =~ s/^\s*|\s*$//g;
  die "No scores in line: $line" if $scores eq "";

  my @order = ();
  my $label = undef;
  my $sparse = 0; # we ignore sparse features here
  foreach my $tok (split /\s+/, $scores) {
    if ($tok =~ /.+_.+:/) {
      $sparse = 1;
    } elsif ($tok =~ /^([a-z][0-9a-z]*):/i) {
      $label = $1;
    } elsif ($tok =~ /^-?[-0-9.\-e]+$/) {
      if (!$sparse) {
        # a score found, remember it
        die "Found a score but no label before it! Bad nbestlist '$fname_or_source'!"
          if !defined $label;
        push @order, $label;
      }
      $sparse = 0;
    } else {
      die "Not a label, not a score '$tok'. Failed to parse the scores string: '$scores' of nbestlist '$fname_or_source'";
    }
  }
  print STDERR "The decoder returns the scores in this order: @order\n";
  return @order;
}

sub create_config {
  # TODO: too many arguments. you might want to consider using hashes
  my $infn                = shift; # source config
  my $outfn               = shift; # where to save the config
  my $featlist            = shift; # the lambdas we should write
  my $iteration           = shift;  # just for verbosity
  my $bleu_achieved       = shift; # just for verbosity
  my $sparse_weights_file = shift; # only defined when optimizing sparse features

  my %P; # the hash of all parameters we wish to override

  # first convert the command line parameters to the hash
  # ensure local scope of vars
  {
    my $parameter = undef;
    print "Parsing --decoder-flags: |$___DECODER_FLAGS|\n";
    $___DECODER_FLAGS =~ s/^\s*|\s*$//;
    $___DECODER_FLAGS =~ s/\s+/ /;
    foreach (split(/ /, $___DECODER_FLAGS)) {
      if (/^\-([^\d].*)$/) {
        $parameter = $1;
        $parameter = $ABBR2FULL{$parameter} if defined($ABBR2FULL{$parameter});
      } else {
        die "Found value with no -paramname before it: $_"
            if !defined $parameter;
        push @{$P{$parameter}}, $_;
      }
    }
  }

  # First delete all weights params from the input, we're overwriting them.
  # Delete both short and long-named version.
  for (my $i = 0; $i < scalar(@{$featlist->{"names"}}); $i++) {
    my $name = $featlist->{"names"}->[$i];
    delete($P{$name});
    delete($P{$ABBR2FULL{$name}});
  }

  # Convert weights to elements in P
  for (my $i = 0; $i < scalar(@{$featlist->{"names"}}); $i++) {
    my $name = $featlist->{"names"}->[$i];
    my $val = $featlist->{"values"}->[$i];
    $name = defined $ABBR2FULL{$name} ? $ABBR2FULL{$name} : $name;
    # ensure long name
    push @{$P{$name}}, $val;
  }

  if (defined($sparse_weights_file)) {
    push @{$P{"weight-file"}}, File::Spec->catfile($___WORKING_DIR, $sparse_weights_file);
  }

  # create new moses.ini decoder config file by cloning and overriding the original one
  open my $ini_fh, '<', $infn or die "Can't read $infn: $!";
  delete($P{"config"}); # never output
  print "Saving new config to: $outfn\n";

  open my $out, '>', $outfn or die "Can't write $outfn: $!";
  print $out "# MERT optimized configuration\n";
  print $out "# decoder $___DECODER\n";
  print $out "# BLEU $bleu_achieved on dev $___DEV_F\n";
  print $out "# We were before running iteration $iteration\n";
  print $out "# finished ".`date`;

  my $line = <$ini_fh>;
  while(1) {
    last unless $line;

    # skip until hit [parameter]
    if ($line !~ /^\[(.+)\]\s*$/) {
      $line = <$ini_fh>;
      print $out $line if $line =~ /^\#/ || $line =~ /^\s+$/;
      next;
    }

    # parameter name
    my $parameter = $1;
    $parameter = $ABBR2FULL{$parameter} if defined($ABBR2FULL{$parameter});
    print $out "[$parameter]\n";

    # change parameter, if new values
    if (defined($P{$parameter})) {
      # write new values
      foreach (@{$P{$parameter}}) {
        print $out $_ . "\n";
      }
      delete($P{$parameter});
      # skip until new parameter, only write comments
      while ($line = <$ini_fh>) {
        print $out $line if $line =~ /^\#/ || $line =~ /^\s+$/;
        last if $line =~ /^\[/;
        last unless $line;
      }
      next;
    }

    # unchanged parameter, write old
    while ($line = <$ini_fh>) {
      last if $line =~ /^\[/;
      print $out $line;
    }
  }

  # write all additional parameters
  foreach my $parameter (keys %P) {
    print $out "\n[$parameter]\n";
    foreach (@{$P{$parameter}}) {
      print $out $_."\n";
    }
  }

  close $ini_fh;
  close $out;
  print STDERR "Saved: $outfn\n";
}

sub safesystem {
  print STDERR "Executing: @_\n";
  system(@_);
  if ($? == -1) {
      warn "Failed to execute: @_\n  $!";
      exit(1);
  } elsif ($? & 127) {
      printf STDERR "Execution of: @_\n  died with signal %d, %s coredump\n",
          ($? & 127),  ($? & 128) ? 'with' : 'without';
      exit(1);
  } else {
    my $exitcode = $? >> 8;
    warn "Exit code: $exitcode\n" if $exitcode;
    return ! $exitcode;
  }
}

sub ensure_full_path {
  my $PATH = shift;
  $PATH =~ s/\/nfsmnt//;
  return $PATH if $PATH =~ /^\//;

  my $dir = Cwd::getcwd();
  $PATH = File::Spec->catfile($dir, $PATH);
  $PATH =~ s/[\r\n]//g;
  $PATH =~ s/\/\.\//\//g;
  $PATH =~ s/\/+/\//g;
  my $sanity = 0;
  while($PATH =~ /\/\.\.\// && $sanity++ < 10) {
    $PATH =~ s/\/+/\//g;
    $PATH =~ s/\/[^\/]+\/\.\.\//\//g;
  }
  $PATH =~ s/\/[^\/]+\/\.\.$//;
  $PATH =~ s/\/+$//;
  $PATH =~ s/\/nfsmnt//;
  return $PATH;
}

sub submit_or_exec {
  my ($cmd, $stdout, $stderr) = @_;
  print STDERR "exec: $cmd\n";
  if (defined $___JOBS && $___JOBS > 0) {
    safesystem("$qsubwrapper $pass_old_sge -command='$cmd' -queue-parameter=\"$queue_flags\" -stdout=$stdout -stderr=$stderr" )
      or die "ERROR: Failed to submit '$cmd' (via $qsubwrapper)";
  } else {
    safesystem("$cmd > $stdout 2> $stderr") or die "ERROR: Failed to run '$cmd'.";
  }
}

sub create_extractor_script() {
  my ($cmd, $outdir) = @_;
  my $script_path = File::Spec->catfile($outdir, "extractor.sh");

  open my $out, '>', $script_path
      or die "Couldn't open $script_path for writing: $!\n";
  print $out "#!/bin/bash\n";
  print $out "cd $outdir\n";
  print $out "$cmd\n";
  close $out;

  `chmod +x $script_path`;

  return $script_path;
}

sub save_finished_step {
  my ($filename, $step) = @_;
  open my $fh, '>', $filename or die "$filename: $!";
  print $fh $step . "\n";
  close $fh;
}

# It returns a config for mert/extractor.
sub setup_reference_length_type {
  if (($___CLOSEST + $___AVERAGE + $___SHORTEST) > 1) {
    die "You can specify just ONE reference length strategy (closest or shortest or average) not both\n";
  }

  if ($___SHORTEST) {
    return " reflen:shortest";
  } elsif ($___AVERAGE) {
    return " reflen:average";
  } elsif ($___CLOSEST) {
    return " reflen:closest";
  } else {
    return "";
  }
}

sub setup_case_config {
  if ($___NOCASE) {
    return " case:false";
  } else {
    return " case:true";
  }
}

sub is_mac_osx {
  return ($^O eq "darwin") ? 1 : 0;
}<|MERGE_RESOLUTION|>--- conflicted
+++ resolved
@@ -1158,11 +1158,8 @@
     my ($longname, $feature, $value) = ($1, $2, $3);
     next if $value eq "sparse";
     push @errs, "$featlistfn:$nr:Bad initial value of $feature: $value\n"
-<<<<<<< HEAD
       if $value !~ /^[+-]?[0-9.\-e]+$/;
-=======
       if $value !~ /^[+-]?[0-9.e-]+$/;
->>>>>>> b3175225
     push @errs, "$featlistfn:$nr:Unknown feature '$feature', please add it to \@ABBR_FULL_MAP\n"
       if !defined $ABBR2FULL{$feature};
     push @names, $feature;
