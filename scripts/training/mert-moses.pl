--- conflicted
+++ resolved
@@ -164,15 +164,11 @@
                                   # and so on
 my $maximum_iterations = 25;
 
-<<<<<<< HEAD
-my $___DISTINCT_N_BEST = 0;
-=======
 # Simulated post-editing
 my $___MOSES_SIM_PE = "$SCRIPTS_ROOTDIR/generic/moses_sim_pe.py";
 my $___DEV_SYMAL = undef;
 my $dev_symal_abs = undef;
 my $working_dir_abs = undef;
->>>>>>> e27f6b01
 
 use Getopt::Long;
 GetOptions(
@@ -1203,11 +1199,7 @@
   my $bestbleu=0;
   my $evalout = "eval.out";
   for (my $i = 1; $i < $run; $i++) {
-<<<<<<< HEAD
-    my $cmd = "$mert_eval_cmd --reference " . join(",", @references) . " $mertargs $scconfig --candidate run$i.out";
-=======
     my $cmd = "$mert_eval_cmd --reference " . join(",", @references) . " $mert_extract_args --nbest run$i.best$___N_BEST_LIST_SIZE.out.gz";
->>>>>>> e27f6b01
     $cmd .= " -l $__REMOVE_SEGMENTATION" if defined( $__PROMIX_TRAINING);
     safesystem("$cmd 2> /dev/null 1> $evalout");
     open my $fh, '<', $evalout or die "Can't read $evalout : $!";
@@ -1343,9 +1335,6 @@
     if (defined $___JOBS && $___JOBS > 0) {
       $decoder_cmd = "$moses_parallel_cmd $pass_old_sge -config $___CONFIG -inputtype $___INPUTTYPE -qsub-prefix mert$run -queue-parameters \"$queue_flags\" -decoder-parameters \"$___DECODER_FLAGS $decoder_config\" $lsamp_cmd -n-best-list \"$filename $___N_BEST_LIST_SIZE $DISTINCT\" -input-file $___DEV_F -jobs $___JOBS -decoder $___DECODER > run$run.out";
     } else {
-<<<<<<< HEAD
-      $decoder_cmd = "$___DECODER $___DECODER_FLAGS  -config $___CONFIG -inputtype $___INPUTTYPE $decoder_config $lsamp_cmd -n-best-list $filename $___N_BEST_LIST_SIZE $DISTINCT -input-file $___DEV_F > run$run.out";
-=======
       my $nbest_list_cmd = "-n-best-list $filename $___N_BEST_LIST_SIZE distinct";
       if ($___HG_MIRA) {
         safesystem("rm -rf $hypergraph_dir");
@@ -1360,7 +1349,6 @@
         $decoder_cmd = "$___MOSES_SIM_PE $decoder_cmd -ref $references[0] -symal $dev_symal_abs -tmp $working_dir_abs > run$run.out";
       }
       $decoder_cmd .= " > run$run.out";
->>>>>>> e27f6b01
     }
 
     print STDERR "Executing: $decoder_cmd \n";
@@ -1734,11 +1722,7 @@
 
   open my $out, '>', $script_path
       or die "Couldn't open $script_path for writing: $!\n";
-<<<<<<< HEAD
-  print $out "#!/bin/bash -v\n";
-=======
   print $out "#!/usr/bin/env bash\n";
->>>>>>> e27f6b01
   print $out "cd $outdir\n";
   print $out "mkdir -p temp\n";
   print $out "$cmd\n";
