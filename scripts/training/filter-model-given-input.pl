--- conflicted
+++ resolved
@@ -121,12 +121,8 @@
         elsif ($binarizer && $phrase_table_impl == 0) {
     	  print INI_OUT "1 $source_factor $t $w $new_name$table_flag\n";
         } else {
-<<<<<<< HEAD
-    	  print INI_OUT "$phrase_table_impl $source_factor $t $w $new_name$table_flag\n";
-=======
           $new_name .= ".gz" if $opt_gzip;
-    	  print INI_OUT "$phrase_table_impl $source_factor $t $w $new_name\n";
->>>>>>> 277fd38b
+    	    print INI_OUT "$phrase_table_impl $source_factor $t $w $new_name$table_flag\n";
         }
     	push @TABLE_NEW_NAME,$new_name;
 
