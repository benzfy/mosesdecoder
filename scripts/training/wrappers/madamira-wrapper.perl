--- conflicted
+++ resolved
@@ -16,10 +16,10 @@
   "tmpdir=s" => \$TMPDIR,
   "keep-tmp" => \$KEEP_TMP,
   "mada-dir=s" => \$MADA_DIR
-) or die("ERROR: unknown options");
+    ) or die("ERROR: unknown options");
 
-binmode(STDIN, ":utf8");
-binmode(STDOUT, ":utf8");
+#binmode(STDIN, ":utf8");
+#binmode(STDOUT, ":utf8");
 
 $TMPDIR = "$TMPDIR/madamira.$$";
 `mkdir -p $TMPDIR`;
@@ -30,24 +30,19 @@
 
 open(TMP,">$infile");
 while(<STDIN>) { 
-  print TMP $_;
+    print TMP $_;
 }
 close(TMP);
 
-<<<<<<< HEAD
-#`perl $MADA_DIR/MADA+TOKAN.pl >/dev/null 2>/dev/null config=$MADA_DIR/config-files/template.madaconfig file=$tmpfile TOKAN_SCHEME="SCHEME=$SCHEME"`;
-my $cmd = "java -Xmx2500m -Xms2500m -XX:NewRatio=3 -jar $MADA_DIR/MADAMIRA.jar -rawinput $infile -rawoutdir  $TMPDIR -rawconfig $MADA_DIR/samples/sampleConfigFile.xml >& /dev/null";
-print STDERR "$cmd\n";
-=======
 my $cmd;
 
 # split input file
 my $SPLIT_EXEC = `gsplit --help 2>/dev/null`; 
 if($SPLIT_EXEC) {
-  $SPLIT_EXEC = 'gsplit';
+    $SPLIT_EXEC = 'gsplit';
 }
 else {
-  $SPLIT_EXEC = 'split';
+    $SPLIT_EXEC = 'split';
 }
 
 $cmd = "$SPLIT_EXEC -l 10000 -a 7 -d  $TMPDIR/input $TMPDIR/split/x";
@@ -59,34 +54,33 @@
 
 $cmd = "$TMPDIR/split/x*.mada > $infile.mada";
 print STDERR "Executing: $cmd\n";
->>>>>>> 53c39ebc
 `$cmd`;
 
 # get stuff out of mada output
 open(MADA_OUT,"<$infile.mada");
-binmode(MADA_OUT, ":utf8");
+#binmode(MADA_OUT, ":utf8");
 while(my $line = <MADA_OUT>) { 
-  chop($line);
+    chop($line);
   #print STDERR "line=$line \n";
 
-  if (index($line, "SENTENCE BREAK") == 0) {
+    if (index($line, "SENTENCE BREAK") == 0) {
     # new sentence
     #print STDERR "BREAK\n";
-    print "\n";
-  }
-  elsif (index($line, ";;WORD") == 0) {
+	print "\n";
+    }
+    elsif (index($line, ";;WORD") == 0) {
     # word
-    my $word = substr($line, 7, length($line) - 8);
+	my $word = substr($line, 7, length($line) - 8);
     #print STDERR "FOund $word\n";
-    print "$word ";
-  }
-  else {
+	print "$word ";
+    }
+    else {
     #print STDERR "NADA\n";
-  }
+    }
 }
 close (MADA_OUT);
 
 
 if ($KEEP_TMP == 0) {
-  `rm -rf $TMPDIR`;
+    `rm -rf $TMPDIR`;
 }
