--- conflicted
+++ resolved
@@ -104,14 +104,9 @@
    	@_EXTRACT_OPTIONS,
    	@_SCORE_OPTIONS,
    	$_S2T,
-<<<<<<< HEAD
    	@_CONSOLIDATE_OPTIONS,
    	$_ALT_DIRECT_RULE_SCORE_1, 
    	$_ALT_DIRECT_RULE_SCORE_2, 
-=======
-   	$_ALT_DIRECT_RULE_SCORE_1,
-   	$_ALT_DIRECT_RULE_SCORE_2,
->>>>>>> b085ca54
    	$_UNKNOWN_WORD_SOFT_MATCHES_FILE,
    	$_USE_SYNTAX_INPUT_WEIGHT_FEATURE,
    	$_OMIT_WORD_ALIGNMENT,
@@ -1815,13 +1810,8 @@
     $cmd .= " --GoodTuring $ttable_file.half.f2e.gz.coc" if $GOOD_TURING;
     $cmd .= " --KneserNey $ttable_file.half.f2e.gz.coc" if $KNESER_NEY;
     $cmd .= " --SourceLabels $_GHKM_SOURCE_LABELS_FILE" if $_GHKM_SOURCE_LABELS && defined($_GHKM_SOURCE_LABELS_FILE);
-<<<<<<< HEAD
     $cmd .= " ".$_CONSOLIDATE_OPTIONS if defined($_CONSOLIDATE_OPTIONS);
     $cmd .= " --PartsOfSpeech $_GHKM_PARTS_OF_SPEECH_FILE" if $_GHKM_PARTS_OF_SPEECH && defined($_GHKM_PARTS_OF_SPEECH_FILE);    
-=======
-    $cmd .= " --PartsOfSpeech $_GHKM_PARTS_OF_SPEECH_FILE" if $_GHKM_PARTS_OF_SPEECH && defined($_GHKM_PARTS_OF_SPEECH_FILE);
->>>>>>> b085ca54
-
     $cmd .= " | $GZIP_EXEC -c > $ttable_file.gz";
 
     safesystem($cmd) or die "ERROR: Consolidating the two phrase table halves failed";
