#!/usr/bin/perl -w

use strict;
use Getopt::Long "GetOptions";
use FindBin qw($RealBin);
use File::Spec::Functions;
use File::Spec::Unix;
use File::Basename;
BEGIN { require "$RealBin/LexicalTranslationModel.pm"; "LexicalTranslationModel"->import; }

# Train Factored Phrase Model
# (c) 2006-2009 Philipp Koehn
# with contributions from other JHU WS participants
# Train a model from a parallel corpus
# -----------------------------------------------------
$ENV{"LC_ALL"} = "C";
my $SCRIPTS_ROOTDIR = $RealBin;
if ($SCRIPTS_ROOTDIR eq '') {
    $SCRIPTS_ROOTDIR = dirname(__FILE__);
}
$SCRIPTS_ROOTDIR =~ s/\/training$//;
#$SCRIPTS_ROOTDIR = $ENV{"SCRIPTS_ROOTDIR"} if defined($ENV{"SCRIPTS_ROOTDIR"});

my($_EXTERNAL_BINDIR, $_ROOT_DIR, $_CORPUS_DIR, $_GIZA_E2F, $_GIZA_F2E, $_MODEL_DIR, $_TEMP_DIR, $_SORT_BUFFER_SIZE, $_SORT_BATCH_SIZE,  $_SORT_COMPRESS, $_SORT_PARALLEL, $_CORPUS,
   $_CORPUS_COMPRESSION, $_FIRST_STEP, $_LAST_STEP, $_F, $_E, $_MAX_PHRASE_LENGTH,
   $_LEXICAL_FILE, $_NO_LEXICAL_WEIGHTING, $_LEXICAL_COUNTS, $_VERBOSE, $_ALIGNMENT,
   $_ALIGNMENT_FILE, $_ALIGNMENT_STEM, @_LM, $_EXTRACT_FILE, $_GIZA_OPTION, $_HELP, $_PARTS,
   $_DIRECTION, $_ONLY_PRINT_GIZA, $_GIZA_EXTENSION, $_REORDERING,
   $_REORDERING_SMOOTH, $_INPUT_FACTOR_MAX, $_ALIGNMENT_FACTORS,
   $_TRANSLATION_FACTORS, $_REORDERING_FACTORS, $_GENERATION_FACTORS,
   $_DECODING_GRAPH_BACKOFF,
   $_DECODING_STEPS, $_PARALLEL, $_FACTOR_DELIMITER, @_PHRASE_TABLE,
   @_REORDERING_TABLE, @_GENERATION_TABLE, @_GENERATION_TYPE, $_GENERATION_CORPUS,
   $_DONT_ZIP,  $_MGIZA, $_MGIZA_CPUS, $_SNT2COOC, $_HMM_ALIGN, $_CONFIG, $_OSM, $_OSM_FACTORS, $_POST_DECODING_TRANSLIT, $_TRANSLITERATION_PHRASE_TABLE,
   $_HIERARCHICAL,$_XML,$_SOURCE_SYNTAX,$_TARGET_SYNTAX,$_GLUE_GRAMMAR,$_GLUE_GRAMMAR_FILE,$_UNKNOWN_WORD_LABEL_FILE,$_GHKM,$_GHKM_TREE_FRAGMENTS,$_GHKM_PHRASE_ORIENTATION,$_PHRASE_ORIENTATION_PRIORS_FILE,$_GHKM_SOURCE_LABELS,$_GHKM_SOURCE_LABELS_FILE,$_PCFG,@_EXTRACT_OPTIONS,@_SCORE_OPTIONS,
   $_ALT_DIRECT_RULE_SCORE_1, $_ALT_DIRECT_RULE_SCORE_2, $_UNKNOWN_WORD_SOFT_MATCHES_FILE,
   $_OMIT_WORD_ALIGNMENT,$_FORCE_FACTORED_FILENAMES,
   $_MEMSCORE, $_FINAL_ALIGNMENT_MODEL,
   $_CONTINUE,$_MAX_LEXICAL_REORDERING,$_DO_STEPS,
   @_ADDITIONAL_INI,$_ADDITIONAL_INI_FILE,$_MMSAPT,
   @_BASELINE_ALIGNMENT_MODEL, $_BASELINE_EXTRACT, $_BASELINE_ALIGNMENT,
   $_DICTIONARY, $_SPARSE_PHRASE_FEATURES, $_EPPEX, $_INSTANCE_WEIGHTS_FILE, $_LMODEL_OOV_FEATURE, $_NUM_LATTICE_FEATURES, $IGNORE, $_FLEXIBILITY_SCORE, $_EXTRACT_COMMAND);
my $_BASELINE_CORPUS = "";
my $_CORES = 1;
my $debug = 0; # debug this script, do not delete any files in debug mode

$_HELP = 1
    unless &GetOptions('root-dir=s' => \$_ROOT_DIR,
		       'external-bin-dir=s' => \$_EXTERNAL_BINDIR,
		       'corpus-dir=s' => \$_CORPUS_DIR,
		       'corpus=s' => \$_CORPUS,
		       'f=s' => \$_F,
		       'e=s' => \$_E,
		       'giza-e2f=s' => \$_GIZA_E2F,
		       'giza-f2e=s' => \$_GIZA_F2E,
		       'max-phrase-length=s' => \$_MAX_PHRASE_LENGTH,
		       'lexical-file=s' => \$_LEXICAL_FILE,
		       'no-lexical-weighting' => \$_NO_LEXICAL_WEIGHTING,
		       'write-lexical-counts' => \$_LEXICAL_COUNTS,
		       'model-dir=s' => \$_MODEL_DIR,
		       'temp-dir=s' => \$_TEMP_DIR,
		       'sort-buffer-size=s' => \$_SORT_BUFFER_SIZE,
		       'sort-batch-size=i' => \$_SORT_BATCH_SIZE,
		       'sort-compress=s' => \$_SORT_COMPRESS,
		       'sort-parallel=i' => \$_SORT_PARALLEL,
		       'extract-file=s' => \$_EXTRACT_FILE,
		       'alignment=s' => \$_ALIGNMENT,
		       'alignment-file=s' => \$_ALIGNMENT_FILE,
		       'alignment-stem=s' => \$_ALIGNMENT_STEM,
		       'verbose' => \$_VERBOSE,
		       'first-step=i' => \$_FIRST_STEP,
		       'last-step=i' => \$_LAST_STEP,
		       'giza-option=s' => \$_GIZA_OPTION,
		       'giza-extension=s' => \$_GIZA_EXTENSION,
		       'parallel' => \$_PARALLEL,
		       'lm=s' => \@_LM,
		       'help' => \$_HELP,
		       'mgiza' => \$_MGIZA, # multi-thread 
		       'mgiza-cpus=i' => \$_MGIZA_CPUS, # multi-thread 
		       'snt2cooc=s' => \$_SNT2COOC, # override snt2cooc exe. For when you want to run reduced memory snt2cooc.perl from mgiza
		       'hmm-align' => \$_HMM_ALIGN,
		       'final-alignment-model=s' => \$_FINAL_ALIGNMENT_MODEL, # use word alignment model 1/2/hmm/3/4/5 as final (default is 4); value 'hmm' equivalent to the --hmm-align switch
		       'debug' => \$debug,
		       'dont-zip' => \$_DONT_ZIP,
		       'parts=i' => \$_PARTS,
		       'direction=i' => \$_DIRECTION,
		       'only-print-giza' => \$_ONLY_PRINT_GIZA,
		       'reordering=s' => \$_REORDERING,
		       'reordering-smooth=s' => \$_REORDERING_SMOOTH,
		       'input-factor-max=i' => \$_INPUT_FACTOR_MAX,
		       'alignment-factors=s' => \$_ALIGNMENT_FACTORS,
		       'translation-factors=s' => \$_TRANSLATION_FACTORS,
		       'reordering-factors=s' => \$_REORDERING_FACTORS,
		       'generation-factors=s' => \$_GENERATION_FACTORS,
		       'decoding-steps=s' => \$_DECODING_STEPS,
		       'decoding-graph-backoff=s' => \$_DECODING_GRAPH_BACKOFF,
		       'bin-dir=s' => \$IGNORE,
		       'scripts-root-dir=s' => \$IGNORE,
		       'factor-delimiter=s' => \$_FACTOR_DELIMITER,
		       'phrase-translation-table=s' => \@_PHRASE_TABLE,
		       'generation-corpus=s' => \$_GENERATION_CORPUS,
		       'generation-table=s' => \@_GENERATION_TABLE,
		       'reordering-table=s' => \@_REORDERING_TABLE,
		       'generation-type=s' => \@_GENERATION_TYPE,
		       'continue' => \$_CONTINUE,
		       'hierarchical' => \$_HIERARCHICAL,
		       'glue-grammar' => \$_GLUE_GRAMMAR,
		       'glue-grammar-file=s' => \$_GLUE_GRAMMAR_FILE,
		       'unknown-word-label-file=s' => \$_UNKNOWN_WORD_LABEL_FILE,
		       'unknown-word-soft-matches-file=s' => \$_UNKNOWN_WORD_SOFT_MATCHES_FILE, # give dummy label to unknown word, and allow soft matches to all other labels (with cost determined by sparse features)
		       'ghkm' => \$_GHKM,
		       'ghkm-tree-fragments' => \$_GHKM_TREE_FRAGMENTS,
		       'ghkm-phrase-orientation' => \$_GHKM_PHRASE_ORIENTATION,
		       'phrase-orientation-priors-file=s' => \$_PHRASE_ORIENTATION_PRIORS_FILE, # currently relevant for GHKM extraction only; phrase orientation for PBT has different implementation
               'ghkm-source-labels' => \$_GHKM_SOURCE_LABELS,
               'ghkm-source-labels-file=s' => \$_GHKM_SOURCE_LABELS_FILE,
		       'pcfg' => \$_PCFG,
		       'alt-direct-rule-score-1' => \$_ALT_DIRECT_RULE_SCORE_1,
		       'alt-direct-rule-score-2' => \$_ALT_DIRECT_RULE_SCORE_2,
		       'extract-options=s' => \@_EXTRACT_OPTIONS,
		       'score-options=s' => \@_SCORE_OPTIONS,
		       'source-syntax' => \$_SOURCE_SYNTAX,
		       'target-syntax' => \$_TARGET_SYNTAX,
		       'xml' => \$_XML,
		       'no-word-alignment' => \$_OMIT_WORD_ALIGNMENT,
		       'config=s' => \$_CONFIG,
		       'osm-model=s' => \$_OSM,
		       'osm-setting=s' => \$_OSM_FACTORS,
		       'post-decoding-translit=s' => \$_POST_DECODING_TRANSLIT,
		       'transliteration-phrase-table=s' => \$_TRANSLITERATION_PHRASE_TABLE,		
		       'mmsapt=s' => \$_MMSAPT,
		       'max-lexical-reordering' => \$_MAX_LEXICAL_REORDERING,
		       'do-steps=s' => \$_DO_STEPS,
		       'memscore:s' => \$_MEMSCORE,
		       'force-factored-filenames' => \$_FORCE_FACTORED_FILENAMES,
		       'dictionary=s' => \$_DICTIONARY,
		       'sparse-phrase-features' => \$_SPARSE_PHRASE_FEATURES,
		       'eppex:s' => \$_EPPEX,
		       'additional-ini=s' => \@_ADDITIONAL_INI, 
		       'additional-ini-file=s' => \$_ADDITIONAL_INI_FILE, 
		       'baseline-alignment-model=s{8}' => \@_BASELINE_ALIGNMENT_MODEL,
		       'baseline-extract=s' => \$_BASELINE_EXTRACT,
		       'baseline-corpus=s' => \$_BASELINE_CORPUS,
		       'baseline-alignment=s' => \$_BASELINE_ALIGNMENT,
		       'cores=i' => \$_CORES,
		       'instance-weights-file=s' => \$_INSTANCE_WEIGHTS_FILE,
		       'lmodel-oov-feature' => \$_LMODEL_OOV_FEATURE,
		       'num-lattice-features=i' => \$_NUM_LATTICE_FEATURES,
		       'flexibility-score' => \$_FLEXIBILITY_SCORE,
		       'extract-command=s' => \$_EXTRACT_COMMAND,
               );

if ($_HELP) {
    print "Train Phrase Model

Steps: (--first-step to --last-step)
(1) prepare corpus
(2) run GIZA
(3) align words
(4) learn lexical translation
(5) extract phrases
(6) score phrases
(7) learn reordering model
(8) learn generation model
(9) create decoder config file

For more, please check manual or contact koehn\@inf.ed.ac.uk\n";
  exit(1);
}

if (defined($IGNORE)) {
  print STDERR "WARNING: Do not specify -bin-dir or -scripts-root-dir anymore. These variable are ignored and will be deleted soon";
}

# convert all paths to absolute paths
$_ROOT_DIR = File::Spec->rel2abs($_ROOT_DIR) if defined($_ROOT_DIR);
$_EXTERNAL_BINDIR = File::Spec->rel2abs($_EXTERNAL_BINDIR) if defined($_EXTERNAL_BINDIR);
$_CORPUS_DIR = File::Spec->rel2abs($_CORPUS_DIR) if defined($_CORPUS_DIR);
$_CORPUS = File::Spec->rel2abs($_CORPUS) if defined($_CORPUS);
$_LEXICAL_FILE = File::Spec->rel2abs($_LEXICAL_FILE) if defined($_LEXICAL_FILE);
$_MODEL_DIR = File::Spec->rel2abs($_MODEL_DIR) if defined($_MODEL_DIR);
$_TEMP_DIR = File::Spec->rel2abs($_TEMP_DIR) if defined($_TEMP_DIR);
$_ALIGNMENT_FILE = File::Spec->rel2abs($_ALIGNMENT_FILE) if defined($_ALIGNMENT_FILE);
$_ALIGNMENT_STEM = File::Spec->rel2abs($_ALIGNMENT_STEM) if defined($_ALIGNMENT_STEM);
$_GLUE_GRAMMAR_FILE = File::Spec->rel2abs($_GLUE_GRAMMAR_FILE) if defined($_GLUE_GRAMMAR_FILE);
$_UNKNOWN_WORD_LABEL_FILE = File::Spec->rel2abs($_UNKNOWN_WORD_LABEL_FILE) if defined($_UNKNOWN_WORD_LABEL_FILE);
$_EXTRACT_FILE = File::Spec->rel2abs($_EXTRACT_FILE) if defined($_EXTRACT_FILE);
foreach (@_PHRASE_TABLE) { $_ = File::Spec->rel2abs($_); }
foreach (@_REORDERING_TABLE) { $_ = File::Spec->rel2abs($_); }
foreach (@_GENERATION_TABLE) { $_ = File::Spec->rel2abs($_); }
$_GIZA_E2F = File::Spec->rel2abs($_GIZA_E2F) if defined($_GIZA_E2F);
$_GIZA_F2E = File::Spec->rel2abs($_GIZA_F2E) if defined($_GIZA_F2E);

my $_SCORE_OPTIONS; # allow multiple switches
foreach (@_SCORE_OPTIONS) { $_SCORE_OPTIONS .= $_." "; }
chop($_SCORE_OPTIONS) if $_SCORE_OPTIONS;

my $_EXTRACT_OPTIONS; # allow multiple switches
foreach (@_EXTRACT_OPTIONS) { $_EXTRACT_OPTIONS .= $_." "; }
chop($_EXTRACT_OPTIONS) if $_EXTRACT_OPTIONS;
my $_ADDITIONAL_INI; # allow multiple switches
foreach (@_ADDITIONAL_INI) { $_ADDITIONAL_INI .= $_." "; }
chop($_ADDITIONAL_INI) if $_ADDITIONAL_INI;

$_HIERARCHICAL = 1 if $_SOURCE_SYNTAX || $_TARGET_SYNTAX;
$_XML = 1 if $_SOURCE_SYNTAX || $_TARGET_SYNTAX;
my $___FACTOR_DELIMITER = $_FACTOR_DELIMITER;
$___FACTOR_DELIMITER = '|' unless ($_FACTOR_DELIMITER);

print STDERR "Using SCRIPTS_ROOTDIR: $SCRIPTS_ROOTDIR\n";

# Setting the steps to perform
my $___VERBOSE = 0;
my $___FIRST_STEP = 1;
my $___LAST_STEP = 9;
$___VERBOSE = $_VERBOSE if $_VERBOSE;
$___FIRST_STEP = $_FIRST_STEP if $_FIRST_STEP;
$___LAST_STEP =  $_LAST_STEP  if $_LAST_STEP;
my $___DO_STEPS = $___FIRST_STEP."-".$___LAST_STEP;
$___DO_STEPS = $_DO_STEPS if $_DO_STEPS;
my @STEPS = (0,0,0,0,0,0,0,0,0);

my @step_conf = split(',',$___DO_STEPS);
my ($f,$l);
foreach my $step (@step_conf) {
  if ($step =~ /^(\d)$/) {
    $f = $1;
    $l = $1;
  }
  elsif ($step =~ /^(\d)-(\d)$/) {
    $f = $1;
    $l = $2;
  }
  else {
    die ("Malformed argument to --do-steps");
  }
  die("Only steps between 1 and 9 can be used") if ($f < 1 || $l > 9);
  die("The first step must be smaller than the last step") if ($f > $l);
	
  for (my $i=$f; $i<=$l; $i++) {
    $STEPS[$i] = 1;
  }
}


# supporting binaries from other packages
my $MKCLS = "$_EXTERNAL_BINDIR/mkcls";
my $MGIZA_MERGE_ALIGN = "$_EXTERNAL_BINDIR/merge_alignment.py";
my $GIZA;
my $SNT2COOC;

if ($STEPS[1] || $STEPS[2])
{	
	if(!defined $_MGIZA ){
		$GIZA = "$_EXTERNAL_BINDIR/GIZA++";
		if (-x "$_EXTERNAL_BINDIR/snt2cooc.out") {
			$SNT2COOC = "$_EXTERNAL_BINDIR/snt2cooc.out";
		} elsif (-x "$_EXTERNAL_BINDIR/snt2cooc") { # Since "snt2cooc.out" and "snt2cooc" work the same   
			$SNT2COOC = "$_EXTERNAL_BINDIR/snt2cooc";
		}
		print STDERR "Using single-thread GIZA\n";
	} else {
	        # accept either "mgiza" or "mgizapp" and either "snt2cooc.out" or "snt2cooc"
	        if (-x "$_EXTERNAL_BINDIR/mgiza") {
		        $GIZA = "$_EXTERNAL_BINDIR/mgiza";
 	        } elsif (-x "$_EXTERNAL_BINDIR/mgizapp") {
		        $GIZA = "$_EXTERNAL_BINDIR/mgizapp";
	        }
		if (-x "$_EXTERNAL_BINDIR/snt2cooc") {
			$SNT2COOC = "$_EXTERNAL_BINDIR/snt2cooc";
		} elsif (-x "$_EXTERNAL_BINDIR/snt2cooc.out") { # Important for users that use MGIZA and copy only the "mgiza" file to $_EXTERNAL_BINDIR
			$SNT2COOC = "$_EXTERNAL_BINDIR/snt2cooc.out";
		}
		print STDERR "Using multi-thread GIZA\n";	
		if (!defined($_MGIZA_CPUS)) {
			$_MGIZA_CPUS=4;
		}
		die("ERROR: Cannot find $MGIZA_MERGE_ALIGN") unless (-x $MGIZA_MERGE_ALIGN);
	}
	
	# override
	$SNT2COOC = "$_EXTERNAL_BINDIR/$_SNT2COOC" if defined($_SNT2COOC);	
}

# parallel extract
my $SPLIT_EXEC = `gsplit --help 2>/dev/null`; 
if($SPLIT_EXEC) {
  $SPLIT_EXEC = 'gsplit';
}
else {
  $SPLIT_EXEC = 'split';
}

my $SORT_EXEC = `gsort --help 2>/dev/null`; 
if($SORT_EXEC) {
  $SORT_EXEC = 'gsort';
}
else {
  $SORT_EXEC = 'sort';
}

my $__SORT_BUFFER_SIZE = "";
$__SORT_BUFFER_SIZE = "-S $_SORT_BUFFER_SIZE" if $_SORT_BUFFER_SIZE;

my $__SORT_BATCH_SIZE = "";
$__SORT_BATCH_SIZE = "--batch-size $_SORT_BATCH_SIZE" if $_SORT_BATCH_SIZE;

my $__SORT_COMPRESS = "";
$__SORT_COMPRESS = "--compress-program $_SORT_COMPRESS" if $_SORT_COMPRESS;

my $__SORT_PARALLEL = "";
$__SORT_PARALLEL = "--parallel $_SORT_PARALLEL" if $_SORT_PARALLEL;

# supporting scripts/binaries from this package
my $PHRASE_EXTRACT;
if (defined($_EXTRACT_COMMAND)) {
  $PHRASE_EXTRACT = "$SCRIPTS_ROOTDIR/../bin/$_EXTRACT_COMMAND";
}
else {
  $PHRASE_EXTRACT = "$SCRIPTS_ROOTDIR/../bin/extract";
}
$PHRASE_EXTRACT = "$SCRIPTS_ROOTDIR/generic/extract-parallel.perl $_CORES $SPLIT_EXEC \"$SORT_EXEC $__SORT_BUFFER_SIZE $__SORT_BATCH_SIZE $__SORT_COMPRESS $__SORT_PARALLEL\" $PHRASE_EXTRACT";

my $RULE_EXTRACT;
if (defined($_EXTRACT_COMMAND)) {
  $RULE_EXTRACT = "$SCRIPTS_ROOTDIR/../bin/$_EXTRACT_COMMAND";
}
elsif (defined($_GHKM)) {
  $RULE_EXTRACT = "$SCRIPTS_ROOTDIR/../bin/extract-ghkm";
}
else {
  $RULE_EXTRACT = "$SCRIPTS_ROOTDIR/../bin/extract-rules";
}
$RULE_EXTRACT = "$SCRIPTS_ROOTDIR/generic/extract-parallel.perl $_CORES $SPLIT_EXEC \"$SORT_EXEC $__SORT_BUFFER_SIZE $__SORT_BATCH_SIZE $__SORT_COMPRESS $__SORT_PARALLEL\" $RULE_EXTRACT";

my $LEXICAL_REO_SCORER = "$SCRIPTS_ROOTDIR/../bin/lexical-reordering-score";
my $MEMSCORE = "$SCRIPTS_ROOTDIR/../bin/memscore";
my $EPPEX = "$SCRIPTS_ROOTDIR/../bin/eppex";
my $SYMAL = "$SCRIPTS_ROOTDIR/../bin/symal";
my $GIZA2BAL = "$SCRIPTS_ROOTDIR/training/giza2bal.pl";

my $PHRASE_SCORE = "$SCRIPTS_ROOTDIR/../bin/score";
$PHRASE_SCORE = "$SCRIPTS_ROOTDIR/generic/score-parallel.perl $_CORES \"$SORT_EXEC $__SORT_BUFFER_SIZE $__SORT_BATCH_SIZE $__SORT_COMPRESS $__SORT_PARALLEL\" $PHRASE_SCORE";

my $PHRASE_CONSOLIDATE = "$SCRIPTS_ROOTDIR/../bin/consolidate";
my $FLEX_SCORER = "$SCRIPTS_ROOTDIR/training/flexibility_score.py";

# utilities
my $ZCAT = "gzip -cd";
my $BZCAT = "bzcat";

# do a sanity check to make sure we can find the necessary binaries since
# these are not installed by default
# not needed if we start after step 2
die("ERROR: Cannot find mkcls, GIZA++/mgiza, & snt2cooc.out/snt2cooc in $_EXTERNAL_BINDIR.\nYou MUST specify the parameter -external-bin-dir") unless ((!$STEPS[2]) ||
                                       (defined($_EXTERNAL_BINDIR) && -x $GIZA && defined($SNT2COOC) && -x $MKCLS));

# set varibles to defaults or from options
my $___ROOT_DIR = ".";
$___ROOT_DIR = $_ROOT_DIR if $_ROOT_DIR;
my $___CORPUS_DIR  = $___ROOT_DIR."/corpus";
$___CORPUS_DIR = $_CORPUS_DIR if $_CORPUS_DIR;
die("ERROR: use --corpus to specify corpus") unless $_CORPUS || !($STEPS[1] || $STEPS[4] || $STEPS[5] || $STEPS[8]);
my $___CORPUS      = $_CORPUS;

# check the final-alignment-model switch
my $___FINAL_ALIGNMENT_MODEL = undef;
$___FINAL_ALIGNMENT_MODEL = 'hmm' if $_HMM_ALIGN;
$___FINAL_ALIGNMENT_MODEL = $_FINAL_ALIGNMENT_MODEL if $_FINAL_ALIGNMENT_MODEL;

die("ERROR: --final-alignment-model can be set to '1', '2', 'hmm', '3', '4' or '5'")
	unless (!defined($___FINAL_ALIGNMENT_MODEL) or $___FINAL_ALIGNMENT_MODEL =~ /^(1|2|hmm|3|4|5)$/);

my $___GIZA_EXTENSION = 'A3.final';
if(defined $___FINAL_ALIGNMENT_MODEL) {
    $___GIZA_EXTENSION = 'A1.5' if $___FINAL_ALIGNMENT_MODEL eq '1';
    $___GIZA_EXTENSION = 'A2.5' if $___FINAL_ALIGNMENT_MODEL eq '2';
    $___GIZA_EXTENSION = 'Ahmm.5' if $___FINAL_ALIGNMENT_MODEL eq 'hmm';
}
$___GIZA_EXTENSION = $_GIZA_EXTENSION if $_GIZA_EXTENSION;

my $___CORPUS_COMPRESSION = '';
if ($_CORPUS_COMPRESSION) {
  $___CORPUS_COMPRESSION = ".$_CORPUS_COMPRESSION";
}

# foreign/English language extension
die("ERROR: use --f to specify foreign language") unless $_F;
die("ERROR: use --e to specify English language") unless $_E;
my $___F = $_F;
my $___E = $_E;

# vocabulary files in corpus dir
my $___VCB_E = $___CORPUS_DIR."/".$___E.".vcb";
my $___VCB_F = $___CORPUS_DIR."/".$___F.".vcb";

# GIZA generated files
my $___GIZA = $___ROOT_DIR."/giza";
my $___GIZA_E2F = $___GIZA.".".$___E."-".$___F;
my $___GIZA_F2E = $___GIZA.".".$___F."-".$___E;
$___GIZA_E2F = $_GIZA_E2F if $_GIZA_E2F;
$___GIZA_F2E = $_GIZA_F2E if $_GIZA_F2E;
my $___GIZA_OPTION = "";
$___GIZA_OPTION = $_GIZA_OPTION if $_GIZA_OPTION;

# alignment heuristic
my $___ALIGNMENT = "grow-diag-final";
$___ALIGNMENT = $_ALIGNMENT if $_ALIGNMENT;
my $___NOTE_ALIGNMENT_DROPS = 1;

# baseline alignment model for incremetal updating
die "ERROR: buggy definition of baseline alignment model, should have 8 values:\n\t".join("\n\t",@_BASELINE_ALIGNMENT_MODEL)."\n"
  unless scalar(@_BASELINE_ALIGNMENT_MODEL) == 8 || scalar(@_BASELINE_ALIGNMENT_MODEL) == 0;
die "ERROR: use of baseline alignment model limited to HMM training (-hmm-align)\n"
  if defined($___FINAL_ALIGNMENT_MODEL) && $___FINAL_ALIGNMENT_MODEL ne 'hmm' && scalar(@_BASELINE_ALIGNMENT_MODEL) == 8;

# model dir and alignment/extract file
my $___MODEL_DIR = $___ROOT_DIR."/model";
$___MODEL_DIR = $_MODEL_DIR if $_MODEL_DIR;
my $___ALIGNMENT_FILE = "$___MODEL_DIR/aligned";
$___ALIGNMENT_FILE = $_ALIGNMENT_FILE if $_ALIGNMENT_FILE;
my $___ALIGNMENT_STEM = $___ALIGNMENT_FILE;
$___ALIGNMENT_STEM = $_ALIGNMENT_STEM if $_ALIGNMENT_STEM;
my $___EXTRACT_FILE = $___MODEL_DIR."/extract";
$___EXTRACT_FILE = $_EXTRACT_FILE if $_EXTRACT_FILE;
my $___GLUE_GRAMMAR_FILE = $___MODEL_DIR."/glue-grammar";
$___GLUE_GRAMMAR_FILE = $_GLUE_GRAMMAR_FILE if $_GLUE_GRAMMAR_FILE;

my $___CONFIG = $___MODEL_DIR."/moses.ini";
$___CONFIG = $_CONFIG if $_CONFIG;

my $___DONT_ZIP = 0; 
$_DONT_ZIP = $___DONT_ZIP unless $___DONT_ZIP;

my $___TEMP_DIR = $___MODEL_DIR;
$___TEMP_DIR = $_TEMP_DIR if $_TEMP_DIR;

my $___CONTINUE = 0; 
$___CONTINUE = $_CONTINUE if $_CONTINUE;

my $___MAX_PHRASE_LENGTH = "7";
$___MAX_PHRASE_LENGTH = "10" if $_HIERARCHICAL;

my $___LEXICAL_WEIGHTING = 1;
my $___LEXICAL_COUNTS = 0;
my $___LEXICAL_FILE = $___MODEL_DIR."/lex";
$___MAX_PHRASE_LENGTH = $_MAX_PHRASE_LENGTH if $_MAX_PHRASE_LENGTH;
$___LEXICAL_WEIGHTING = 0 if $_NO_LEXICAL_WEIGHTING;
$___LEXICAL_COUNTS = 1 if $_LEXICAL_COUNTS;
$___LEXICAL_FILE = $_LEXICAL_FILE if $_LEXICAL_FILE;

my $___PHRASE_SCORER = "phrase-extract";
$___PHRASE_SCORER = "memscore" if defined $_MEMSCORE;
my $___MEMSCORE_OPTIONS = "-s ml -s lexweights \$LEX_E2F -r ml -r lexweights \$LEX_F2E -s const 2.718";
$___MEMSCORE_OPTIONS = $_MEMSCORE if $_MEMSCORE;


my @___LM = ();
if ($STEPS[9]) {
  die "ERROR: use --lm factor:order:filename to specify at least one language model"
    if scalar @_LM == 0;
  foreach my $lm (@_LM) {
    my $type = 0; # default to srilm
    my ($f, $order, $filename);
    ($f, $order, $filename, $type) = split /:/, $lm, 4;
    die "ERROR: Wrong format of --lm. Expected: --lm factor:order:filename"
      if $f !~ /^[0-9,]+$/ || $order !~ /^[0-9]+$/ || !defined $filename;
    die "ERROR: Filename is not absolute: $filename"
      unless file_name_is_absolute $filename;
    die "ERROR: Language model file not found or empty: $filename"
      if ! -e $filename;
    push @___LM, [ $f, $order, $filename, $type ];
  }
}

my $___PARTS = 1;
$___PARTS = $_PARTS if $_PARTS;

my $___DIRECTION = 0;
$___DIRECTION = $_DIRECTION if $_DIRECTION;

# don't fork
my $___NOFORK = !defined $_PARALLEL;

my $___ONLY_PRINT_GIZA = 0;
$___ONLY_PRINT_GIZA = 1 if $_ONLY_PRINT_GIZA;

# Reordering model (esp. lexicalized)
my $___REORDERING = "distance";
$___REORDERING = $_REORDERING if $_REORDERING;
my $___REORDERING_SMOOTH = 0.5;
$___REORDERING_SMOOTH = $_REORDERING_SMOOTH if $_REORDERING_SMOOTH;
my @REORDERING_MODELS;
my $REORDERING_LEXICAL = 0; # flag for building lexicalized reordering models
my %REORDERING_MODEL_TYPES = ();

my $___MAX_LEXICAL_REORDERING = 0;
$___MAX_LEXICAL_REORDERING = 1 if $_MAX_LEXICAL_REORDERING;

my $model_num = 0;

foreach my $r (split(/\,/,$___REORDERING)) {

   #Don't do anything for distance models
   next if ($r eq "distance");

   #change some config string options, to be backward compatible
   $r =~ s/orientation/msd/;
   $r =~ s/unidirectional/backward/;
   #set default values
   push @REORDERING_MODELS, {};
   $REORDERING_MODELS[$model_num]{"dir"} = "backward";   
   $REORDERING_MODELS[$model_num]{"type"} = "wbe";
   $REORDERING_MODELS[$model_num]{"collapse"} = "allff";

   #handle the options set in the config string
   foreach my $reoconf (split(/\-/,$r)) {
      if ($reoconf =~ /^((msd)|(mslr)|(monotonicity)|(leftright))/) { 
        $REORDERING_MODELS[$model_num]{"orient"} = $reoconf;
        $REORDERING_LEXICAL = 1;
      }
      elsif ($reoconf =~ /^((bidirectional)|(backward)|(forward))/) {
        $REORDERING_MODELS[$model_num]{"dir"} = $reoconf;
      }
      elsif ($reoconf =~ /^((fe)|(f))/) {
        $REORDERING_MODELS[$model_num]{"lang"} = $reoconf;
      }
      elsif ($reoconf =~ /^((hier)|(phrase)|(wbe))/) {
        $REORDERING_MODELS[$model_num]{"type"} = $reoconf;
      }
      elsif ($reoconf =~ /^((collapseff)|(allff))/) {
        $REORDERING_MODELS[$model_num]{"collapse"} = $reoconf;
      }
      else {
        print STDERR "unknown type in reordering model config string: \"$reoconf\" in $r\n";
        exit(1);
      }
  }


  #check that the required attributes are given
  if (!defined($REORDERING_MODELS[$model_num]{"type"})) {
     print STDERR "you have to give the type of the reordering models (mslr, msd, monotonicity or leftright); it is not done in $r\n";
     exit(1);
  }

  if (!defined($REORDERING_MODELS[$model_num]{"lang"})) {
     print STDERR "you have specify which languages to condition on for lexical reordering (f or fe); it is not done in $r\n";
     exit(1);
  }

  #fix the all-string
  $REORDERING_MODELS[$model_num]{"filename"} = $REORDERING_MODELS[$model_num]{"type"}."-".$REORDERING_MODELS[$model_num]{"orient"}.'-'.
                                               $REORDERING_MODELS[$model_num]{"dir"}."-".$REORDERING_MODELS[$model_num]{"lang"};
  $REORDERING_MODELS[$model_num]{"config"} = $REORDERING_MODELS[$model_num]{"filename"}."-".$REORDERING_MODELS[$model_num]{"collapse"};

  # fix numfeatures
  $REORDERING_MODELS[$model_num]{"numfeatures"} = 1;
  $REORDERING_MODELS[$model_num]{"numfeatures"} = 2 if $REORDERING_MODELS[$model_num]{"dir"} eq "bidirectional";
  if ($REORDERING_MODELS[$model_num]{"collapse"} ne "collapseff") {
    if ($REORDERING_MODELS[$model_num]{"orient"} eq "msd") {
      $REORDERING_MODELS[$model_num]{"numfeatures"} *= 3;
    }
    elsif ($REORDERING_MODELS[$model_num]{"orient"} eq "mslr") {
      $REORDERING_MODELS[$model_num]{"numfeatures"} *= 4;
    }
    else {
      $REORDERING_MODELS[$model_num]{"numfeatures"} *= 2;
    }
  }

  # fix the overall model selection
  if (defined $REORDERING_MODEL_TYPES{$REORDERING_MODELS[$model_num]{"type"}}) {
     $REORDERING_MODEL_TYPES{$REORDERING_MODELS[$model_num]{"type"}} .=
        $REORDERING_MODELS[$model_num]{"orient"}."-"; 
  }
  else  {
     $REORDERING_MODEL_TYPES{$REORDERING_MODELS[$model_num]{"type"}} =
        $REORDERING_MODELS[$model_num]{"orient"};
  }
  $model_num++;
}

# pick the overall most specific model for each reordering model type
for my $mtype ( keys %REORDERING_MODEL_TYPES) {
  if ($REORDERING_MODEL_TYPES{$mtype} =~ /msd/) {
    $REORDERING_MODEL_TYPES{$mtype} = "msd"
  }
  elsif ($REORDERING_MODEL_TYPES{$mtype} =~ /monotonicity/) {
    $REORDERING_MODEL_TYPES{$mtype} = "monotonicity"
  }
  else {
    $REORDERING_MODEL_TYPES{$mtype} = "mslr"
  }
}

### Factored translation models
my $___NOT_FACTORED = !$_FORCE_FACTORED_FILENAMES;
$___NOT_FACTORED = 0 if $_INPUT_FACTOR_MAX;
my $___ALIGNMENT_FACTORS = "0-0";
$___ALIGNMENT_FACTORS = $_ALIGNMENT_FACTORS if defined($_ALIGNMENT_FACTORS);
die("ERROR: format for alignment factors is \"0-0\" or \"0,1,2-0,1\", you provided $___ALIGNMENT_FACTORS\n") if $___ALIGNMENT_FACTORS !~ /^\d+(\,\d+)*\-\d+(\,\d+)*$/;
$___NOT_FACTORED = 0 unless $___ALIGNMENT_FACTORS eq "0-0";

my $___TRANSLATION_FACTORS = undef;
$___TRANSLATION_FACTORS = "0-0" unless defined($_DECODING_STEPS); # single factor default
$___TRANSLATION_FACTORS = $_TRANSLATION_FACTORS if defined($_TRANSLATION_FACTORS);
die("ERROR: format for translation factors is \"0-0\" or \"0-0+1-1\" or \"0-0+0,1-0,1\", you provided $___TRANSLATION_FACTORS\n") 
  if defined $___TRANSLATION_FACTORS && $___TRANSLATION_FACTORS !~ /^\d+(\,\d+)*\-\d+(\,\d+)*(\+\d+(\,\d+)*\-\d+(\,\d+)*)*$/;
$___NOT_FACTORED = 0 unless $___TRANSLATION_FACTORS eq "0-0";

my $___REORDERING_FACTORS = undef;
$___REORDERING_FACTORS = "0-0" if defined($_REORDERING) && ! defined($_DECODING_STEPS); # single factor default
$___REORDERING_FACTORS = $_REORDERING_FACTORS if defined($_REORDERING_FACTORS);
die("ERROR: format for reordering factors is \"0-0\" or \"0-0+1-1\" or \"0-0+0,1-0,1\", you provided $___REORDERING_FACTORS\n") 
  if defined $___REORDERING_FACTORS && $___REORDERING_FACTORS !~ /^\d+(\,\d+)*\-\d+(\,\d+)*(\+\d+(\,\d+)*\-\d+(\,\d+)*)*$/;
$___NOT_FACTORED = 0 if defined($_REORDERING) && $___REORDERING_FACTORS ne "0-0";

my $___GENERATION_FACTORS = undef;
$___GENERATION_FACTORS = $_GENERATION_FACTORS if defined($_GENERATION_FACTORS);
die("ERROR: format for generation factors is \"0-1\" or \"0-1+0-2\" or \"0-1+0,1-1,2\", you provided $___GENERATION_FACTORS\n") 
  if defined $___GENERATION_FACTORS && $___GENERATION_FACTORS !~ /^\d+(\,\d+)*\-\d+(\,\d+)*(\+\d+(\,\d+)*\-\d+(\,\d+)*)*$/;
$___NOT_FACTORED = 0 if defined($___GENERATION_FACTORS);

my $___DECODING_STEPS = "t0";
$___DECODING_STEPS = $_DECODING_STEPS if defined($_DECODING_STEPS);
die("ERROR: format for decoding steps is \"t0,g0,t1,g1:t2\", you provided $___DECODING_STEPS\n") 
  if defined $_DECODING_STEPS && $_DECODING_STEPS !~ /^[tg]\d+([,:][tg]\d+)*$/;

### MAIN

&prepare()                 if $STEPS[1];
&run_giza()                if $STEPS[2];
&word_align()              if $STEPS[3];
&get_lexical_factored()    if $STEPS[4];
&extract_phrase_factored() if $STEPS[5];
&score_phrase_factored()   if $STEPS[6];
&get_reordering_factored() if $STEPS[7];
&get_generation_factored() if $STEPS[8];
&create_ini()              if $STEPS[9];

### (1) PREPARE CORPUS

sub prepare {
    print STDERR "(1) preparing corpus @ ".`date`;
    safesystem("mkdir -p $___CORPUS_DIR") or die("ERROR: could not create corpus dir $___CORPUS_DIR");
    
    print STDERR "(1.0) selecting factors @ ".`date`;
    my ($factor_f,$factor_e) = split(/\-/,$___ALIGNMENT_FACTORS);
    my $corpus = ($___NOT_FACTORED && !$_XML) ? $___CORPUS : $___CORPUS.".".$___ALIGNMENT_FACTORS;

    my $VCB_F, my $VCB_E;

    if ($___NOFORK) {
	if (! $___NOT_FACTORED || $_XML) {
	    &reduce_factors($___CORPUS.".".$___F,$corpus.".".$___F,$factor_f);
	    &reduce_factors($___CORPUS.".".$___E,$corpus.".".$___E,$factor_e);
	}
	
	&make_classes($corpus.".".$___F,$___VCB_F.".classes");
	&make_classes($corpus.".".$___E,$___VCB_E.".classes");
	
	$VCB_F = &get_vocabulary($corpus.".".$___F,$___VCB_F,0);
	$VCB_E = &get_vocabulary($corpus.".".$___E,$___VCB_E,1);
	
	&numberize_txt_file($VCB_F,$corpus.".".$___F,
			    $VCB_E,$corpus.".".$___E,
			    $___CORPUS_DIR."/$___F-$___E-int-train.snt");
	
	&numberize_txt_file($VCB_E,$corpus.".".$___E,
			    $VCB_F,$corpus.".".$___F,
			    $___CORPUS_DIR."/$___E-$___F-int-train.snt");
    } 
    else {
	print "Forking...\n";
	if (! $___NOT_FACTORED || $_XML) {
	    my $pid = fork();
	    die "ERROR: couldn't fork" unless defined $pid;
	    if (!$pid) {
		&reduce_factors($___CORPUS.".".$___F,$corpus.".".$___F,$factor_f);
		exit 0;
	    } 
	    else {
		&reduce_factors($___CORPUS.".".$___E,$corpus.".".$___E,$factor_e);
	    }
	    printf "Waiting for second reduce_factors process...\n";
	    waitpid($pid, 0);
	}
	my $pid = fork();
	die "ERROR: couldn't fork" unless defined $pid;
	if (!$pid) {
	    &make_classes($corpus.".".$___F,$___VCB_F.".classes");
	    exit 0;
	} # parent
	my $pid2 = fork();
	die "ERROR: couldn't fork again" unless defined $pid2;
	if (!$pid2) { #child
	    &make_classes($corpus.".".$___E,$___VCB_E.".classes");
	    exit 0;
	}
	
	$VCB_F = &get_vocabulary($corpus.".".$___F,$___VCB_F,0);
	$VCB_E = &get_vocabulary($corpus.".".$___E,$___VCB_E,1);
	
	&numberize_txt_file($VCB_F,$corpus.".".$___F,
			    $VCB_E,$corpus.".".$___E,
			    $___CORPUS_DIR."/$___F-$___E-int-train.snt");
	
	&numberize_txt_file($VCB_E,$corpus.".".$___E,
			    $VCB_F,$corpus.".".$___F,
			    $___CORPUS_DIR."/$___E-$___F-int-train.snt");
	printf "Waiting for mkcls processes to finish...\n";
	waitpid($pid2, 0);
	waitpid($pid, 0);
    }

	if (defined $_DICTIONARY)
	{
		my $dict= &make_dicts_files($_DICTIONARY, $VCB_F,$VCB_E,
                                    $___CORPUS_DIR."/gizadict.$___E-$___F",
                                    $___CORPUS_DIR."/gizadict.$___F-$___E");
		if (not $dict)
		{
			print STDERR "WARNING: empty dictionary\n";
			undef $_DICTIONARY;
		}
	}
}

sub reduce_factors {
    my ($full,$reduced,$factors) = @_;

    # my %INCLUDE;
    # foreach my $factor (split(/,/,$factors)) {
	# $INCLUDE{$factor} = 1;
    # }
    my @INCLUDE = sort {$a <=> $b} split(/,/,$factors);

    print STDERR "(1.0.5) reducing factors from $full to produce $reduced with factors $factors @ ".`date`;
    while(-e $reduced.".lock") {
	sleep(10);
    }
    if (-e $reduced) {
        print STDERR "  $reduced in place, reusing\n";
        return;
    }
    if (-e $reduced.".gz") {
        print STDERR "  $reduced.gz in place, reusing\n";
        return;
    }

    unless ($_XML) {
        # peek at input, to check if we are asked to produce exactly the
        # available factors
        my $inh = open_or_zcat($full);
        my $firstline = <$inh>;
        die "Corpus file $full is empty" unless $firstline;
        close $inh;
        # pick first word
        $firstline =~ s/^\s*//;
        $firstline =~ s/\s.*//;
        # count factors
<<<<<<< HEAD
        my $maxfactorindex = eval "\$firstline =~ tr/$___FACTOR_DELIMITER/$___FACTOR_DELIMITER/";
=======
        my @WORD = split(/ /,$firstline);
        my @FACTOR = split(/$___FACTOR_DELIMITER/,$WORD[0]);
        my $maxfactorindex = scalar(@FACTOR)-1;
>>>>>>> 734d3fc3
        if (join(",", @INCLUDE) eq join(",", 0..$maxfactorindex)) {
          # create just symlink; preserving compression
          my $realfull = $full;
          if (!-e $realfull && -e $realfull.".gz") {
            $realfull .= ".gz";
            $reduced =~ s/(\.gz)?$/.gz/;
          }
          safesystem("ln -s '$realfull' '$reduced'")
            or die "Failed to create symlink $realfull -> $reduced";
          return;
        }
    }

    # The default is to select the needed factors
    `touch $reduced.lock`;
    *IN = open_or_zcat($full);
    open(OUT,">".$reduced) or die "ERROR: Can't write $reduced";
    my $nr = 0;
    while(<IN>) {
        $nr++;
        print STDERR "." if $nr % 10000 == 0;
        print STDERR "($nr)" if $nr % 100000 == 0;
	s/<\S[^>]*>/ /g if $_XML; # remove xml
	chomp; s/ +/ /g; s/^ //; s/ $//;
	my $first = 1;
	foreach (split) {
	    my @FACTOR = split /\Q$___FACTOR_DELIMITER/;
              # \Q causes to disable metacharacters in regex
	    print OUT " " unless $first;
	    $first = 0;
	    my $first_factor = 1;
            foreach my $outfactor (@INCLUDE) {
              print OUT $___FACTOR_DELIMITER unless $first_factor;
              $first_factor = 0;
              my $out = $FACTOR[$outfactor];
              die "ERROR: Couldn't find factor $outfactor in token \"$_\" in $full LINE $nr" if !defined $out;
              print OUT $out;
            }
	    # for(my $factor=0;$factor<=$#FACTOR;$factor++) {
		# next unless defined($INCLUDE{$factor});
		# print OUT "|" unless $first_factor;
		# $first_factor = 0;
		# print OUT $FACTOR[$factor];
	    # }
	} 
	print OUT "\n";
    }
    print STDERR "\n";
    close(OUT);
    close(IN);
    `rm -f $reduced.lock`;
}

sub make_classes {
    my ($corpus,$classes) = @_;
    my $cmd = "$MKCLS -c50 -n2 -p$corpus -V$classes opt";
    print STDERR "(1.1) running mkcls  @ ".`date`."$cmd\n";
    if (-e $classes) {
        print STDERR "  $classes already in place, reusing\n";
        return;
    }
    safesystem("$cmd"); # ignoring the wrong exit code from mkcls (not dying)
}

sub get_vocabulary {
#    return unless $___LEXICAL_WEIGHTING;
    my($corpus,$vcb,$is_target) = @_;
    print STDERR "(1.2) creating vcb file $vcb @ ".`date`;
    
    my %WORD;
    open(TXT,$corpus) or die "ERROR: Can't read $corpus";
    while(<TXT>) {
	chop;
	foreach (split) { $WORD{$_}++; }
    }
    close(TXT);

    my ($id,%VCB);
    open(VCB,">", "$vcb") or die "ERROR: Can't write $vcb";

    # words from baseline alignment model when incrementally updating
    if (scalar @_BASELINE_ALIGNMENT_MODEL) {
      open(BASELINE_VCB,$_BASELINE_ALIGNMENT_MODEL[$is_target]);
      while(<BASELINE_VCB>) {
        chop;
        my ($i,$word,$count) = split;
	if (defined($WORD{$word})) {
          $count += $WORD{$word};
          delete($WORD{$word});
        }
	printf VCB "%d\t%s\t%d\n",$i,$word,$count;
	$VCB{$word} = $i;
        $id = $i+1;
      }
      close(BASELINE_VCB);
    }
    # not incrementally updating
    else {
      print VCB "1\tUNK\t0\n";
      $id=2;
    }

    my @NUM;
    foreach my $word (keys %WORD) {
	my $vcb_with_number = sprintf("%07d %s",$WORD{$word},$word);
	push @NUM,$vcb_with_number;
    }
    foreach (reverse sort @NUM) {
	my($count,$word) = split;
	printf VCB "%d\t%s\t%d\n",$id,$word,$count;
	$VCB{$word} = $id;
	$id++;
    }
    close(VCB);
    
    return \%VCB;
}

sub make_dicts_files {
    my ($dictfile,$VCB_SRC,$VCB_TGT,$outfile1, $outfile2) = @_;
    my %numberized_dict;
    print STDERR "(1.3) numberizing dictionaries $outfile1 and $outfile2 @ ".`date`;
    if ((-e $outfile1) && (-e $outfile2)) {
        print STDERR "  dictionary files already in place, reusing\n";
        return;
    }
    open(DICT,$dictfile) or die "ERROR: Can't read $dictfile";
	open(OUT1,">$outfile1") or die "ERROR: Can't write $outfile1";
	open(OUT2,">$outfile2") or die "ERROR: Can't write $outfile2";
    while(my $line = <DICT>) {
		my $src, my $tgt;
		($src, $tgt) = split(/\s+/,$line);
		chomp($tgt); chomp($src);
		if ((not defined($$VCB_TGT{$tgt})) || (not defined($$VCB_SRC{$src})))
		{
			print STDERR "Warning: unknown word in dictionary: $src <=> $tgt\n";
			next;
		}
		$numberized_dict{int($$VCB_TGT{$tgt})} = int($$VCB_SRC{$src}) ;
	}
    close(DICT);
	my @items = sort {$a <=> $b} keys %numberized_dict;
	if (scalar(@items) == 0) { return 0; } 
	foreach my $key (@items)
	{
		print OUT1 "$key $numberized_dict{$key}\n";
		print OUT2 "$numberized_dict{$key} $key\n";
	}
    close(OUT);
	return 1;
}


sub numberize_txt_file {
    my ($VCB_DE,$in_de,$VCB_EN,$in_en,$out) = @_;
    my %OUT;
    print STDERR "(1.3) numberizing corpus $out @ ".`date`;
    if (-e $out) {
        print STDERR "  $out already in place, reusing\n";
        return;
    }
    open(IN_DE,$in_de) or die "ERROR: Can't read $in_de";
    open(IN_EN,$in_en) or die "ERROR: Can't read $in_en";
    open(OUT,">$out") or die "ERROR: Can't write $out";
    while(my $de = <IN_DE>) {
	my $en = <IN_EN>;
	print OUT "1\n";
	print OUT &numberize_line($VCB_EN,$en);
	print OUT &numberize_line($VCB_DE,$de);
    }
    close(IN_DE);
    close(IN_EN);
    close(OUT);
}

sub numberize_line {
    my ($VCB,$txt) = @_;
    chomp($txt);
    my $out = "";
    my $not_first = 0;
    foreach (split(/ /,$txt)) { 
	next if $_ eq '';
	$out .= " " if $not_first++;
	print STDERR "Unknown word '$_'\n" unless defined($$VCB{$_});
	$out .= $$VCB{$_};
    }
    return $out."\n";
}

### (2) RUN GIZA

sub run_giza {
    return &run_giza_on_parts if $___PARTS>1;

    print STDERR "(2) running giza @ ".`date`;
    if ($___DIRECTION == 1 || $___DIRECTION == 2 || $___NOFORK) {
	&run_single_giza($___GIZA_F2E,$___E,$___F,
		     $___VCB_E,$___VCB_F,
		     $___CORPUS_DIR."/$___F-$___E-int-train.snt")
	    unless $___DIRECTION == 2;
	&run_single_giza($___GIZA_E2F,$___F,$___E,
		     $___VCB_F,$___VCB_E,
		     $___CORPUS_DIR."/$___E-$___F-int-train.snt")
	    unless $___DIRECTION == 1;
    } else {
	my $pid = fork();
	if (!defined $pid) {
	    die "ERROR: Failed to fork";
	}
	if (!$pid) { # i'm the child
	    &run_single_giza($___GIZA_F2E,$___E,$___F,
                     $___VCB_E,$___VCB_F,
                     $___CORPUS_DIR."/$___F-$___E-int-train.snt");
	    exit 0; # child exits
	} else { #i'm the parent
	    &run_single_giza($___GIZA_E2F,$___F,$___E,
                     $___VCB_F,$___VCB_E,
                     $___CORPUS_DIR."/$___E-$___F-int-train.snt");
	}
	printf "Waiting for second GIZA process...\n";
	waitpid($pid, 0);
    }
}

sub run_giza_on_parts {
    print STDERR "(2) running giza on $___PARTS cooc parts @ ".`date`;
    my $size = `cat $___CORPUS_DIR/$___F-$___E-int-train.snt | wc -l`;
    die "ERROR: Failed to get number of lines in $___CORPUS_DIR/$___F-$___E-int-train.snt"
      if $size == 0;
    
    if ($___DIRECTION == 1 || $___DIRECTION == 2 || $___NOFORK) {
	&run_single_giza_on_parts($___GIZA_F2E,$___E,$___F,
			      $___VCB_E,$___VCB_F,
			      $___CORPUS_DIR."/$___F-$___E-int-train.snt",$size)
   	    unless $___DIRECTION == 2;
 
	&run_single_giza_on_parts($___GIZA_E2F,$___F,$___E,
			      $___VCB_F,$___VCB_E,
			      $___CORPUS_DIR."/$___E-$___F-int-train.snt",$size)
   	    unless $___DIRECTION == 1;
    } else {
	my $pid = fork();
	if (!defined $pid) {
	    die "ERROR: Failed to fork";
	}
	if (!$pid) { # i'm the child
	    &run_single_giza_on_parts($___GIZA_F2E,$___E,$___F,
			      $___VCB_E,$___VCB_F,
			      $___CORPUS_DIR."/$___F-$___E-int-train.snt",$size);
	    exit 0; # child exits
	} else { #i'm the parent
	    &run_single_giza_on_parts($___GIZA_E2F,$___F,$___E,
			      $___VCB_F,$___VCB_E,
			      $___CORPUS_DIR."/$___E-$___F-int-train.snt",$size);
	}
	printf "Waiting for second GIZA process...\n";
	waitpid($pid, 0);
    }
}

sub run_single_giza_on_parts {
    my($dir,$e,$f,$vcb_e,$vcb_f,$train,$size) = @_;
    
    my $part = 0;

    # break up training data into parts
    open(SNT,$train) or die "ERROR: Can't read $train";
    { 
	my $i=0;
	while(<SNT>) {
	    $i++;
	    if ($i%3==1 && $part < ($___PARTS*$i)/$size && $part<$___PARTS) {
		close(PART) if $part;
		$part++;
		safesystem("mkdir -p $___CORPUS_DIR/part$part") or die("ERROR: could not create $___CORPUS_DIR/part$part");
		open(PART,">$___CORPUS_DIR/part$part/$f-$e-int-train.snt")
                   or die "ERROR: Can't write $___CORPUS_DIR/part$part/$f-$e-int-train.snt";
	    }
	    print PART $_;
	}
    }
    close(PART);
    close(SNT);

    # run snt2cooc in parts
    my @COOC_PART_FILE_NAME;
    for(my $i=1;$i<=$___PARTS;$i++) {
	&run_single_snt2cooc("$dir/part$i",$e,$f,$vcb_e,$vcb_f,"$___CORPUS_DIR/part$i/$f-$e-int-train.snt");
        push @COOC_PART_FILE_NAME, "$dir/part$i/$f-$e.cooc";
    }
    # include baseline cooc, if baseline alignment model (incremental training)
    if (scalar @_BASELINE_ALIGNMENT_MODEL) {
      push @COOC_PART_FILE_NAME, $_BASELINE_ALIGNMENT_MODEL[2 + ($dir eq $___GIZA_F2E?1:0)];
    }
    &merge_cooc_files($dir,$e,$f,@COOC_PART_FILE_NAME);

    # run giza
    &run_single_giza($dir,$e,$f,$vcb_e,$vcb_f,$train);
}

sub merge_cooc_files {
    my ($dir,$e,$f,@COOC_PART_FILE_NAME) = @_;

    # merge parts
    open(COOC,">$dir/$f-$e.cooc") or die "ERROR: Can't write $dir/$f-$e.cooc";
    my(@PF,@CURRENT);
    for(my $i=0;$i<scalar(@COOC_PART_FILE_NAME);$i++) {
	print STDERR "merging cooc file $COOC_PART_FILE_NAME[$i]...\n";
	open($PF[$i],$COOC_PART_FILE_NAME[$i]) or die "ERROR: Can't read $COOC_PART_FILE_NAME[$i]";
	my $pf = $PF[$i];
	$CURRENT[$i] = <$pf>;
	chop($CURRENT[$i]) if $CURRENT[$i];
    }

    while(1) {
	my ($min1,$min2) = (1e20,1e20);
        for(my $i=0;$i<scalar(@COOC_PART_FILE_NAME);$i++) {
	    next unless $CURRENT[$i];
	    my ($w1,$w2) = split(/ /,$CURRENT[$i]);
	    if ($w1 < $min1 || ($w1 == $min1 && $w2 < $min2)) {
		$min1 = $w1;
		$min2 = $w2;
	    }
	}
	last if $min1 == 1e20;
	print COOC "$min1 $min2\n";
        for(my $i=0;$i<scalar(@COOC_PART_FILE_NAME);$i++) {
	    next unless $CURRENT[$i];
	    my ($w1,$w2) = split(/ /,$CURRENT[$i]);
	    if ($w1 == $min1 && $w2 == $min2) {
		my $pf = $PF[$i];
		$CURRENT[$i] = <$pf>;
		chop($CURRENT[$i]) if $CURRENT[$i];
	    }
	}	
    }
    for(my $i=0;$i<scalar(@COOC_PART_FILE_NAME);$i++) {
	close($PF[$i]);
    }
    close(COOC);
}

sub run_single_giza {
    my($dir,$e,$f,$vcb_e,$vcb_f,$train) = @_;

    my %GizaDefaultOptions = 
	(p0 => .999 ,
	 m1 => 5 , 
	 m2 => 0 , 
	 m3 => 3 , 
	 m4 => 3 , 
	 o => "giza" ,
	 nodumps => 1 ,
	 onlyaldumps => 1 ,
	 nsmooth => 4 , 
         model1dumpfrequency => 1,
	 model4smoothfactor => 0.4 ,
	 t => $vcb_f,
         s => $vcb_e,
	 c => $train,
	 CoocurrenceFile => "$dir/$f-$e.cooc",
	 o => "$dir/$f-$e");
	
	if (defined $_DICTIONARY)
	{ $GizaDefaultOptions{d} = $___CORPUS_DIR."/gizadict.$f-$e"; }
	
	# 5 Giza threads
	if (defined $_MGIZA){ $GizaDefaultOptions{"ncpus"} = $_MGIZA_CPUS; }

    if ($_HMM_ALIGN) {
       $GizaDefaultOptions{m3} = 0;
       $GizaDefaultOptions{m4} = 0;
       $GizaDefaultOptions{hmmiterations} = 5;
       $GizaDefaultOptions{hmmdumpfrequency} = 5;
       $GizaDefaultOptions{nodumps} = 0;
    }

    if ($___FINAL_ALIGNMENT_MODEL) {
        $GizaDefaultOptions{nodumps} =               ($___FINAL_ALIGNMENT_MODEL =~ /^[345]$/)? 1: 0;
        $GizaDefaultOptions{model345dumpfrequency} = 0;
        
        $GizaDefaultOptions{model1dumpfrequency} =   ($___FINAL_ALIGNMENT_MODEL eq '1')? 5: 0;
        
        $GizaDefaultOptions{m2} =                    ($___FINAL_ALIGNMENT_MODEL eq '2')? 5: 0;
        $GizaDefaultOptions{model2dumpfrequency} =   ($___FINAL_ALIGNMENT_MODEL eq '2')? 5: 0;
        
        $GizaDefaultOptions{hmmiterations} =         ($___FINAL_ALIGNMENT_MODEL =~ /^(hmm|[345])$/)? 5: 0;
        $GizaDefaultOptions{hmmdumpfrequency} =      ($___FINAL_ALIGNMENT_MODEL eq 'hmm')? 5: 0;
        
        $GizaDefaultOptions{m3} =                    ($___FINAL_ALIGNMENT_MODEL =~ /^[345]$/)? 3: 0;
        $GizaDefaultOptions{m4} =                    ($___FINAL_ALIGNMENT_MODEL =~ /^[45]$/)? 3: 0;
        $GizaDefaultOptions{m5} =                    ($___FINAL_ALIGNMENT_MODEL eq '5')? 3: 0;
    }

    if (scalar(@_BASELINE_ALIGNMENT_MODEL)) {
        $GizaDefaultOptions{oldTrPrbs} = $_BASELINE_ALIGNMENT_MODEL[4 + ($dir eq $___GIZA_F2E?2:0)];
        $GizaDefaultOptions{oldAlPrbs} = $_BASELINE_ALIGNMENT_MODEL[5 + ($dir eq $___GIZA_F2E?2:0)];
        $GizaDefaultOptions{step_k} = 1;
    }

    if ($___GIZA_OPTION) {
	foreach (split(/[ ,]+/,$___GIZA_OPTION)) {
	    my ($option,$value) = split(/=/,$_,2);
	    $GizaDefaultOptions{$option} = $value;
	}
    }

    my $GizaOptions;
    foreach my $option (sort keys %GizaDefaultOptions){
	my $value = $GizaDefaultOptions{$option} ;
	$GizaOptions .= " -$option $value" ;
    }
    
    &run_single_snt2cooc($dir,$e,$f,$vcb_e,$vcb_f,$train) if $___PARTS == 1;

    print STDERR "(2.1b) running giza $f-$e @ ".`date`."$GIZA $GizaOptions\n";


    if (-e "$dir/$f-$e.$___GIZA_EXTENSION.gz") {
      print "  $dir/$f-$e.$___GIZA_EXTENSION.gz seems finished, reusing.\n";
      return;
    }
    print "$GIZA $GizaOptions\n";
    return if  $___ONLY_PRINT_GIZA;
    safesystem("$GIZA $GizaOptions");
 
	if (defined $_MGIZA and (!defined $___FINAL_ALIGNMENT_MODEL or $___FINAL_ALIGNMENT_MODEL ne '2')){
		print STDERR "Merging $___GIZA_EXTENSION.part\* tables\n";
		safesystem("$MGIZA_MERGE_ALIGN  $dir/$f-$e.$___GIZA_EXTENSION.part*>$dir/$f-$e.$___GIZA_EXTENSION");
		system("rm -f $dir/$f-$e/*.part*");
	}


    die "ERROR: Giza did not produce the output file $dir/$f-$e.$___GIZA_EXTENSION. Is your corpus clean (reasonably-sized sentences)?"
      if ! -e "$dir/$f-$e.$___GIZA_EXTENSION";
    safesystem("rm -f $dir/$f-$e.$___GIZA_EXTENSION.gz") or die;
    safesystem("gzip $dir/$f-$e.$___GIZA_EXTENSION") or die;
}

sub run_single_snt2cooc {
  my($dir,$e,$f,$vcb_e,$vcb_f,$train) = @_;
  print STDERR "(2.1a) running snt2cooc $f-$e @ ".`date`."\n";
  my $suffix = (scalar @_BASELINE_ALIGNMENT_MODEL) ? ".new" : "";
  safesystem("mkdir -p $dir") or die("ERROR");
  if ($SNT2COOC eq "$_EXTERNAL_BINDIR/snt2cooc.out") {
    print "$SNT2COOC $vcb_e $vcb_f $train > $dir/$f-$e.cooc$suffix\n";
    safesystem("$SNT2COOC $vcb_e $vcb_f $train > $dir/$f-$e.cooc$suffix") or die("ERROR");
  } else {
    print "$SNT2COOC $dir/$f-$e.cooc$suffix $vcb_e $vcb_f $train\n";
    safesystem("$SNT2COOC $dir/$f-$e.cooc$suffix $vcb_e $vcb_f $train") or die("ERROR");
  }
  &merge_cooc_files($dir,$e,$f,"$dir/$f-$e.cooc.new",$_BASELINE_ALIGNMENT_MODEL[2 + ($dir eq $___GIZA_F2E?1:0)])
    if scalar @_BASELINE_ALIGNMENT_MODEL;
}

### (3) CREATE WORD ALIGNMENT FROM GIZA ALIGNMENTS

sub word_align {

    print STDERR "(3) generate word alignment @ ".`date`;
    my (%WORD_TRANSLATION,%TOTAL_FOREIGN,%TOTAL_ENGLISH);
    print STDERR "Combining forward and inverted alignment from files:\n";
    print STDERR "  $___GIZA_F2E/$___F-$___E.$___GIZA_EXTENSION.{bz2,gz}\n";
    print STDERR "  $___GIZA_E2F/$___E-$___F.$___GIZA_EXTENSION.{bz2,gz}\n";

    ### build arguments for giza2bal.pl
    my($__ALIGNMENT_CMD,$__ALIGNMENT_INV_CMD);
    
    if (-e "$___GIZA_F2E/$___F-$___E.$___GIZA_EXTENSION.bz2"){
      $__ALIGNMENT_CMD="\"$BZCAT $___GIZA_F2E/$___F-$___E.$___GIZA_EXTENSION.bz2\"";
    } elsif (-e "$___GIZA_F2E/$___F-$___E.$___GIZA_EXTENSION.gz") {
      $__ALIGNMENT_CMD="\"$ZCAT $___GIZA_F2E/$___F-$___E.$___GIZA_EXTENSION.gz\"";
    } else {
      die "ERROR: Can't read $___GIZA_F2E/$___F-$___E.$___GIZA_EXTENSION.{bz2,gz}\n";
    }
  
    if ( -e "$___GIZA_E2F/$___E-$___F.$___GIZA_EXTENSION.bz2"){
      $__ALIGNMENT_INV_CMD="\"$BZCAT $___GIZA_E2F/$___E-$___F.$___GIZA_EXTENSION.bz2\"";
    }elsif (-e "$___GIZA_E2F/$___E-$___F.$___GIZA_EXTENSION.gz"){
      $__ALIGNMENT_INV_CMD="\"$ZCAT $___GIZA_E2F/$___E-$___F.$___GIZA_EXTENSION.gz\"";
    }else{
      die "ERROR: Can't read $___GIZA_E2F/$___E-$___F.$___GIZA_EXTENSION.{bz2,gz}\n\n";
    }
    
   safesystem("mkdir -p $___MODEL_DIR") or die("ERROR: could not create dir $___MODEL_DIR");
   
   #build arguments for symal
    my($__symal_a)="";
    $__symal_a="union" if $___ALIGNMENT eq 'union';
    $__symal_a="intersect" if $___ALIGNMENT=~ /intersect/;
    $__symal_a="grow" if $___ALIGNMENT=~ /grow/;
    $__symal_a="srctotgt" if $___ALIGNMENT=~ /srctotgt/;
    $__symal_a="tgttosrc" if $___ALIGNMENT=~ /tgttosrc/;
 
    
    my($__symal_d,$__symal_f,$__symal_b);
    ($__symal_d,$__symal_f,$__symal_b)=("no","no","no");

    $__symal_d="yes" if $___ALIGNMENT=~ /diag/;
    $__symal_f="yes" if $___ALIGNMENT=~ /final/;
    $__symal_b="yes" if $___ALIGNMENT=~ /final-and/;
    
    safesystem("$GIZA2BAL -d $__ALIGNMENT_INV_CMD -i $__ALIGNMENT_CMD |".
	  "$SYMAL -alignment=\"$__symal_a\" -diagonal=\"$__symal_d\" ".
	  "-final=\"$__symal_f\" -both=\"$__symal_b\" > ".
	  "$___ALIGNMENT_FILE.$___ALIGNMENT") 
      ||
       die "ERROR: Can't generate symmetrized alignment file\n"
	
}

### (4) BUILDING LEXICAL TRANSLATION TABLE

sub get_lexical_factored {
    print STDERR "(4) generate lexical translation table $___TRANSLATION_FACTORS @ ".`date`;
    if ($___NOT_FACTORED && !$_XML) {
	&get_lexical($___CORPUS.".".$___F,
		     $___CORPUS.".".$___E,
		     $___ALIGNMENT_FILE.".".$___ALIGNMENT,
		     $___LEXICAL_FILE, 
		     $___LEXICAL_COUNTS,
                     $_BASELINE_CORPUS.".".$___F,
                     $_BASELINE_CORPUS.".".$___E,
                     $_BASELINE_ALIGNMENT,
                     $_INSTANCE_WEIGHTS_FILE);
    }
    else {
	foreach my $factor (split(/\+/,$___TRANSLATION_FACTORS)) {
	    print STDERR "(4) [$factor] generate lexical translation table @ ".`date`;
	    my ($factor_f,$factor_e) = split(/\-/,$factor);
	    &reduce_factors($___CORPUS.".".$___F,
			    $___ALIGNMENT_STEM.".".$factor_f.".".$___F,
			    $factor_f);
	    &reduce_factors($___CORPUS.".".$___E,
			    $___ALIGNMENT_STEM.".".$factor_e.".".$___E,
			    $factor_e);
	    my $lexical_file = $___LEXICAL_FILE;
	    $lexical_file .= ".".$factor if !$___NOT_FACTORED;
	    &get_lexical($___ALIGNMENT_STEM.".".$factor_f.".".$___F,
			 $___ALIGNMENT_STEM.".".$factor_e.".".$___E,
			 $___ALIGNMENT_FILE.".".$___ALIGNMENT,
			 $lexical_file, 
			 $___LEXICAL_COUNTS,
                         $_BASELINE_CORPUS.".".$factor_f.".".$___F,
                         $_BASELINE_CORPUS.".".$factor_e.".".$___E,
                         $_BASELINE_ALIGNMENT,
                         $_INSTANCE_WEIGHTS_FILE);
	}
    }
}


### (5) PHRASE EXTRACTION

sub extract_phrase_factored {
    print STDERR "(5) extract phrases @ ".`date`;
    if ($___NOT_FACTORED) {
	&extract_phrase($___CORPUS.".".$___F,
			$___CORPUS.".".$___E,
			$___EXTRACT_FILE,
			0,1,$REORDERING_LEXICAL);
    }
    else {
	my %EXTRACT_FOR_FACTOR = ();
	my $table_number = 0;
	my @FACTOR_LIST = ();
	foreach my $factor (split(/\+/,"$___TRANSLATION_FACTORS")) {
	    my $factor_key = $factor.":".&get_max_phrase_length($table_number++);
	    push @FACTOR_LIST, $factor_key;
	    $EXTRACT_FOR_FACTOR{$factor_key}{"translation"}++;
	}
	if ($REORDERING_LEXICAL) {
	    foreach my $factor (split(/\+/,"$___REORDERING_FACTORS")) {
		my $factor_key = $factor.":".&get_max_phrase_length(-1); # max
		if (!defined($EXTRACT_FOR_FACTOR{$factor_key}{"translation"})) {
		    push @FACTOR_LIST, $factor_key;	    
		}
		$EXTRACT_FOR_FACTOR{$factor_key}{"reordering"}++;
	    }
	}
	$table_number = 0;
	foreach my $factor_key (@FACTOR_LIST) {
	    my ($factor,$max_length) = split(/:/,$factor_key);
	    print STDERR "(5) [$factor] extract phrases (max length $max_length)@ ".`date`;
	    my ($factor_f,$factor_e) = split(/\-/,$factor);
	    
	    &reduce_factors($___CORPUS.".".$___F,
			    $___ALIGNMENT_STEM.".".$factor_f.".".$___F,
			    $factor_f);
	    &reduce_factors($___CORPUS.".".$___E,
			    $___ALIGNMENT_STEM.".".$factor_e.".".$___E,
			    $factor_e);
	    
	    &extract_phrase($___ALIGNMENT_STEM.".".$factor_f.".".$___F,
			    $___ALIGNMENT_STEM.".".$factor_e.".".$___E,
			    $___EXTRACT_FILE.".".$factor,
			    $table_number++,
			    defined($EXTRACT_FOR_FACTOR{$factor_key}{"translation"}),
			    defined($EXTRACT_FOR_FACTOR{$factor_key}{"reordering"}));
	}
    }
}

sub get_max_phrase_length {
    my ($table_number) = @_;
    
    # single length? that's it then
    if ($___MAX_PHRASE_LENGTH =~ /^\d+$/) {
	return $___MAX_PHRASE_LENGTH;
    }

    my $max_length = 0;
    my @max = split(/,/,$___MAX_PHRASE_LENGTH);

    # maximum of specified lengths
    if ($table_number == -1) {
	foreach (@max) {
	    $max_length = $_ if $_ > $max_length;
	}
	return $max_length;
    }

    # look up length for table 
    $max_length = $max[0]; # fallback: first specified length
    if ($#max >= $table_number) {
	$max_length = $max[$table_number];
    }
    return $max_length;
}

sub get_extract_reordering_flags {
    if ($___MAX_LEXICAL_REORDERING) {
	return " --model wbe-mslr --model phrase-mslr --model hier-mslr";
    }
    return "" unless @REORDERING_MODELS; 
    my $config_string = "";
    for my $type ( keys %REORDERING_MODEL_TYPES) {
	$config_string .= " --model $type-".$REORDERING_MODEL_TYPES{$type};
    }
    return $config_string;
}

sub extract_phrase {
    my ($alignment_file_f,$alignment_file_e,$extract_file,$table_number,$ttable_flag,$reordering_flag) = @_;
    my $alignment_file_a = $___ALIGNMENT_FILE.".".$___ALIGNMENT;
    # Make sure the corpus exists in unzipped form
    my @tempfiles = ();
    foreach my $f ($alignment_file_e, $alignment_file_f, $alignment_file_a) {
     if (! -e $f && -e $f.".gz") {
       safesystem("gunzip < $f.gz > $f") or die("Failed to gunzip corpus $f");
       push @tempfiles, "$f.gz";
     }
    }
    my $cmd;
    my $suffix = (defined($_BASELINE_EXTRACT) && $PHRASE_EXTRACT !~ /extract-parallel.perl/) ? ".new" : "";
    if ($_HIERARCHICAL)
    {
        my $max_length = &get_max_phrase_length($table_number);

        $cmd = "$RULE_EXTRACT $alignment_file_e $alignment_file_f $alignment_file_a $extract_file$suffix";
        $cmd .= " --GlueGrammar $___GLUE_GRAMMAR_FILE" if $_GLUE_GRAMMAR;
        $cmd .= " --UnknownWordLabel $_UNKNOWN_WORD_LABEL_FILE" if $_TARGET_SYNTAX && defined($_UNKNOWN_WORD_LABEL_FILE);
        $cmd .= " --UnknownWordSoftMatches $_UNKNOWN_WORD_SOFT_MATCHES_FILE" if $_TARGET_SYNTAX && defined($_UNKNOWN_WORD_SOFT_MATCHES_FILE);
        $cmd .= " --PCFG" if $_PCFG;
        $cmd .= " --UnpairedExtractFormat" if $_ALT_DIRECT_RULE_SCORE_1 || $_ALT_DIRECT_RULE_SCORE_2;
        $cmd .= " --ConditionOnTargetLHS" if $_ALT_DIRECT_RULE_SCORE_1;
        if (defined($_GHKM)) 
        {
          $cmd .= " --TreeFragments" if $_GHKM_TREE_FRAGMENTS;
          $cmd .= " --PhraseOrientation" if $_GHKM_PHRASE_ORIENTATION;
          $cmd .= " --PhraseOrientationPriors $_PHRASE_ORIENTATION_PRIORS_FILE" if defined($_PHRASE_ORIENTATION_PRIORS_FILE);
          $cmd .= " --SourceLabels" if $_GHKM_SOURCE_LABELS;
        }
        else
        {
          $cmd .= " --SourceSyntax" if $_SOURCE_SYNTAX;
          $cmd .= " --TargetSyntax" if $_TARGET_SYNTAX;
          $cmd .= " --MaxSpan $max_length";
        }
        $cmd .= " ".$_EXTRACT_OPTIONS if defined($_EXTRACT_OPTIONS);
    }
    else
    {
		if ( $_EPPEX ) {
			# eppex sets max_phrase_length itself (as the maximum phrase length for which any Lossy Counter is defined)
      		$cmd = "$EPPEX $alignment_file_e $alignment_file_f $alignment_file_a $extract_file$suffix $_EPPEX";
		}
		else {
      my $max_length = &get_max_phrase_length($table_number);
      print "MAX $max_length $reordering_flag $table_number\n";
      $max_length = &get_max_phrase_length(-1) if $reordering_flag;

      $cmd = "$PHRASE_EXTRACT $alignment_file_e $alignment_file_f $alignment_file_a $extract_file$suffix $max_length";
		}
      if ($reordering_flag) {
        $cmd .= " orientation";
        $cmd .= get_extract_reordering_flags();
        $cmd .= " --NoTTable" if !$ttable_flag;
      }
      $cmd .= " ".$_EXTRACT_OPTIONS if defined($_EXTRACT_OPTIONS);
    }
    
    $cmd .= " --GZOutput ";
    $cmd .= " --InstanceWeights $_INSTANCE_WEIGHTS_FILE " if defined $_INSTANCE_WEIGHTS_FILE;
    $cmd .= " --BaselineExtract $_BASELINE_EXTRACT" if defined($_BASELINE_EXTRACT) && $PHRASE_EXTRACT =~ /extract-parallel.perl/;
    $cmd .= " --FlexibilityScore" if $_FLEXIBILITY_SCORE;
    
    map { die "File not found: $_" if ! -e $_ } ($alignment_file_e, $alignment_file_f, $alignment_file_a);
    print STDERR "$cmd\n";
    safesystem("$cmd") or die "ERROR: Phrase extraction failed (missing input files?)";

    if (defined($_BASELINE_EXTRACT) && $PHRASE_EXTRACT !~ /extract-parallel.perl/) {
      print STDERR "merging with baseline extract from $_BASELINE_EXTRACT\n";
      safesystem("$ZCAT $_BASELINE_EXTRACT.gz $extract_file$suffix.gz | gzip > $extract_file.gz");
      safesystem("$ZCAT $_BASELINE_EXTRACT.inv.gz $extract_file$suffix.inv.gz | gzip > $extract_file.inv.gz");
      safesystem("$ZCAT $_BASELINE_EXTRACT.o.gz $extract_file$suffix.o.gz | gzip > $extract_file.o.gz")
	if -e "$extract_file$suffix.o.gz";
      safesystem("rm $extract_file$suffix.gz");
      safesystem("rm $extract_file$suffix.inv.gz");
      safesystem("rm $extract_file$suffix.o.gz") 
        if -e "$extract_file$suffix.o.gz";
    }

    foreach my $f (@tempfiles) {
      unlink $f;
    }
}

### (6) PHRASE SCORING

sub score_phrase_factored {
    print STDERR "(6) score phrases @ ".`date`;
    my @SPECIFIED_TABLE = @_PHRASE_TABLE;
    if ($___NOT_FACTORED) {
	my $file = "$___MODEL_DIR/".($_HIERARCHICAL?"rule-table":"phrase-table");
	$file = shift @SPECIFIED_TABLE if scalar(@SPECIFIED_TABLE);
	&score_phrase($file,$___LEXICAL_FILE,$___EXTRACT_FILE);
    }
    else {
	my $table_id = 0;
	foreach my $factor (split(/\+/,$___TRANSLATION_FACTORS)) {
	    print STDERR "(6) [$factor] score phrases @ ".`date`;
	    my ($factor_f,$factor_e) = split(/\-/,$factor);
	    my $file = "$___MODEL_DIR/".($_HIERARCHICAL?"rule-table":"phrase-table").".$factor";
	    $file = shift @SPECIFIED_TABLE if scalar(@SPECIFIED_TABLE);
	    &score_phrase($file,$___LEXICAL_FILE.".".$factor,$___EXTRACT_FILE.".".$factor,$table_id);
	    $table_id++;
	}
    }
}

sub score_phrase {
    my ($ttable_file,$lexical_file,$extract_file,$table_id) = @_;

    if ($___PHRASE_SCORER eq "phrase-extract") {
        &score_phrase_phrase_extract($ttable_file,$lexical_file,$extract_file,$table_id);
    } elsif ($___PHRASE_SCORER eq "memscore") {
        &score_phrase_memscore($ttable_file,$lexical_file,$extract_file);
    } else {
        die "ERROR: Unknown phrase scorer: ".$___PHRASE_SCORER;
    }
}

sub score_phrase_phrase_extract {
    my ($ttable_file,$lexical_file,$extract_file,$table_id) = @_;

    # distinguish between score and consolidation options
    my $ONLY_DIRECT = (defined($_SCORE_OPTIONS) && $_SCORE_OPTIONS =~ /OnlyDirect/);
    my $PHRASE_COUNT = (!defined($_SCORE_OPTIONS) || $_SCORE_OPTIONS !~ /NoPhraseCount/);
    my $LOW_COUNT = (defined($_SCORE_OPTIONS) && $_SCORE_OPTIONS =~ /LowCountFeature/);
    my ($SPARSE_COUNT_BIN,$COUNT_BIN,$DOMAIN) = ("","","");
    $SPARSE_COUNT_BIN = $1 if defined($_SCORE_OPTIONS) && $_SCORE_OPTIONS =~ /SparseCountBinFeature ([\s\d]*\d)/;
    $COUNT_BIN = $1 if defined($_SCORE_OPTIONS) && $_SCORE_OPTIONS =~ /\-CountBinFeature ([\s\d]*\d)/;
    $DOMAIN = $1 if defined($_SCORE_OPTIONS) && $_SCORE_OPTIONS =~ /(\-+[a-z]*Domain[a-z]+ .+)/i;
    $DOMAIN =~ s/ \-.+//g;
    if ($DOMAIN =~ /^(.+) table ([\d\,]+) *$/) {
      my ($main_spec,$specified_tables) = ($1,$2);
      $DOMAIN = "--IgnoreSentenceId";
      foreach my $specified_table_id (split(/,/,$specified_tables)) {
	$DOMAIN = $main_spec if $specified_table_id == $table_id;
      }
    }
    my $SINGLETON = (defined($_SCORE_OPTIONS) && $_SCORE_OPTIONS =~ /Singleton/);
    my $CROSSEDNONTERM = (defined($_SCORE_OPTIONS) && $_SCORE_OPTIONS =~ /CrossedNonTerm/);

    my $UNALIGNED_COUNT = (defined($_SCORE_OPTIONS) && $_SCORE_OPTIONS =~ /UnalignedPenalty/);
    my ($UNALIGNED_FW_COUNT,$UNALIGNED_FW_F,$UNALIGNED_FW_E);
    if (defined($_SCORE_OPTIONS) && $_SCORE_OPTIONS =~ /UnalignedFunctionWordPenalty +(\S+) +(\S+)/) {
      $UNALIGNED_FW_COUNT = 1;
      $UNALIGNED_FW_F = $1;
      $UNALIGNED_FW_E = $2;
    }
    my $GOOD_TURING = (defined($_SCORE_OPTIONS) && $_SCORE_OPTIONS =~ /GoodTuring/);
    my $KNESER_NEY = (defined($_SCORE_OPTIONS) && $_SCORE_OPTIONS =~ /KneserNey/);
    my $LOG_PROB = (defined($_SCORE_OPTIONS) && $_SCORE_OPTIONS =~ /LogProb/);
    my $NEG_LOG_PROB = (defined($_SCORE_OPTIONS) && $_SCORE_OPTIONS =~ /NegLogProb/);
    my $NO_LEX = (defined($_SCORE_OPTIONS) && $_SCORE_OPTIONS =~ /NoLex/);
    my $MIN_COUNT_HIERARCHICAL = (defined($_SCORE_OPTIONS) && $_SCORE_OPTIONS =~ /MinCountHierarchical ([\d\.]+)/) ? $1 : undef;
    my $SOURCE_LABELS = (defined($_SCORE_OPTIONS) && $_SCORE_OPTIONS =~ /SourceLabels/);
    my $SOURCE_LABEL_COUNTS_LHS = (defined($_SCORE_OPTIONS) && $_SCORE_OPTIONS =~ /SourceLabelCountsLHS/);
    my $SOURCE_LABEL_SET = (defined($_SCORE_OPTIONS) && $_SCORE_OPTIONS =~ /SourceLabelSet/);
    my $SPAN_LENGTH = (defined($_SCORE_OPTIONS) && $_SCORE_OPTIONS =~ /SpanLength/);
    my $CORE_SCORE_OPTIONS = "";
    $CORE_SCORE_OPTIONS .= " --LogProb" if $LOG_PROB;
    $CORE_SCORE_OPTIONS .= " --NegLogProb" if $NEG_LOG_PROB;
    $CORE_SCORE_OPTIONS .= " --NoLex" if $NO_LEX;
	$CORE_SCORE_OPTIONS .= " --Singleton" if $SINGLETON;
	$CORE_SCORE_OPTIONS .= " --CrossedNonTerm" if $CROSSEDNONTERM;
    $CORE_SCORE_OPTIONS .= " --SourceLabels" if $SOURCE_LABELS;
    $CORE_SCORE_OPTIONS .= " --SourceLabelCountsLHS " if $SOURCE_LABEL_COUNTS_LHS;
    $CORE_SCORE_OPTIONS .= " --SourceLabelSet " if $SOURCE_LABEL_SET;

    my $substep = 1;
    my $isParent = 1;
    my @children;

    for my $direction ("f2e","e2f") {
      if ($___NOFORK and @children > 0) {
        waitpid((shift @children), 0);
		  $substep+=2;
      }
      my $pid = fork();
    
      if ($pid == 0)
      {
	      next if $___CONTINUE && -e "$ttable_file.half.$direction";
	      next if $___CONTINUE && $direction eq "e2f" && -e "$ttable_file.half.e2f.gz";
	      my $inverse = "";
              my $extract_filename = $extract_file;
	      if ($direction eq "e2f") {
	          $inverse = "--Inverse";
                  $extract_filename = $extract_file.".inv";
              }
              
	      my $extract = "$extract_filename.sorted.gz";

	      print STDERR "(6.".($substep++).")  creating table half $ttable_file.half.$direction @ ".`date`;

        my $cmd = "$PHRASE_SCORE $extract $lexical_file.$direction $ttable_file.half.$direction.gz $inverse";
        $cmd .= " --Hierarchical" if $_HIERARCHICAL;
        $cmd .= " --NoWordAlignment" if $_OMIT_WORD_ALIGNMENT;
        $cmd .= " --KneserNey" if $KNESER_NEY;
        $cmd .= " --GoodTuring" if $GOOD_TURING && $inverse eq "";
        $cmd .= " --SpanLength" if $SPAN_LENGTH && $inverse eq "";
        $cmd .= " --UnalignedPenalty" if $UNALIGNED_COUNT;
        $cmd .= " --UnalignedFunctionWordPenalty ".($inverse ? $UNALIGNED_FW_F : $UNALIGNED_FW_E) if $UNALIGNED_FW_COUNT;
        $cmd .= " --MinCountHierarchical $MIN_COUNT_HIERARCHICAL" if $MIN_COUNT_HIERARCHICAL;
        $cmd .= " --PCFG" if $_PCFG;
        $cmd .= " --UnpairedExtractFormat" if $_ALT_DIRECT_RULE_SCORE_1 || $_ALT_DIRECT_RULE_SCORE_2;
        $cmd .= " --ConditionOnTargetLHS" if $_ALT_DIRECT_RULE_SCORE_1;
        $cmd .= " --TreeFragments" if $_GHKM_TREE_FRAGMENTS;
        $cmd .= " --PhraseOrientation" if $_GHKM_PHRASE_ORIENTATION;
        $cmd .= " --PhraseOrientationPriors $_PHRASE_ORIENTATION_PRIORS_FILE" if $_GHKM_PHRASE_ORIENTATION && defined($_PHRASE_ORIENTATION_PRIORS_FILE);
        $cmd .= " --SourceLabels $_GHKM_SOURCE_LABELS_FILE" if $_GHKM_SOURCE_LABELS && defined($_GHKM_SOURCE_LABELS_FILE);
        $cmd .= " $DOMAIN" if $DOMAIN;
        $cmd .= " $CORE_SCORE_OPTIONS" if defined($_SCORE_OPTIONS);
        $cmd .= " --FlexibilityScore=$FLEX_SCORER" if $_FLEXIBILITY_SCORE;

				# sorting
				if ($direction eq "e2f" || $_ALT_DIRECT_RULE_SCORE_1 || $_ALT_DIRECT_RULE_SCORE_2) {
					$cmd .= " 1 ";
				}
				else {
					$cmd .= " 0 ";
				}

        print STDERR $cmd."\n";
        safesystem($cmd) or die "ERROR: Scoring of phrases failed";	    
  
        exit();
      }
      else
      { # parent
    	  push(@children, $pid);
      }

    }

    # wait for everything is finished
    if ($isParent)
    {
        foreach (@children) {
	        waitpid($_, 0);
        }
    }
    else
    {
        die "shouldn't be here";
    }

    # merging the two halves
    print STDERR "(6.6) consolidating the two halves @ ".`date`;
    return if $___CONTINUE && -e "$ttable_file.gz";
    my $cmd = "$PHRASE_CONSOLIDATE $ttable_file.half.f2e.gz $ttable_file.half.e2f.gz /dev/stdout";
    $cmd .= " --Hierarchical" if $_HIERARCHICAL;
    $cmd .= " --LogProb" if $LOG_PROB;
    $cmd .= " --NegLogProb" if $NEG_LOG_PROB;
    $cmd .= " --OnlyDirect" if $ONLY_DIRECT;
    $cmd .= " --NoPhraseCount" unless $PHRASE_COUNT;
    $cmd .= " --LowCountFeature" if $LOW_COUNT;
    $cmd .= " --CountBinFeature $COUNT_BIN" if $COUNT_BIN;
    $cmd .= " --SparseCountBinFeature $SPARSE_COUNT_BIN" if $SPARSE_COUNT_BIN;
    $cmd .= " --GoodTuring $ttable_file.half.f2e.gz.coc" if $GOOD_TURING;
    $cmd .= " --KneserNey $ttable_file.half.f2e.gz.coc" if $KNESER_NEY;
    $cmd .= " --SourceLabels $_GHKM_SOURCE_LABELS_FILE" if $_GHKM_SOURCE_LABELS && defined($_GHKM_SOURCE_LABELS_FILE);
    
    $cmd .= " | gzip -c > $ttable_file.gz";
    
    safesystem($cmd) or die "ERROR: Consolidating the two phrase table halves failed";
    if (! $debug) { safesystem("rm -f $ttable_file.half.*") or die("ERROR"); }
}

sub score_phrase_memscore {
    my ($ttable_file,$lexical_file,$extract_file) = @_;

    return if $___CONTINUE && -e "$ttable_file.gz";

    my $options = $___MEMSCORE_OPTIONS;
    $options =~ s/\$LEX_F2E/$lexical_file.f2e/g;
    $options =~ s/\$LEX_E2F/$lexical_file.e2f/g;

    # The output is sorted to avoid breaking scripts that rely on the
    # sorting behaviour of the previous scoring algorithm.
    my $cmd = "$MEMSCORE $options | LC_ALL=C sort $__SORT_BUFFER_SIZE $__SORT_BATCH_SIZE -T $___TEMP_DIR | gzip >$ttable_file.gz";
    if (-e "$extract_file.gz") {
        $cmd = "$ZCAT $extract_file.gz | ".$cmd;
    } else {
        $cmd = $cmd." <".$extract_file;
    }

    print $cmd."\n";
    safesystem($cmd) or die "ERROR: Scoring of phrases failed";
}

### (7) LEARN REORDERING MODEL

sub get_reordering_factored {
    print STDERR "(7) learn reordering model @ ".`date`;

    my @SPECIFIED_TABLE = @_REORDERING_TABLE;
    if ($REORDERING_LEXICAL) {
	if ($___NOT_FACTORED) {
	    print STDERR "(7.1) [no factors] learn reordering model @ ".`date`;
	    # foreach my $model (@REORDERING_MODELS) {
	    # 	#my $file = "$___MODEL_DIR/reordering-table.";
	    # 	$file .= $model->{"all"};
	    # 	#$file = shift @SPECIFIED_TABLE if scalar(@SPECIFIED_TABLE);
	    # 	$model->{"file"} = $file;
	    # }
        my $file = "$___MODEL_DIR/reordering-table";
	    $file = shift @SPECIFIED_TABLE if scalar(@SPECIFIED_TABLE);
        $file .= ".";
	    &get_reordering($___EXTRACT_FILE,$file);
	}
 	else {
	    foreach my $factor (split(/\+/,$___REORDERING_FACTORS)) {
		print STDERR "(7.1) [$factor] learn reordering model @ ".`date`;
		my ($factor_f,$factor_e) = split(/\-/,$factor);
		# foreach my $model (@REORDERING_MODELS) { 
		#     my $file = "$___MODEL_DIR/reordering-table.$factor";
		#     $file .= $model->{"all"};
		#     $file = shift @SPECIFIED_TABLE if scalar(@SPECIFIED_TABLE);
		#     $model->{"file"} = $file;
		# }
        my $file ="$___MODEL_DIR/reordering-table.$factor";
		$file = shift @SPECIFIED_TABLE if scalar(@SPECIFIED_TABLE);
        $file .= ".";
		&get_reordering("$___EXTRACT_FILE.$factor",$file);
	    }
	} 
    }
    else {
	print STDERR "  ... skipping this step, reordering is not lexicalized ...\n";
    }
}

sub get_reordering {
	my ($extract_file,$reo_model_path) = @_;
	my $smooth = $___REORDERING_SMOOTH;
	
	print STDERR "(7.2) building tables @ ".`date`;
	
	#create cmd string for lexical reordering scoring
	my $cmd = "$LEXICAL_REO_SCORER $extract_file.o.sorted.gz $smooth $reo_model_path";
	$cmd .= " --SmoothWithCounts" if ($smooth =~ /(.+)u$/);
	for my $mtype (keys %REORDERING_MODEL_TYPES) {
                # * $mtype will be one of wbe, phrase, or hier
                # * the value stored in $REORDERING_MODEL_TYPES{$mtype} is a concatenation of the "orient"
                #   attributes such as "msd"
                # * the "filename" attribute is appended to the filename, but actually serves as the main configuration specification
                #   for reordering scoring. it holds a string such as "wbe-msd-didirectional-fe"
                #   which has the more general format type-orient-dir-lang
		$cmd .= " --model \"$mtype $REORDERING_MODEL_TYPES{$mtype}";
		foreach my $model (@REORDERING_MODELS) {
			if ($model->{"type"} eq $mtype) {
				$cmd .= " ".$model->{"filename"};
			}
		}
		$cmd .= "\"";
	}
	
	#Call the lexical reordering scorer
	safesystem("$cmd") or die "ERROR: Lexical reordering scoring failed";
	
}



### (8) LEARN GENERATION MODEL

my $factor_e_source;
sub get_generation_factored {
    print STDERR "(8) learn generation model @ ".`date`;
    if (defined $___GENERATION_FACTORS) {
	my @SPECIFIED_TABLE = @_GENERATION_TABLE;
	my @TYPE = @_GENERATION_TYPE;
  my $corpus = $___CORPUS.".".$___E.$___CORPUS_COMPRESSION;
  $corpus = $_GENERATION_CORPUS if defined($_GENERATION_CORPUS);
	foreach my $factor (split(/\+/,$___GENERATION_FACTORS)) {
	    my ($factor_e_source,$factor_e) = split(/\-/,$factor);
	    my $file = "$___MODEL_DIR/generation.$factor";
	    $file = shift @SPECIFIED_TABLE if scalar(@SPECIFIED_TABLE);
	    my $type = "double";
	    $type = shift @TYPE if scalar @TYPE;
	    &get_generation($file,$type,$factor,$factor_e_source,$factor_e,$corpus);
	}
    } 
    else {
	print STDERR "  no generation model requested, skipping step\n";
    }
}

sub get_generation {
    my ($file,$type,$factor,$factor_e_source,$factor_e,$corpus) = @_;
    print STDERR "(8) [$factor] generate generation table @ ".`date`;
    $file = "$___MODEL_DIR/generation.$factor" unless $file;
    my (%WORD_TRANSLATION,%TOTAL_FOREIGN,%TOTAL_ENGLISH);

    my %INCLUDE_SOURCE;
    foreach my $factor (split(/,/,$factor_e_source)) {	
	$INCLUDE_SOURCE{$factor} = 1;
    }
    my %INCLUDE;
    foreach my $factor (split(/,/,$factor_e)) {
	$INCLUDE{$factor} = 1;
    }

    my (%GENERATION,%GENERATION_TOTAL_SOURCE,%GENERATION_TOTAL_TARGET);
    *E = open_or_zcat($corpus);
    while(<E>) {
	chomp;
	foreach (split) {
	    my @FACTOR = split /\Q$___FACTOR_DELIMITER/;

	    my ($source,$target);
	    my $first_factor = 1;
	    foreach my $factor (split(/,/,$factor_e_source)) {
		$source .= $___FACTOR_DELIMITER unless $first_factor;
		$first_factor = 0;
		$source .= $FACTOR[$factor];
	    }

	    $first_factor = 1;
	    foreach my $factor (split(/,/,$factor_e)) {
		$target .= $___FACTOR_DELIMITER unless $first_factor;
		$first_factor = 0;
		$target .= $FACTOR[$factor];
	    }	    
	    $GENERATION{$source}{$target}++;
	    $GENERATION_TOTAL_SOURCE{$source}++;
	    $GENERATION_TOTAL_TARGET{$target}++;
	}
    } 
    close(E);
    
    open(GEN,">$file") or die "ERROR: Can't write $file";
    foreach my $source (keys %GENERATION) {
	foreach my $target (keys %{$GENERATION{$source}}) {
	    printf GEN ("%s %s %.7f ",$source,$target,
                        $GENERATION{$source}{$target}/$GENERATION_TOTAL_SOURCE{$source});
            printf GEN (" %.7f",
                        $GENERATION{$source}{$target}/$GENERATION_TOTAL_TARGET{$target})
                unless $type eq 'single';
            print GEN "\n";
	}
    }
    close(GEN);
    safesystem("rm -f $file.gz") or die("ERROR");
    safesystem("gzip $file") or die("ERROR");
}

### (9) CREATE CONFIGURATION FILE

sub create_ini {
    print STDERR "(9) create moses.ini @ ".`date`;
    
    &full_path(\$___MODEL_DIR);
    &full_path(\$___VCB_E);
    &full_path(\$___VCB_F);
    `mkdir -p $___MODEL_DIR`;
    open(INI,">$___CONFIG") or die("ERROR: Can't write $___CONFIG");
    print INI "#########################
### MOSES CONFIG FILE ###
#########################
\n";
    
    if (defined $___TRANSLATION_FACTORS) {
	print INI "# input factors\n";
	print INI "[input-factors]\n";
	my $INPUT_FACTOR_MAX = 0;
	foreach my $table (split /\+/, $___TRANSLATION_FACTORS) {
	    my ($factor_list, $output) = split /-+/, $table;
	    foreach (split(/,/,$factor_list)) {
		$INPUT_FACTOR_MAX = $_ if $_>$INPUT_FACTOR_MAX;
	    }  
	}
	$INPUT_FACTOR_MAX = $_INPUT_FACTOR_MAX if $_INPUT_FACTOR_MAX; # use specified, if exists
	for (my $c = 0; $c <= $INPUT_FACTOR_MAX; $c++) { print INI "$c\n"; }
    } else {
      die "ERROR: No translation steps defined, cannot prepare [input-factors] section\n";
    }

    # mapping steps
    my %stepsused;
    print INI "\n# mapping steps
[mapping]\n";
    my $path = 0;
    my %FIRST_TTABLE;
    foreach (split(/:/,$___DECODING_STEPS)) {
      my $first_ttable_flag = 1;
      foreach (split(/,/,$_)) {
       s/t/T /g; 
       s/g/G /g;
       my ($type, $num) = split /\s+/;
       if ($first_ttable_flag && $type eq "T") {
         $FIRST_TTABLE{$num}++;
         $first_ttable_flag = 0;
       }
       $stepsused{$type} = $num+1 if !defined $stepsused{$type} || $stepsused{$type} < $num+1;
       print INI $path." ".$_."\n";
     }
     $path++;
   }
   print INI "1 T 1\n" if $_GLUE_GRAMMAR;
  
   print INI "1 T 1\n" if $_TRANSLITERATION_PHRASE_TABLE;	

   if (defined($_DECODING_GRAPH_BACKOFF)) {
     $_DECODING_GRAPH_BACKOFF =~ s/\s+/ /g;
     $_DECODING_GRAPH_BACKOFF =~ s/^ //;
     print INI "\n[decoding-graph-backoff]\n";
     foreach (split(/ /,$_DECODING_GRAPH_BACKOFF)) {
       print INI "$_\n";
     }
   }

   my $feature_spec = "";
   my $weight_spec = "";
   # translation tables
   my $i=0;
   my @SPECIFIED_TABLE = @_PHRASE_TABLE;

   # number of weights
   my $basic_weight_count = 4; # both directions, lex and phrase
   $basic_weight_count-=2 if defined($_SCORE_OPTIONS) && $_SCORE_OPTIONS =~ /NoLex/;
   $basic_weight_count+=2 if defined($_SCORE_OPTIONS) && $_SCORE_OPTIONS =~ /UnalignedPenalty/; # word ins/del
   $basic_weight_count+=2 if defined($_SCORE_OPTIONS) && $_SCORE_OPTIONS =~ /UnalignedFunctionWordPenalty/;
   $basic_weight_count /= 2 if defined($_SCORE_OPTIONS) && $_SCORE_OPTIONS =~ /OnlyDirect/;
   $basic_weight_count++ if defined($_SCORE_OPTIONS) && $_SCORE_OPTIONS =~ /PhraseCount/; # phrase count feature
   $basic_weight_count++ if defined($_SCORE_OPTIONS) && $_SCORE_OPTIONS =~ /LowCountFeature/; # low count feature
   if (defined($_SCORE_OPTIONS) && $_SCORE_OPTIONS =~ /(\-CountBinFeature [\s\d]*\d)/) {
     $basic_weight_count += scalar split(/\s+/,$1);
   }
   if (defined($_SCORE_OPTIONS) && $_SCORE_OPTIONS =~ /\-+Domain([a-z]+) (\S+)/i) {
     my ($method,$file) = ($1,$2);
     my $count = `cut -d\\  -f 2 $file | sort | uniq | wc -l`;
     $basic_weight_count += $count if $method eq "Indicator" || $method eq "Ratio";
     $basic_weight_count += 2**$count-1 if $method eq "Subset";
   }     
   $basic_weight_count++ if $_PCFG;
   $basic_weight_count+=4 if $_FLEXIBILITY_SCORE;
   $basic_weight_count+=2 if $_FLEXIBILITY_SCORE && $_HIERARCHICAL;

   # go over each table
   foreach my $f (split(/\+/,$___TRANSLATION_FACTORS)) {
     my ($input_factor,$output_factor) = split(/\-/,$f);
     my $file = "$___MODEL_DIR/".($_HIERARCHICAL?"rule-table":"phrase-table").($___NOT_FACTORED ? "" : ".$f").".gz";
     my $phrase_table_impl = ($_HIERARCHICAL? 6 : 0);

     # specified file name?
     if (scalar(@SPECIFIED_TABLE)) {
       $file = shift @SPECIFIED_TABLE;
       my @toks = split(/:/,$file);
       $file = $toks[0];
       if (@toks > 1) {
         $phrase_table_impl = $toks[1];
       }
       if (@toks == 3) {
         $basic_weight_count = $toks[2];
       }
     }

     # name of type
     my $phrase_table_impl_name = "UnknownPtImplementation";
     $phrase_table_impl_name = "PhraseDictionaryMemory" if $phrase_table_impl==0;
     $phrase_table_impl_name = "PhraseDictionaryBinary" if $phrase_table_impl==1;
     $phrase_table_impl_name = "PhraseDictionaryOnDisk" if $phrase_table_impl==2;
     $phrase_table_impl_name = "PhraseDictionaryMemory" if $phrase_table_impl==6;
     $phrase_table_impl_name = "PhraseDictionaryALSuffixArray" if $phrase_table_impl==10;
     $phrase_table_impl_name = "Mmsapt" if $phrase_table_impl==11;
     $file .= "/" if $phrase_table_impl==11 && $file !~ /\/$/;

     # table limit (maximum number of translation options per input phrase)
     my $table_limit = 0;
     if ($i == 0) {
       $table_limit = 20;
     }

     # sum up...
     $feature_spec .= "$phrase_table_impl_name name=TranslationModel$i num-features=$basic_weight_count ".($phrase_table_impl==11?"base":"path")."=$file input-factor=$input_factor output-factor=$output_factor";
     $feature_spec .= " L1=$___F L2=$___E ".$_MMSAPT if defined($_MMSAPT); # extra settings for memory mapped suffix array phrase table
     $feature_spec .= " table-limit=$table_limit" unless defined($_MMSAPT);
     $feature_spec .= "\n";
     $weight_spec .= "TranslationModel$i=";
     for(my $j=0;$j<$basic_weight_count;$j++) { $weight_spec .= " 0.2"; }
     $weight_spec .= "\n";

     $i++;
   }

   if ($i != $stepsused{"T"}) {
     print STDERR "WARNING: Your [mapping-steps] require translation steps up to id $stepsused{T} but you defined translation steps 0..$i\n";
     exit 1 if $i < $stepsused{"T"}; # fatal to define less
   }

   if ($_TRANSLITERATION_PHRASE_TABLE) {
     $feature_spec .= "PhraseDictionaryMemory name=TranslationModel$i table-limit=100 num-features=4 path=$_TRANSLITERATION_PHRASE_TABLE input-factor=0 output-factor=0\n";
     $weight_spec .= "TranslationModel$i= 0.2 0.2 0.2 0.2\n";
     $i++;	
   }  	

   # glue grammar
   if ($_GLUE_GRAMMAR) {
     &full_path(\$___GLUE_GRAMMAR_FILE);
     $feature_spec .= "PhraseDictionaryMemory name=TranslationModel$i num-features=1 path=$___GLUE_GRAMMAR_FILE input-factor=0 output-factor=0\n";
     $weight_spec .= "TranslationModel$i= 1.0\n";
   }

   # generation model
   if (defined $___GENERATION_FACTORS) {
      my @TYPE = @_GENERATION_TYPE;
      my $i=0;
      my @SPECIFIED_TABLE = @_GENERATION_TABLE;
      foreach my $f (split(/\+/,$___GENERATION_FACTORS)) {
        my $weights_per_generation_model = 2;
        $weights_per_generation_model = 1 if scalar(@TYPE) && (shift @TYPE) eq 'single';
        my ($input_factor,$output_factor) = split(/\-/,$f);
	my $file = "$___MODEL_DIR/generation.$f";
	$file = shift @SPECIFIED_TABLE if scalar(@SPECIFIED_TABLE);
        $file .= ".gz" if ! -e $file && -e $file.".gz";
        $feature_spec .= "Generation name=GenerationModel$i num-features=$weights_per_generation_model path=$file input-factor=$input_factor output-factor=$output_factor\n";
        $weight_spec .= "GenerationModel$i= 0.3".($weights_per_generation_model==2?" 0":"")."\n";
        $i++;
      }
      if ($i != $stepsused{"G"}) {
        print STDERR "WARNING: Your [mapping-steps] require generation steps up to id $stepsused{G} but you defined generation steps 0..$i\n";
        exit 1 if $i < $stepsused{"G"}; # fatal to define less
      }
   }

  # lexicalized reordering model
  if ($___REORDERING ne "distance") {
    my $i = 0;
 
    my @SPECIFIED_TABLE = @_REORDERING_TABLE;
    foreach my $factor (split(/\+/,$___REORDERING_FACTORS)) {
        my ($input_factor,$output_factor) = split(/\-/,$factor);
	foreach my $model (@REORDERING_MODELS) {
	    my $table_file = "$___MODEL_DIR/reordering-table";
	    $table_file .= ".$factor" unless $___NOT_FACTORED;
	    $table_file = shift @SPECIFIED_TABLE if scalar(@SPECIFIED_TABLE);
	    $table_file .= ".";
	    $table_file .= $model->{"filename"};
	    $table_file .= ".gz";
            $feature_spec .= "LexicalReordering name=LexicalReordering$i num-features=".$model->{"numfeatures"}." type=".$model->{"config"}." input-factor=$input_factor output-factor=$output_factor path=$table_file\n"; 
            $weight_spec .= "LexicalReordering$i=";
            for(my $j=0;$j<$model->{"numfeatures"};$j++) { $weight_spec .= " 0.3"; }
            $weight_spec .= "\n";

        $i++;
	}
      }
  }

  # operation sequence model

  if($_OSM)
  {
    if (defined($_OSM_FACTORS))
    {
	my $count = 0;
	my @factor_values = split(/\+/, $_OSM_FACTORS);
    	foreach my $factor_val (@factor_values) {

		my ($factor_f,$factor_e) = split(/\-/,$factor_val);

		if($count == 0){
		$feature_spec .= "OpSequenceModel name=OpSequenceModel$count num-features=5 path=". $_OSM . $factor_val . "/operationLM.bin" . " input-factor=". $factor_f . " output-factor=". $factor_e . " support-features=yes \n";
	       $weight_spec  .= "OpSequenceModel$count= 0.08 -0.02 0.02 -0.001 0.03\n";		
		}
		else{
			$feature_spec .= "OpSequenceModel name=OpSequenceModel$count num-features=1 path=". $_OSM . $factor_val . "/operationLM.bin" . " input-factor=". $factor_f . " output-factor=". $factor_e . " support-features=no \n";
	       	$weight_spec  .= "OpSequenceModel$count= 0.08 \n";	

		}
		$count++;
	}
    }
    else
    {
      $feature_spec .= "OpSequenceModel name=OpSequenceModel0 num-features=5 path=". $_OSM . " \n";
      $weight_spec  .= "OpSequenceModel0= 0.08 -0.02 0.02 -0.001 0.03\n";
    }
  }	

  # distance-based reordering
  if (!$_HIERARCHICAL) {
    $feature_spec .= "Distortion\n";
    $weight_spec .= "Distortion0= 0.3\n";
  }

  # language model
  $i=0;
  foreach my $lm (@___LM) {
    my ($f, $o, $fn, $type) = @{$lm};
    if ($fn !~ /^\//) {
      my $path = `pwd`; chop($path);
      $fn = $path."/".$fn;
    }
    $type = 0 unless $type;
    my $type_name = "UnknownLM";
    $type_name = "SRILM" if $type == 0;
    $type_name = "IRSTLM" if $type == 1;
    $type_name = "KENLM lazyken=0" if $type == 8;
    $type_name = "KENLM lazyken=1" if $type == 9;
	
    my $lm_oov_prob = 0.1;
	
    if ($_POST_DECODING_TRANSLIT || $_TRANSLITERATION_PHRASE_TABLE){
	$lm_oov_prob = -100.0;
	$_LMODEL_OOV_FEATURE = "yes";
    } 	   
 
    $feature_spec .= "$type_name name=LM$i factor=$f path=$fn order=$o\n";
    $weight_spec .= "LM$i= 0.5".($_LMODEL_OOV_FEATURE?" $lm_oov_prob":"")."\n";
    $i++;
  }
  if ($_LMODEL_OOV_FEATURE) {
    print INI "\n# language model OOV feature enabled\n[lmodel-oov-feature]\n1\n\n";
  }

  # hierarchical model settings
  print INI "\n";
  if ($_HIERARCHICAL) {
    print INI "[unknown-lhs]\n$_UNKNOWN_WORD_LABEL_FILE\n\n" if $_TARGET_SYNTAX && defined($_UNKNOWN_WORD_LABEL_FILE);
    print INI "[cube-pruning-pop-limit]\n1000\n\n";
    print INI "[non-terminals]\nX\n\n";
    print INI "[search-algorithm]\n3\n\n";
    print INI "[inputtype]\n3\n\n";
    print INI "[max-chart-span]\n";
    foreach (split(/\+/,$___TRANSLATION_FACTORS)) { print INI "20\n"; }
    print INI "1000\n";
  }
  # phrase-based model settings
  else {
    print INI "[distortion-limit]\n6\n";
  }

  # only set the factor delimiter if it is non-standard
  unless ($___FACTOR_DELIMITER eq '|') {
    print INI "\n# delimiter between factors in input\n[factor-delimiter]\n$___FACTOR_DELIMITER\n\n"
  }

  # lattice feature
  if ($_NUM_LATTICE_FEATURES) {
    $feature_spec .= "InputFeature num-input-features=$_NUM_LATTICE_FEATURES\n";
    $weight_spec .= "InputFeature0=";
    for (1..$_NUM_LATTICE_FEATURES) {
      $weight_spec .= " 0.1";
    }
    $weight_spec .= "\n";
  }

  # get addititional content for config file from switch or file
  if ($_ADDITIONAL_INI) {
    print INI "\n# additional settings\n\n";
    foreach (split(/<br>/i,$_ADDITIONAL_INI)) { print INI $_."\n"; }
  }
  if ($_ADDITIONAL_INI_FILE) {
    print INI "\n# additional settings\n\n";
    print INI `cat $_ADDITIONAL_INI_FILE`;
  }

  # feature functions and weights
  print INI "\n# feature functions\n";
  print INI "[feature]\n";
  print INI "UnknownWordPenalty\n";
  print INI "WordPenalty\n";
  print INI "PhrasePenalty\n";
  print INI "SoftMatchingFeature name=SM0 path=$_UNKNOWN_WORD_SOFT_MATCHES_FILE\n" if $_TARGET_SYNTAX && defined($_UNKNOWN_WORD_SOFT_MATCHES_FILE);
  print INI "SoftSourceSyntacticConstraintsFeature sourceLabelSetFile=$_GHKM_SOURCE_LABELS_FILE\n" if $_GHKM_SOURCE_LABELS && defined($_GHKM_SOURCE_LABELS_FILE);
  print INI $feature_spec;

  print INI "\n# dense weights for feature functions\n";
  print INI "[weight]\n";
  print INI "UnknownWordPenalty0= 1\n";
  print INI "WordPenalty0= -1\n";
  print INI "PhrasePenalty0= 0.2\n";
  print INI "SoftSourceSyntacticConstraintsFeature0= 0.3 -0.3 -0.3\n" if $_GHKM_SOURCE_LABELS && defined($_GHKM_SOURCE_LABELS_FILE);
  print INI $weight_spec;
  close(INI);
}

sub full_path {
    my ($PATH) = @_;
    return if $$PATH =~ /^\//;
    $$PATH = `pwd`."/".$$PATH;
    $$PATH =~ s/[\r\n]//g;
    $$PATH =~ s/\/\.\//\//g;
    $$PATH =~ s/\/+/\//g;
    my $sanity = 0;
    while($$PATH =~ /\/\.\.\// && $sanity++<10) {
	$$PATH =~ s/\/+/\//g;
	$$PATH =~ s/\/[^\/]+\/\.\.\//\//g;
    }
    $$PATH =~ s/\/[^\/]+\/\.\.$//;
    $$PATH =~ s/\/+$//;
}

sub safesystem {
  print STDERR "Executing: @_\n";
  system(@_);
  if ($? == -1) {
      print STDERR "ERROR: Failed to execute: @_\n  $!\n";
      exit(1);
  }
  elsif ($? & 127) {
      printf STDERR "ERROR: Execution of: @_\n  died with signal %d, %s coredump\n",
          ($? & 127),  ($? & 128) ? 'with' : 'without';
      exit(1);
  }
  else {
    my $exitcode = $? >> 8;
    print STDERR "Exit code: $exitcode\n" if $exitcode;
    return ! $exitcode;
  }
}

sub open_or_zcat {
  my $fn = shift;
  my $read = $fn;
  $fn = $fn.".gz" if ! -e $fn && -e $fn.".gz";
  $fn = $fn.".bz2" if ! -e $fn && -e $fn.".bz2";
  if ($fn =~ /\.bz2$/) {
      $read = "$BZCAT $fn|";
  } elsif ($fn =~ /\.gz$/) {
      $read = "$ZCAT $fn|";
  }
  my $hdl;
  open($hdl,$read) or die "Can't read $fn ($read)";
  return $hdl;
}

<|MERGE_RESOLUTION|>--- conflicted
+++ resolved
@@ -760,13 +760,7 @@
         $firstline =~ s/^\s*//;
         $firstline =~ s/\s.*//;
         # count factors
-<<<<<<< HEAD
         my $maxfactorindex = eval "\$firstline =~ tr/$___FACTOR_DELIMITER/$___FACTOR_DELIMITER/";
-=======
-        my @WORD = split(/ /,$firstline);
-        my @FACTOR = split(/$___FACTOR_DELIMITER/,$WORD[0]);
-        my $maxfactorindex = scalar(@FACTOR)-1;
->>>>>>> 734d3fc3
         if (join(",", @INCLUDE) eq join(",", 0..$maxfactorindex)) {
           # create just symlink; preserving compression
           my $realfull = $full;
