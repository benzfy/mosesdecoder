--- conflicted
+++ resolved
@@ -1816,10 +1816,7 @@
     $cmd .= " --SourceLabels $_GHKM_SOURCE_LABELS_FILE" if $_GHKM_SOURCE_LABELS && defined($_GHKM_SOURCE_LABELS_FILE);
     $cmd .= " ".$_CONSOLIDATE_OPTIONS if defined($_CONSOLIDATE_OPTIONS);
     $cmd .= " --PartsOfSpeech $_GHKM_PARTS_OF_SPEECH_FILE" if $_GHKM_PARTS_OF_SPEECH && defined($_GHKM_PARTS_OF_SPEECH_FILE);    
-<<<<<<< HEAD
-=======
-
->>>>>>> d435f3b4
+
     $cmd .= " | $GZIP_EXEC -c > $ttable_file.gz";
 
     safesystem($cmd) or die "ERROR: Consolidating the two phrase table halves failed";
