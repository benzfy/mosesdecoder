--- conflicted
+++ resolved
@@ -32,11 +32,7 @@
    $_DECODING_STEPS, $_PARALLEL, $_FACTOR_DELIMITER, @_PHRASE_TABLE,
    @_REORDERING_TABLE, @_GENERATION_TABLE, @_GENERATION_TYPE, $_GENERATION_CORPUS,
    $_DONT_ZIP,  $_MGIZA, $_MGIZA_CPUS, $_SNT2COOC, $_HMM_ALIGN, $_CONFIG, $_OSM, $_OSM_FACTORS, $_POST_DECODING_TRANSLIT, $_TRANSLITERATION_PHRASE_TABLE,
-<<<<<<< HEAD
-   $_HIERARCHICAL,$_XML,$_SOURCE_SYNTAX,$_TARGET_SYNTAX,$_GLUE_GRAMMAR,$_GLUE_GRAMMAR_FILE,$_UNKNOWN_WORD_LABEL_FILE,$_GHKM,$_GHKM_TREE_FRAGMENTS,$_GHKM_PHRASE_ORIENTATION,$_PHRASE_ORIENTATION_PRIORS_FILE,$_PCFG,@_EXTRACT_OPTIONS,@_SCORE_OPTIONS,@_CONSOLIDATE_OPTIONS,
-=======
    $_HIERARCHICAL,$_XML,$_SOURCE_SYNTAX,$_TARGET_SYNTAX,$_GLUE_GRAMMAR,$_GLUE_GRAMMAR_FILE,$_UNKNOWN_WORD_LABEL_FILE,$_GHKM,$_GHKM_TREE_FRAGMENTS,$_GHKM_PHRASE_ORIENTATION,$_PHRASE_ORIENTATION_PRIORS_FILE,$_GHKM_SOURCE_LABELS,$_GHKM_SOURCE_LABELS_FILE,$_PCFG,@_EXTRACT_OPTIONS,@_SCORE_OPTIONS,@_CONSOLIDATE_OPTIONS,
->>>>>>> 26a36b05
    $_ALT_DIRECT_RULE_SCORE_1, $_ALT_DIRECT_RULE_SCORE_2, $_UNKNOWN_WORD_SOFT_MATCHES_FILE,
    $_OMIT_WORD_ALIGNMENT,$_FORCE_FACTORED_FILENAMES,
    $_MEMSCORE, $_FINAL_ALIGNMENT_MODEL,
@@ -1691,21 +1687,9 @@
     $cmd .= " --SparseCountBinFeature $SPARSE_COUNT_BIN" if $SPARSE_COUNT_BIN;
     $cmd .= " --GoodTuring $ttable_file.half.f2e.gz.coc" if $GOOD_TURING;
     $cmd .= " --KneserNey $ttable_file.half.f2e.gz.coc" if $KNESER_NEY;
-<<<<<<< HEAD
-
-    $cmd .= " ".$_CONSOLIDATE_OPTIONS if defined($_CONSOLIDATE_OPTIONS);
-
-    $cmd .= " | $GZIP_EXEC -c > $ttable_file.gz";
-=======
     $cmd .= " --SourceLabels $_GHKM_SOURCE_LABELS_FILE" if $_GHKM_SOURCE_LABELS && defined($_GHKM_SOURCE_LABELS_FILE);
-<<<<<<< HEAD
-    
-    $cmd .= " | gzip -c > $ttable_file.gz";
->>>>>>> d75c4e1ae5891705b45701e496737ef024c36270
-=======
     $cmd .= " ".$_CONSOLIDATE_OPTIONS if defined($_CONSOLIDATE_OPTIONS);
     $cmd .= " | $GZIP_EXEC -c > $ttable_file.gz";
->>>>>>> 26a36b05
     
     safesystem($cmd) or die "ERROR: Consolidating the two phrase table halves failed";
     if (! $debug) { safesystem("rm -f $ttable_file.half.*") or die("ERROR"); }
