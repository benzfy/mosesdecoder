--- conflicted
+++ resolved
@@ -2025,13 +2025,8 @@
     my $additional_ini = &get("TRAINING:additional-ini");
     $cmd .= "-additional-ini '$additional_ini' " if defined($additional_ini);
 
-<<<<<<< HEAD
-    my $additional_ini = &get("TRAINING:additional-ini");
-    $cmd .= "-additional-ini '$additional_ini' " if defined($additional_ini);
-=======
     # sparse lexical features provide additional content for config file
     $cmd .= "-additional-ini-file $sparse_lexical_features.ini " if $sparse_lexical_features;
->>>>>>> 6a94f740
 
     &create_step($step_id,$cmd);
 }
