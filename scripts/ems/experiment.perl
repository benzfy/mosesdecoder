#!/usr/bin/perl -w 

# $Id: experiment.perl 1095 2009-11-16 18:19:49Z philipp $

use strict;
use Getopt::Long "GetOptions";
use FindBin qw($RealBin);

sub trim($)
{
	my $string = shift;
	$string =~ s/^\s+//;
	$string =~ s/\s+$//;
	return $string;
}

my $host = `hostname`; chop($host);
print STDERR "STARTING UP AS PROCESS $$ ON $host AT ".`date`;

my ($CONFIG_FILE,$EXECUTE,$NO_GRAPH,$CONTINUE,$VERBOSE,$IGNORE_TIME);
my $SLEEP = 2;
my $META = "$RealBin/experiment.meta";

# check if it is run on a multi-core machine
# set number of maximal concurrently active processes
my ($MULTICORE,$MAX_ACTIVE) = (0,2);
&detect_if_multicore();

# check if running on a gridengine cluster
my $CLUSTER;
&detect_if_cluster();

# get command line options;
die("experiment.perl -config config-file [-exec] [-no-graph]")
    unless  &GetOptions('config=s' => \$CONFIG_FILE,
			'continue=i' => \$CONTINUE,
			'ignore-time' => \$IGNORE_TIME,
			'exec' => \$EXECUTE,
			'cluster' => \$CLUSTER,
			'multicore' => \$MULTICORE,
		   	'meta=s' => \$META,
			'verbose' => \$VERBOSE,
			'sleep=i' => \$SLEEP,
			'max-active=i' => \$MAX_ACTIVE,
			'no-graph' => \$NO_GRAPH);
if (! -e "steps") { `mkdir -p steps`; }

die("error: could not find config file") 
    unless ($CONFIG_FILE && -e $CONFIG_FILE) ||
   	   ($CONTINUE && -e &steps_file("config.$CONTINUE",$CONTINUE));
$CONFIG_FILE = &steps_file("config.$CONTINUE",$CONTINUE) if $CONTINUE && !$CONFIG_FILE;

my (@MODULE,
    %MODULE_TYPE,
    %MODULE_STEP,
    %STEP_IN,
    %STEP_OUT,
    %STEP_OUTNAME,
    %STEP_PASS,       # config parameters that have to be set, otherwise pass
    %STEP_PASS_IF,    # config parameters that have to be not set, otherwise pass
    %STEP_IGNORE,     # config parameters that have to be set, otherwise ignore
    %STEP_IGNORE_IF,  # config parameters that have to be not set, otherwise ignore
    %QSUB_SCRIPT,     # flag if script contains qsub's when run on cluster
    %QSUB_STEP,       # flag if step contains qsub's when run on cluster
    %RERUN_ON_CHANGE, # config parameter whose change invalidates old runs
    %MULTIREF,	      # flag if step may be run on multiple sets (reference translations)
    %TEMPLATE,        # template if step follows a simple pattern
    %TEMPLATE_IF,     # part of template that is conditionally executed
    %ONLY_FACTOR_0,   # only run on a corpus that includes surface word
    %PARALLELIZE,     # flag, if step may be run through parallelizer
    %ERROR,           # patterns to check in stderr that indicate errors
    %NOT_ERROR);      # patterns that override general error indicating patterns
&read_meta();

print "LOAD CONFIG...\n";
my (@MODULE_LIST,  # list of modules (included sets) used
    %CONFIG);      # all (expanded) parameter settings from configuration file
&read_config();
print "working directory is ".&check_and_get("GENERAL:working-dir")."\n";
chdir(&check_and_get("GENERAL:working-dir"));

my $VERSION = 0;     # experiment number
$VERSION = $CONTINUE if $CONTINUE;
&compute_version_number() if $EXECUTE && !$CONTINUE;
`mkdir -p steps/$VERSION`;

&log_config();
print "running experimenal run number $VERSION\n";

print "\nESTABLISH WHICH STEPS NEED TO BE RUN\n";
my (%NEEDED,     # mapping of input files to step numbers
    %USES_INPUT, # mapping of step numbers to input files
    @DO_STEP,    # list of steps with fully specified name (LM:all:binarize)
    %STEP_LOOKUP,# mapping from step name to step number
    %PASS,       # steps for which no action needs to be taken
    %GIVEN);     # mapping of given output files to fully specified name
&find_steps();

print "\nFIND DEPENDENCIES BETWEEN STEPS\n";
my @DEPENDENCY;
&find_dependencies();

print "\nCHECKING IF OLD STEPS ARE RE-USABLE\n";
my @RE_USE;      # maps re-usable steps to older versions
my %RECURSIVE_RE_USE; # stores links from .INFO files that record prior re-use
&find_re_use();

print "\nDEFINE STEPS (run with -exec if everything ok)\n" unless $EXECUTE || $CONTINUE;
&define_step("all") unless $EXECUTE || $CONTINUE;
&init_agenda_graph();
&draw_agenda_graph();

print "\nEXECUTE STEPS\n" if $EXECUTE;
my (%DO,%DONE,%CRASHED);  # tracks steps that are currently processed or done
&execute_steps() if $EXECUTE;
&draw_agenda_graph();

exit();

### SUB ROUTINES
# graph that depicts steps of the experiment, with depedencies

sub init_agenda_graph() {
    my $dir = &check_and_get("GENERAL:working-dir");    

    my $graph_file = &steps_file("graph.$VERSION",$VERSION);
    open(PS,">".$graph_file.".ps") or die "Cannot open: $!";
    print PS "%!\n"
		."/Helvetica findfont 36 scalefont setfont\n"
		."72 72 moveto\n"
		."(its all gone blank...) show\n"
		."showpage\n";
    close(PS);

    `convert -alpha off $graph_file.ps $graph_file.png`;

    if (!$NO_GRAPH && !fork) {
	# use ghostview by default, it it is installed
	if (`which gv 2> /dev/null`) {
	  `gv -watch $graph_file.ps`;
        }
	# ... otherwise use graphviz's display
	else {
	  `display -update 10 $graph_file.png`;
	}
	#gotta exit the fork once the user has closed gv. Otherwise we'll have an extra instance of
	#experiment.perl floating around running steps in parallel with its parent.
	exit;
    }
}

# detection of cluster or multi-core machines

sub detect_machine {
    my ($hostname,$list) = @_;
    $list =~ s/\s+/ /;
    $list =~ s/^ //;
    $list =~ s/ $//;
    foreach my $machine (split(/ /,$list)) {
	return 1 if $hostname =~ /$machine/;
    }
    return 0;
}

sub detect_if_cluster {
    my $hostname = `hostname`; chop($hostname);
    foreach my $line (`cat $RealBin/experiment.machines`) {
	next unless $line =~ /^cluster: (.+)$/;
	if (&detect_machine($hostname,$1)) {
	    $CLUSTER = 1;
	    print "running on a cluster\n" if $CLUSTER;
        }
    }  
}

sub detect_if_multicore {
    my $hostname = `hostname`; chop($hostname);
    foreach my $line (`cat $RealBin/experiment.machines`) {
	next unless $line =~ /^multicore-(\d+): (.+)$/;
	my ($cores,$list) = ($1,$2);
	if (&detect_machine($hostname,$list)) {
	    $MAX_ACTIVE = $cores;
	    $MULTICORE = 1;
        }
    }
}

### Read the meta information about all possible steps

sub read_meta {
    open(META,$META) || die("ERROR: no meta file at $META");
    my ($module,$step);
    while(<META>) {
	s/\#.*$//; # strip comments
	next if /^\s*$/;	
	if (/^\[(.+)\]\s+(\S+)/) {
	    $module = $1;
	    push @MODULE,$module;
	    $MODULE_TYPE{$module} = $2;
#	    print "MODULE_TYPE{$module} = $2;\n";
	}
	elsif (/^(\S+)/) {
	    $step = $1;
	    push @{$MODULE_STEP{$module}},$step;
#	    print "{MODULE_STEP{$module}},$step;\n";
	}
	elsif (/^\s+(\S+): (.+\S)\s*$/) {
	    if ($1 eq "in") {
		@{$STEP_IN{"$module:$step"}} = split(/\s+/,$2);
	    }
	    elsif ($1 eq "out") {
		$STEP_OUT{"$module:$step"} = $2;
	    }
	    elsif ($1 eq "default-name") {
		$STEP_OUTNAME{"$module:$step"} = $2;
	    }
	    elsif ($1 eq "pass-unless") {
		@{$STEP_PASS{"$module:$step"}} = split(/\s+/,$2);
		push @{$RERUN_ON_CHANGE{"$module:$step"}}, split(/\s+/,$2);
	    }
	    elsif ($1 eq "pass-if") {
		@{$STEP_PASS_IF{"$module:$step"}} = split(/\s+/,$2);
		push @{$RERUN_ON_CHANGE{"$module:$step"}}, split(/\s+/,$2);
	    }
	    elsif ($1 eq "ignore-unless") {
		$STEP_IGNORE{"$module:$step"} = $2;
	    }
	    elsif ($1 eq "ignore-if") {
		$STEP_IGNORE_IF{"$module:$step"} = $2;
	    }
	    elsif ($1 eq "qsub-script") {
		$QSUB_SCRIPT{"$module:$step"}++;
	    }
	    elsif ($1 eq "rerun-on-change") {
		push @{$RERUN_ON_CHANGE{"$module:$step"}}, split(/\s+/,$2);
	    }
	    elsif ($1 eq "multiref") {
		$MULTIREF{"$module:$step"} = $2;
	    }
	    elsif ($1 eq "template") {
		$TEMPLATE{"$module:$step"} = $2;
	    }
	    elsif ($1 eq "template-if") {
		my @IF = split(/\s+/,$2);
		push @{$TEMPLATE_IF{"$module:$step"}}, \@IF;
	    }
	    elsif ($1 eq "parallelizable") {
		$PARALLELIZE{"$module:$step"}++;
	    }
	    elsif ($1 eq "only-factor-0") {
		$ONLY_FACTOR_0{"$module:$step"}++;
	    }
	    elsif ($1 eq "error") {
		@{$ERROR{"$module:$step"}} = split(/,/,$2);
	    }
	    elsif ($1 eq "not-error") {
		@{$NOT_ERROR{"$module:$step"}} = split(/,/,$2);
	    }
	    else {
		die("META ERROR unknown parameter: $1");
	    }
	}
	else {
	    die("META ERROR buggy line $_");
	}
    }
    close(META);
}

### Read the configuration file

sub read_config {
    # read the file
    my $module = "GENERAL";
    my $error = 0;
    my $ignore = 0;
    my $line_count=0;
    open(INI,$CONFIG_FILE) || die("ERROR: CONFIG FILE NOT FOUND: $CONFIG_FILE");
    while(<INI>) {
	$line_count++;
	s/\#.*$//; # strip comments
	next if /^\#/ || /^\s*$/;
	if (/^\[(.+)\]/) {
	    $module = $1;
	    $ignore = /ignore/i;
	    push @MODULE_LIST,$1 unless $ignore;
	}
	elsif (! $ignore) {
	    if (/^(\S+) = (.+)$/) {
		my $parameter = $1;
		my $value = $2;
		$value =~ s/\s+/ /g;
		$value =~ s/^ //;
		$value =~ s/ $//;
                my @VALUE;
                if ($value =~ /^\"(.*)\"$/) {
                  @VALUE = ($1);
                }
                else {
		  @VALUE = split(/ /,$value);
                }
		$CONFIG{"$module:$parameter"} = \@VALUE;
	    }
	    else {
		print STDERR "BUGGY CONFIG LINE ($line_count): $_";
		$error++;
	    } 
	}
    }
    die("$error ERROR".(($error>1)?"s":"")." IN CONFIG FILE") if $error;

    # resolve parameters used in values
    my $resolve = 1;
    my $loop_count = 0;
    while($resolve && $loop_count++ < 10) {
	$resolve = 0;
	foreach my $parameter (keys %CONFIG) {
	    foreach (@{$CONFIG{$parameter}}) {
		next unless /\$/;
		my $escaped = 0;
		die ("BAD USE OF \$ IN VALUE used in parameter $parameter")
		    if ! ( /^(.*)\$([a-z\-\:\d]+)(.*)$/i ||
			  (/^(.*)\$\{([a-z\-\:\d]+)\}(.*)$/i && ($escaped = 1)));
		my ($pre,$substitution,$post) = ($1,$2,$3);
		my $pattern = $substitution;
		if ($substitution !~ /\:/) { # handle local variables
		    $parameter =~ /^(.+)\:/;
		    $substitution = $1.":".$substitution;
		}

		my $orig = $substitution;
		$substitution =~ s/^(.+):.+:(.+)$/$1:$2/ # not set-specific
		    unless defined($CONFIG{$substitution});
		$substitution = "GENERAL:$2" # back off to general
		    unless defined($CONFIG{$substitution});
		die ("UNKNOWN PARAMETER $orig used in parameter $parameter")
		    unless defined($CONFIG{$substitution});

		my $o = $CONFIG{$substitution}[0];
		print "changing $_ to " if $VERBOSE;
		s/\$\{$pattern\}/$o/ if $escaped;
		s/\$$pattern/$o/ unless $escaped;
		print "$_\n" if $VERBOSE;
		if (/\$/) { 
		    print "more resolving needed\n" if $VERBOSE;
		    $resolve = 1; 
		}
	    }
	}
    }
    close(INI);
    die("ERROR: CIRCULAR PARAMETER DEFINITION") if $resolve;

    # check if specified files exist
    $error = 0;
    foreach my $parameter (keys %CONFIG) {
	foreach (@{$CONFIG{$parameter}}) {	    
	    next if $parameter =~ /temp-dir/;
	    next if (!/^\// || -e);    # ok if not file, or exists
	    my $file = $_;	    
	    $file =~ s/ .+$//;         # remove switches
            my $gz = $file; $gz =~ s/\.gz$//; 
            next if -e $gz;            # ok if non gzipped exists
	    next if `find $file* -maxdepth 0 -follow`; # ok if stem
	    print STDERR "$parameter: file $_ does not exist!\n";
	    $error++;
	}
    }
    die if $error;
}

# log parameter settings into a file

sub log_config {
    my $dir = &check_and_get("GENERAL:working-dir");
    `mkdir -p $dir/steps`;
    my $config_file = &steps_file("config.$VERSION",$VERSION);
    `cp $CONFIG_FILE $config_file` unless $CONTINUE;
    open(PARAMETER,">".&steps_file("parameter.$VERSION",$VERSION)) or die "Cannot open: $!";
    foreach my $parameter (sort keys %CONFIG) {
	print PARAMETER "$parameter =";
	foreach (@{$CONFIG{$parameter}}) {
	    print PARAMETER " ".$_;
	}
	print PARAMETER "\n";
    }
    close(PARAMETER);
}

### find steps to run

sub find_steps {
    # find final output to be produced by the experiment
    push @{$NEEDED{"REPORTING:report"}}, "final";

    # go through each module
    for(my $m=$#MODULE; $m>=0; $m--) {
	my $module = $MODULE[$m];

	# if module is "multiple" go through each set
	if ($MODULE_TYPE{$module} eq "multiple") {
	    my @SETS = &get_sets($module);
	    foreach my $set (@SETS) {
		&find_steps_for_module($module,$set);
	    }
	}

	# if module is "synchronous" go through each set of previous
	elsif ($MODULE_TYPE{$module} eq "synchronous") {
	    my $previous_module = $MODULE[$m-1];
	    my @SETS = &get_sets($previous_module);
	    foreach my $set (@SETS) {
		&find_steps_for_module($module,$set);
	    }
	}

	# otherwise, execute module once
	else {
	    &find_steps_for_module($module,"");
	}
    }
}

sub find_steps_for_module {
    my ($module,$set,$final_module) = @_;

    print "processing module $module:$set\n" if $VERBOSE;

    # go through potential steps from last to first (counter-chronological)
    foreach my $stepname (reverse @{$MODULE_STEP{$module}}) {

	my $step = &construct_name($module,$set,$stepname);
	my $defined_step = &defined_step($step); # without set

	# FIRST, some checking...
	print "\tchecking step: $step\n" if $VERBOSE;

	# only add this step, if its output is needed by another step
	my $out = &construct_name($module,$set,$STEP_OUT{$defined_step});
	print "\t\tproduces $out\n" if $VERBOSE;
	next unless defined($NEEDED{$out});
	print "\t\tneeded\n" if $VERBOSE;
	
        # if output of a step is specified, you do not have 
        # to execute that step
	if(defined($CONFIG{$out})) {
	    $GIVEN{$out} = $step;
	    next;
	}
	print "\t\toutput not specified in config\n" if $VERBOSE;
	
	# not needed, if optional and not specified
	if (defined($STEP_IGNORE{$defined_step})) {
	    my $next = 0;
	    my $and = 0;
	    my @IGNORE = split(/ /,$STEP_IGNORE{$defined_step});
            if ($IGNORE[0] eq "AND") {
              $and = 1;
              shift @IGNORE;
            }
	    foreach my $ignore (@IGNORE) {
		my $extended_name = &extend_local_name($module,$set,$ignore);
		if (! &backoff_and_get($extended_name)) {
		    print "\t\tignored because of non-existance of ".$extended_name."\n" if $VERBOSE;
		    $next++;
		}
	    }
            next if !$and && ($next == scalar @IGNORE); # OR: all parameters have to be missing
            next if  $and && $next; # AND: any parameter has to be missing
	    print "\t\t=> not all non-existant, not ignored" if $next && $VERBOSE;
	}

	# not needed, if alternative step is specified
	if (defined($STEP_IGNORE_IF{$defined_step})) {
	    my $next = 0;
	    foreach my $ignore (split(/ /,$STEP_IGNORE_IF{$defined_step})) {
		my $extended_name = &extend_local_name($module,$set,$ignore);
		if (&backoff_and_get($extended_name)) {
		    print "\t\tignored because of existance of ".$extended_name."\n" if $VERBOSE;
		    $next++;
		}
	    }
	    next if $next;
	}

	# OK, add step to the list

	push @DO_STEP,$step;	    
	$STEP_LOOKUP{$step} = $#DO_STEP;
	print "\tdo-step: $step\n" if $VERBOSE;
	
	# mark as pass step (where no action is taken), if step is 
	# optional and nothing needs to be do done
	if (defined($STEP_PASS{$defined_step})) {
	    my $flag = 1;
	    foreach my $pass (@{$STEP_PASS{$defined_step}}) {
		$flag = 0 
		    if &backoff_and_get(&extend_local_name($module,$set,$pass));
	    }
	    $PASS{$#DO_STEP}++ if $flag;
	}

	if (defined($STEP_PASS_IF{$defined_step})) {
	    my $flag = 0;
	    foreach my $pass (@{$STEP_PASS_IF{$defined_step}}) {
		$flag = 1 
		    if &backoff_and_get(&extend_local_name($module,$set,$pass));
	    }
	    $PASS{$#DO_STEP}++ if $flag;
	}
	
	# special case for passing: steps that only affect factor 0
	if (defined($ONLY_FACTOR_0{$defined_step})) {
	    my $FACTOR = &backoff_and_get_array("LM:$set:factors");
	    if (defined($FACTOR)) {
		my $ok = 0;
		foreach my $factor (@{$FACTOR}) {
		    $ok++ if ($factor eq "word");
		}
		$PASS{$#DO_STEP}++ unless $ok;
	    }
	}

	# check for dependencies
	foreach (@{$STEP_IN{$defined_step}}) {
	    my $in = $_;

	    # if multiple potential inputs, find first that matches
	    if ($in =~ /=OR=/) {
		foreach my $potential_in (split(/=OR=/,$in)) {
		    if (&check_producability($module,$set,$potential_in)) {
			$in = $potential_in;
			last;
		    }
		}
		die("ERROR: none of potential inputs $in possible for $step")
		    if $in =~ /=OR=/;
	    }

	    # define input(s) as needed by this step
	    my @IN = &construct_input($module,$set,$in);
	    foreach my $in (@IN) {
		print "\t\tneeds input $in: " if $VERBOSE;
		if(defined($CONFIG{$in}) && $CONFIG{$in}[0] =~ /^\[(.+)\]$/) {
		    $in = $1;
		    print $in if $VERBOSE;
		    push @{$NEEDED{$in}}, $#DO_STEP;
		    print "\n\t\tcross-directed to $in\n" if $VERBOSE;
		}
		elsif(defined($CONFIG{$in})) {
		    print "\n\t\t... but that is specified\n" if $VERBOSE; 
		}
		else {
		    push @{$NEEDED{$in}}, $#DO_STEP;
	            print "\n" if $VERBOSE;
		}
		push @{$USES_INPUT{$#DO_STEP}},$in;
	    }
	}
    }
}

sub check_producability {
    my ($module,$set,$output) = @_;
    
    # find $output requested as input by step in $module/$set
    my @OUT = &construct_input($module,$set,$output);
    
    # if multiple outputs (due to multiple sets merged into one), 
    # only one needs to exist
    foreach my $out (@OUT) {
	print "producable? $out\n" if $VERBOSE;

	# producable, if specified as file in the command line
	return 1 if defined($CONFIG{$out});

	# find defined step that produces this
	my $defined_step;
	foreach my $ds (keys %STEP_OUT) {
	    my ($ds_module) = &deconstruct_name($ds);
	    my $ds_out = &construct_name($ds_module,"",$STEP_OUT{$ds});
	    print "checking $ds -> $ds_out\n" if $VERBOSE;
	    $defined_step = $ds if $out eq $ds_out;
	}
	die("ERROR: cannot possibly produce output $out")
	    unless $defined_step;

	# producable, if cannot be ignored
	return 1 unless defined($STEP_IGNORE{$defined_step});

	# producable, if required parameter specified
        foreach my $ignore (split(/ /,$STEP_IGNORE{$defined_step})) {
	    my ($ds_module) = &deconstruct_name($defined_step);
	    my $ds_set = $set;
	    $ds_set = "" if $MODULE_TYPE{$ds_module} eq "single";
	    my $req = &construct_name($ds_module,$ds_set,$ignore);
	    print "producable req $req\n" if $VERBOSE;
	    return 1 if defined($CONFIG{$req});
        }
    }
    print "not producable: ($module,$set,$output)\n" if $VERBOSE;
    return 0;
}

# given a current module and set, expand the input definition
# into actual input file parameters
sub construct_input {
    my ($module,$set,$in) = @_;

    # potentially multiple input files
    my @IN;
    
    # input from same module
    if ($in !~ /([^:]+):(\S+)/) {
	push @IN, &construct_name($module,$set,$in);
    }
    
    # input from previous model, multiple
    elsif ($MODULE_TYPE{$1} eq "multiple") {
	my @SETS = &get_sets($1);
	foreach my $set (@SETS) {
	    push @IN, &construct_name($1,$set,$2);
	}
    }
    # input from previous model, synchronized to multiple
    elsif ($1 eq "EVALUATION" && $module eq "REPORTING") {
	my @SETS = &get_sets("EVALUATION");
	foreach my $set (@SETS) {
	    push @IN, &construct_name($1,$set,$2);
	}
    }
    # input from previous module, single (ignore current set)
    else {
	push @IN,$in;
    }
    
    return @IN;
}

# get the set names for a module that runs on multiple sets
# (e.g. multiple LMs, multiple training corpora, multiple test sets)
sub get_sets {
    my ($config) = @_;
    my @SET;
    foreach (@MODULE_LIST) {
	if (/^$config:([^:]+)/) {
	    push @SET,$1;
	}
    }
    return @SET;
}

# look for completed step jobs from previous experiments
sub find_re_use {
    my $dir = &check_and_get("GENERAL:working-dir");    
    return unless -e "$dir/steps";

    for(my $i=0;$i<=$#DO_STEP;$i++) {
	%{$RE_USE[$i]} = ();
    }

    # find older steps from previous versions that can be re-used
    open(LS,"find $dir/steps/* -maxdepth 1 -follow | sort -r |");
    while(my $info_file = <LS>) {
	next unless $info_file =~ /INFO$/;
	$info_file =~ s/.+\/([^\/]+)$/$1/; # ignore path
	for(my $i=0;$i<=$#DO_STEP;$i++) {
#	    next if $RE_USE[$i]; # already found one
	    my $pattern = &step_file($i);
	    $pattern =~ s/\+/\\+/; # escape plus signes in file names
	    $pattern = "^$pattern.(\\d+).INFO\$";
	    $pattern =~ s/.+\/([^\/]+)$/$1/; # ignore path
	    next unless $info_file =~ /$pattern/;
	    my $old_version = $1;
	    print "re_use $i $DO_STEP[$i] (v$old_version) ".join(" ",keys %{$RE_USE[$i]})." ?\n" if $VERBOSE;
            print "\tno info file ".&versionize(&step_file($i),$old_version).".INFO\n" if ! -e &versionize(&step_file($i),$old_version).".INFO" && $VERBOSE;
            print "\tno done file " if ! -e &versionize(&step_file($i),$old_version).".DONE" && $VERBOSE;
	    if (! -e &versionize(&step_file($i),$old_version).".INFO") {
		print "\tinfo file does not exist\n" if $VERBOSE;
		print "\tnot re-usable\n" if $VERBOSE;
	    }
	    elsif (! -e &versionize(&step_file($i),$old_version).".DONE") {
		print "\tstep not done (done file does not exist)\n" if $VERBOSE;
		print "\tnot re-usable\n" if $VERBOSE;
	    }
	    elsif (! &check_info($i,$old_version) ) {
		print "\tparameters from info file do not match\n" if $VERBOSE;
		print "\tnot re-usable\n" if $VERBOSE;
	    }
	    elsif (&check_if_crashed($i,$old_version)) {
		print "\tstep crashed\n" if $VERBOSE;
		print "\tnot re-usable\n" if $VERBOSE;
	    }
	    else {
		$RE_USE[$i]{$old_version}++;
		print "\tre-usable\n" if $VERBOSE;
	    }
	}
    }
    close(LS);

    # all preceding steps have to be re-usable
    # otherwise output from old step can not be re-used
    my $change = 1;
    while($change) {
	$change = 0;

	for(my $i=0;$i<=$#DO_STEP;$i++) {
	    next unless $RE_USE[$i];
	    foreach my $run (keys %{$RE_USE[$i]}) {
		print "check on dependencies for $i ($run) $DO_STEP[$i]\n" if $VERBOSE;
		foreach (@{$DEPENDENCY[$i]}) {
		    my $parent = $_;
		    print "\tchecking on $parent $DO_STEP[$parent]\n" if $VERBOSE;
		    my @PASSING;
		    # skip steps that are passed
		    while (defined($PASS{$parent})) {
			if (scalar (@{$DEPENDENCY[$parent]}) == 0) {
			    $parent = 0;
			    print "\tprevious step's output is specified\n" if $VERBOSE;
			}
			else {
			    push @PASSING, $parent;
			    $parent = $DEPENDENCY[$parent][0];
			    print "\tmoving up to $parent $DO_STEP[$parent]\n" if $VERBOSE;
			}
		    }
		    # check if parent step may be re-used
		    if ($parent) {
			my $reuse_run = $run;
			# if recursive re-use, switch to approapriate run
			if (defined($RECURSIVE_RE_USE{$i,$run,$DO_STEP[$parent]})) {
			    print "\trecursive re-use run $reuse_run\n" if $VERBOSE;
			    $reuse_run = $RECURSIVE_RE_USE{$i,$run,$DO_STEP[$parent]};
			}
			# additional check for straight re-use
			else {
			    # re-use step has to have passed the same steps
			    foreach (@PASSING) {
				my $passed = $DO_STEP[$_];
				$passed =~ s/:/_/g;
				if (-e &steps_file("$passed.$run",$run)) {
				    delete($RE_USE[$i]{$run});
				    $change = 1;
				    print "\tpassed step $DO_STEP[$_] used in re-use run $run -> fail\n" if $VERBOSE;
				}
			    } 
			}
			# re-use step has to exist for this run
			if (! defined($RE_USE[$parent]{$reuse_run})) {
			    print "\tno previous step -> fail\n" if $VERBOSE;
			    delete($RE_USE[$i]{$run});
			    $change = 1;	
			}
		    }
		}
	    }
	}
    }

    # summarize and convert hashes into integers for to be re-used 
    print "\nSTEP SUMMARY:\n";
    open(RE_USE,">".&steps_file("re-use.$VERSION",$VERSION)) or die "Cannot open: $!";
    for(my $i=$#DO_STEP;$i>=0;$i--) {
        if ($PASS{$i}) {
	    $RE_USE[$i] = 0;
            next;
        }
        print "$i $DO_STEP[$i] ->\t";
	if (scalar(keys %{$RE_USE[$i]})) {
	    my @ALL = sort { $a <=> $b} keys %{$RE_USE[$i]};
            print "re-using (".join(" ",@ALL).")\n";
	    $RE_USE[$i] = $ALL[0];
            if ($ALL[0] != $VERSION) {
	      print RE_USE "$DO_STEP[$i] $ALL[0]\n";
            }
	}
	else {
	    print "run\n";
	    $RE_USE[$i] = 0;
	}
    }
    close(RE_USE);
}

sub find_dependencies {
    for(my $i=0;$i<=$#DO_STEP;$i++) {
	@{$DEPENDENCY[$i]} = ();
    }
    for(my $i=0;$i<=$#DO_STEP;$i++) {
	my $step = $DO_STEP[$i];
	$step =~ /^(.+:)[^:]+$/; 
	my $module_set = $1;
	foreach my $needed_by (@{$NEEDED{$module_set.$STEP_OUT{&defined_step($step)}}}) {
	    print "$needed_by needed by $i\n" if $VERBOSE;
	    next if $needed_by eq 'final';
	    push @{$DEPENDENCY[$needed_by]},$i;
	}
    }

#    for(my $i=0;$i<=$#DO_STEP;$i++) {
#	print "to run step $i ($DO_STEP[$i]), we first need to run step(s) ".join(" ",@{$DEPENDENCY[$i]})."\n";
#    }
}

sub draw_agenda_graph {
    my %M;
    my $dir = &check_and_get("GENERAL:working-dir");
    open(DOT,">".&steps_file("graph.$VERSION.dot",$VERSION)) or die "Cannot open: $!";
    print DOT "digraph Experiment$VERSION {\n";
    print DOT "  ranksep=0;\n";
    for(my $i=0;$i<=$#DO_STEP;$i++) {
	my $step = $DO_STEP[$i];
	$step =~ /^(.+):[^:]+$/; 
	my $module_set = $1;
	push @{$M{$module_set}},$i; 
    }
    my $i = 0;
    my (@G,%GIVEN_NUMBER);
    foreach (values %GIVEN) {
	push @G,$_;
	$GIVEN_NUMBER{$_} = $#G;
	/^(.+):[^:]+$/;
	my $module_set = $1;
	push @{$M{$module_set}},"g".($#G);
    }
    my $m = 0;
    foreach my $module (keys %M) {
	print DOT "  subgraph cluster_".($m++)." {\n";
	print DOT "    fillcolor=\"lightyellow\";\n";
	print DOT "    shape=box;\n";
	print DOT "    style=filled;\n";
	print DOT "    fontsize=10;\n";
	print DOT "    label=\"$module\";\n";
	foreach my $i (@{$M{$module}}) {
	    if ($i =~ /g(\d+)/) {
		my $step = $G[$1];
		$step =~ /^.+:([^:]+)$/;
		print DOT "    $i [label=\"$1\",shape=box,fontsize=10,height=0,style=filled,fillcolor=\"#c0b060\"];\n";
	    }
	    else {
		my $step = $DO_STEP[$i];
		$step =~ s/^.+:([^:]+)$/$1/; 
		$step .= " (".$RE_USE[$i].")" if $RE_USE[$i];

		my $color = "green";
		$color = "#0000ff" if defined($DO{$i}) && $DO{$i} >= 1;
		$color = "#8080ff" if defined($DONE{$i}) || ($RE_USE[$i] && $RE_USE[$i] == $VERSION);
		$color = "lightblue" if $RE_USE[$i] && $RE_USE[$i] != $VERSION;
		$color = "red" if defined($CRASHED{$i});
		$color = "lightyellow" if defined($PASS{$i});
		
		print DOT "    $i [label=\"$step\",shape=box,fontsize=10,height=0,style=filled,fillcolor=\"$color\"];\n";
	    }
	}
	print DOT "  }\n";
    }
    for(my $i=0;$i<=$#DO_STEP;$i++) {
	foreach (@{$DEPENDENCY[$i]}) {
	    print DOT "  $_ -> $i;\n";
	}
    }

    # steps that do not have to be performed, because
    # their output is given
    foreach my $out (keys %GIVEN) {
	foreach my $needed_by (@{$NEEDED{$out}}) {
	    print DOT "  g".$GIVEN_NUMBER{$GIVEN{$out}}." -> $needed_by;\n";
	}
    }

    print DOT "}\n";
    close(DOT);
    my $graph_file = &steps_file("graph.$VERSION",$VERSION);
    `dot -Tps $graph_file.dot >$graph_file.ps`;
    `convert -alpha off $graph_file.ps $graph_file.png`;
}

sub define_step {
    my ($step) = @_;
    my $dir = &check_and_get("GENERAL:working-dir");    
    `mkdir -p $dir` if ! -e $dir;
    my @STEP;
    if ($step eq "all") {
	for(my $i=0;$i<=$#DO_STEP;$i++) {
	    push @STEP,$i;
	}
    }
    else {
	@STEP = ($step);
    }
    foreach my $i (@STEP) {
	next if $RE_USE[$i];
	next if defined($PASS{$i});
	next if &define_template($i);
        if ($DO_STEP[$i] =~ /^CORPUS:(.+):factorize$/) {
            &define_corpus_factorize($i);
        }	
	elsif ($DO_STEP[$i] eq 'SPLITTER:train') {
	    &define_splitter_train($i);
	}	
        elsif ($DO_STEP[$i] =~ /^LM:(.+):factorize$/) {
            &define_lm_factorize($i,$1);
        }
	elsif ($DO_STEP[$i] =~ /^LM:(.+):randomize$/ || 
	       $DO_STEP[$i] eq 'INTERPOLATED-LM:randomize') {
            &define_lm_randomize($i,$1);
        }
	elsif ($DO_STEP[$i] =~ /^LM:(.+):train-randomized$/) {
	    &define_lm_train_randomized($i,$1);
	}
        elsif ($DO_STEP[$i] eq 'TRAINING:prepare-data') {
            &define_training_prepare_data($i);
        }
        elsif ($DO_STEP[$i] eq 'TRAINING:run-giza') {
            &define_training_run_giza($i);
        }
        elsif ($DO_STEP[$i] eq 'TRAINING:run-giza-inverse') {
            &define_training_run_giza_inverse($i);
        }
        elsif ($DO_STEP[$i] eq 'TRAINING:symmetrize-giza') {
            &define_training_symmetrize_giza($i);
        }
	elsif ($DO_STEP[$i] eq 'TRAINING:build-biconcor') {
            &define_training_build_biconcor($i);
	}
	elsif ($DO_STEP[$i] eq 'TRAINING:build-suffix-array') {
            &define_training_build_suffix_array($i);
	}

        elsif ($DO_STEP[$i] eq 'TRAINING:build-lex-trans') {
            &define_training_build_lex_trans($i);
        }
        elsif ($DO_STEP[$i] eq 'TRAINING:extract-phrases') {
            &define_training_extract_phrases($i);
        }
        elsif ($DO_STEP[$i] eq 'TRAINING:build-reordering') {
            &define_training_build_reordering($i);
        }
	elsif ($DO_STEP[$i] eq 'TRAINING:build-ttable') {
	    &define_training_build_ttable($i);
        }
  elsif ($DO_STEP[$i] eq 'TRAINING:psd-build-model') {
      &define_training_psd_model($i);
        }
  elsif ($DO_STEP[$i] eq 'TRAINING:sigtest-filter') {
      &define_training_sigtest_filter($i);
        }
	elsif ($DO_STEP[$i] eq 'TRAINING:build-generation') {
            &define_training_build_generation($i);
        }
	elsif ($DO_STEP[$i] eq 'TRAINING:create-config' || $DO_STEP[$i] eq 'TRAINING:create-config-interpolated-lm') {
	    &define_training_create_config($i);
	}
	elsif ($DO_STEP[$i] eq 'INTERPOLATED-LM:interpolate') {
	    &define_interpolated_lm_interpolate($i);
	}
	elsif ($DO_STEP[$i] eq 'INTERPOLATED-LM:binarize' ||
         $DO_STEP[$i] eq 'INTERPOLATED-LM:quantize' ||
         $DO_STEP[$i] eq 'INTERPOLATED-LM:randomize') {
	    &define_interpolated_lm_process($i);
	}
	elsif ($DO_STEP[$i] eq 'TUNING:factorize-input') {
            &define_tuningevaluation_factorize($i);
        }	
 	elsif ($DO_STEP[$i] eq 'TUNING:filter') {
	    &define_tuningevaluation_filter(undef,$i);
	}
 	elsif ($DO_STEP[$i] eq 'TUNING:tune') {
	    &define_tuning_tune($i);
	}
        elsif ($DO_STEP[$i] =~ /^EVALUATION:(.+):factorize-input$/) {
            &define_tuningevaluation_factorize($i);
        }	
	elsif ($DO_STEP[$i] =~ /^EVALUATION:(.+):filter$/) {
	    &define_tuningevaluation_filter($1,$i);
	}
	elsif ($DO_STEP[$i] =~ /^EVALUATION:(.+):decode$/) {
	    &define_evaluation_decode($1,$i);
	}
	elsif ($DO_STEP[$i] =~ /^EVALUATION:(.+):analysis$/) {
	    &define_evaluation_analysis($1,$i);
	}
	elsif ($DO_STEP[$i] =~ /^EVALUATION:(.+):analysis-precision$/) {
	    &define_evaluation_analysis_precision($1,$i);
	}
	elsif ($DO_STEP[$i] =~ /^EVALUATION:(.+):analysis-coverage$/) {
	    &define_evaluation_analysis_coverage($1,$i);
	}
	elsif ($DO_STEP[$i] =~ /^EVALUATION:(.+):meteor$/) {
#	    &define_evaluation_meteor($1);
	}
	elsif ($DO_STEP[$i] =~ /^EVALUATION:(.+):ter$/) {
#	    &define_evaluation_ter($1);
	}
	elsif ($DO_STEP[$i] eq 'REPORTING:report') {
	    &define_reporting_report($i);
	}
	else {
	    print STDERR "ERROR: unknown step $DO_STEP[$i]\n";
	    exit;
	}
    }
}

# LOOP that executes the steps 
# including checks, if needed to be executed, waiting for completion, and error detection

sub execute_steps {
    for(my $i=0;$i<=$#DO_STEP;$i++) {
	$DONE{$i}++ if $RE_USE[$i];
    }

    my $active = 0;
    while(1) {

	# find steps to be done
  my $repeat_if_passed = 1;
  while($repeat_if_passed) {
    $repeat_if_passed = 0;
	  for(my $i=0;$i<=$#DO_STEP;$i++) {
	    next if (defined($DONE{$i}));
	    next if (defined($DO{$i}));
	    next if (defined($CRASHED{$i}));
	    my $doable = 1;
	    # can't do steps whose predecedents are not done yet
	    foreach my $prev_step (@{$DEPENDENCY[$i]}) {
		$doable = 0 if !defined($DONE{$prev_step});
	    }
      next unless $doable;
      $DO{$i} = 1;

      # immediately label pass steps as done
	    next unless defined($PASS{$i});
      $DONE{$i} = 1;
		  delete($DO{$i});
      $repeat_if_passed = 1;
    }
	}

	print "number of steps doable or running: ".(scalar keys %DO)." at ".`date`;
  foreach my $step (keys %DO) { print "\t".($DO{$step}==2?"running: ":"doable: ").$DO_STEP[$step]."\n"; }
	return unless scalar keys %DO;
	
	# execute new step
	my $done = 0;
	foreach my $i (keys %DO) {
	    next unless $DO{$i} == 1;
	    if (defined($PASS{$i})) { # immediately label pass steps as done
		$DONE{$i}++;
		delete($DO{$i});
		$done++;
	    }
	    elsif (! -e &versionize(&step_file($i)).".DONE") {
		my $step = &versionize(&step_file($i));
		&define_step($i);
		&write_info($i);

		# cluster job submission
		if ($CLUSTER && ! &is_qsub_script($i)) {
		    $DO{$i}++;
		    print "\texecuting $step via qsub ($active active)\n";
		    my $qsub_args = &get_qsub_args($DO_STEP[$i]);
		    `qsub $qsub_args -e $step.STDERR -o $step.STDOUT $step`;
		}

		# execute in fork
		elsif ($CLUSTER || $active < $MAX_ACTIVE) {
		    $active++;
		    $DO{$i}++;
		    print "\texecuting $step via sh ($active active)\n";
		    sleep(5);
		    if (!fork) {
		        `sh $step >$step.STDOUT 2> $step.STDERR`;
		         exit;
		    }
		}
	    }
	}

	# update state
	&draw_agenda_graph() unless $done;	
	
	# sleep until one more step is done
	while(! $done) {
	    sleep($SLEEP);
	    my $dir = &check_and_get("GENERAL:working-dir");
	    `ls $dir/steps > /dev/null`; # nfs bug
	    foreach my $i (keys %DO) {
		if (-e &versionize(&step_file($i)).".DONE") {
		    delete($DO{$i});
		    if (&check_if_crashed($i)) {
			$CRASHED{$i}++;
			print "step $DO_STEP[$i] crashed\n";
		    }
		    else {
			$DONE{$i}++;
		    }
		    $done++;
		    $active--;
		}
	    }
	    my $running_file = &steps_file("running.$VERSION",$VERSION);
	    `touch $running_file`;
	}    
    }
}

# a number of arguments to the job submission may be specified
# note that this is specific to your gridengine implementation
# and some options may not work.

sub get_qsub_args {
    my ($step) = @_;
    my $qsub_args = &get("$step:qsub-settings");
    $qsub_args = "" unless defined($qsub_args);
    my $memory = &get("$step:qsub-memory");
    $qsub_args .= " -pe memory $memory" if defined($memory);
    my $hours = &get("$step:qsub-hours");
    $qsub_args .= " -l h_rt=$hours:0:0" if defined($hours);
    my $project = &backoff_and_get("$step:qsub-project");
    $qsub_args = "-P $project" if defined($project);
    print "qsub args: $qsub_args\n" if $VERBOSE;
    return $qsub_args;
}

# certain scripts when run on the clusters submit jobs
# themselves, hence they are executed regularly ("sh script")
# instead of submited as jobs. here we check for that.
sub is_qsub_script {
    my ($i) = @_;
    return (defined($QSUB_STEP{$i}) || 
	    defined($QSUB_SCRIPT{&defined_step($DO_STEP[$i])}));
}

# write the info file that is consulted to check if 
# a steps has to be redone, even if it was run before
sub write_info {
    my ($i) = @_;
    my $step = $DO_STEP[$i];
    my $module_set = $step; $module_set =~ s/:[^:]+$//;
    


    open(INFO,">".&versionize(&step_file($i)).".INFO") or die "Cannot open: $!";
    my %VALUE = &get_parameters_relevant_for_re_use($i);
    foreach my $parameter (keys %VALUE) {
	print INFO "$parameter = $VALUE{$parameter}\n";
    }

    # record re-use for recursive re-use
    foreach my $parent (@{$DEPENDENCY[$i]}) {
	my $p = $parent;
	while (defined($PASS{$p}) && scalar @{$DEPENDENCY[$p]}) {
	    $p = $DEPENDENCY[$p][0];
	}
	if ($RE_USE[$p]) {
	    print INFO "# reuse run $RE_USE[$p] for $DO_STEP[$p]\n";
	}
    }

    close(INFO);
}

# check the info file...
sub check_info {
    my ($i,$version) = @_;
    $version = $VERSION unless $version; # default: current version
    my %VALUE = &get_parameters_relevant_for_re_use($i);

    my %INFO;
    open(INFO,&versionize(&step_file($i),$version).".INFO") or die "Cannot open: $!";
    while(<INFO>) {
	chop;
	if (/ = /) {
	    my ($parameter,$value) = split(/ = /,$_,2);
	    $INFO{$parameter} = $value;
	}
	elsif (/^\# reuse run (\d+) for (\S+)/) {
	    if ($1>0 && defined($STEP_LOOKUP{$2})) {
		print "\tRECURSIVE_RE_USE{$i,$version,$2} = $1\n" if $VERBOSE;
		$RECURSIVE_RE_USE{$i,$version,$2} = $1;
	    }
	    else {
		print "\tnot using '$_', step $2 not required\n" if $VERBOSE;
		return 0;
	    }
	}
    }
    close(INFO);

    print "\tcheck parameter count current: ".(scalar keys %VALUE).", old: ".(scalar keys %INFO)."\n" if $VERBOSE;
    return 0 unless scalar keys %INFO == scalar keys %VALUE;
    foreach my $parameter (keys %VALUE) {
        if (! defined($INFO{$parameter})) {
          print "\told has no '$parameter' -> not re-usable\n" if $VERBOSE;
          return 0;
        }
	print "\tcheck '$VALUE{$parameter}' eq '$INFO{$parameter}' -> " if $VERBOSE;
        if (&match_info_strings($VALUE{$parameter},$INFO{$parameter})) { 
            print "ok\n" if $VERBOSE; 
        }
        else { 
            print "mismatch\n" if $VERBOSE;
            return 0; 
        }
    }
    print "\tall parameters match\n" if $VERBOSE;
    return 1;
}

sub match_info_strings { 
  my ($current,$old) = @_;
  $current =~ s/ $//;
  $old =~ s/ $//;
  return 1 if $current eq $old;
  # ignore time stamps, if that option is used
  if (defined($IGNORE_TIME)) {
    $current =~ s/\[\d{10}\]//g;
    $old     =~ s/\[\d{10}\]//g;
  }
  return 1 if $current eq $old;
  # allowing stars to substitute numbers
  while($current =~ /^([^\*]+)\*(.*)$/) {
    return 0 unless $1 eq substr($old,0,length($1)); # prefix must match
    $current = $2;
    return 0 unless substr($old,length($1)) =~ /^\d+(.*)$/; # must start with number
    $old = $1;
    return 1 if $old eq $current; # done if rest matches
  }
  return 0;
}

sub get_parameters_relevant_for_re_use {
    my ($i) = @_;

    my %VALUE;
    my $step = $DO_STEP[$i];
    #my $module_set = $step; $module_set =~ s/:[^:]+$//;
    my ($module,$set,$dummy) = &deconstruct_name($step);
    foreach my $parameter (@{$RERUN_ON_CHANGE{&defined_step($step)}}) {
	my $value = &backoff_and_get_array(&extend_local_name($module,$set,$parameter));
        $value = join(" ",@{$value}) if ref($value) eq 'ARRAY';
	$VALUE{$parameter} = $value if $value;
    }

    my ($out,@INPUT) = &get_output_and_input($i);
    my $actually_used = "USED";
    foreach my $in_file (@INPUT) {
	$actually_used .= " ".$in_file; 
    }
    $VALUE{"INPUT"} = $actually_used;

    foreach my $in_file (@{$USES_INPUT{$i}}) {
	my $value = &backoff_and_get($in_file);
	$VALUE{$in_file} = $value if $value;
    }

    # add timestamp to files
    foreach my $value (values %VALUE) {
	if ($value =~ /^\//) { # file name
	    my $file = $value;
	    $file =~ s/ .+//; # ignore switches
            if (-e $file) {
	        my @filestat = stat($file);
	        $value .= " [".$filestat[9]."]";
	    }
	}
    }
#    foreach my $parameter (keys %VALUE) {
#	print "\t$parameter = $VALUE{$parameter}\n";
#    }
    return %VALUE;
}

sub check_if_crashed {
    my ($i,$version) = @_;
    $version = $VERSION unless $version; # default: current version

    # while running, sometimes the STDERR file is slow in appearing - wait a bit just in case
    if ($version == $VERSION) {
      my $j = 0;
      while (! -e &versionize(&step_file($i),$version).".STDERR" && $j < 100) {
        sleep(5);
        $j++;
      }
    }

    #print "checking if $DO_STEP[$i]($version) crashed...\n";
    return 1 if ! -e &versionize(&step_file($i),$version).".STDERR";

    my $file = &versionize(&step_file($i),$version).".STDERR";
    my $error = 0;

    if (-e $file.".digest") {
	open(DIGEST,$file.".digest") or die "Cannot open: $!";
	while(<DIGEST>) {
	    $error++;
	    print "\t$DO_STEP[$i]($version) crashed: $_" if $VERBOSE;
	}
	close(DIGEST);
	return $error;
    }

    my @DIGEST;
    open(ERROR,$file) or die "Cannot open: $!";
    while(<ERROR>) {
	foreach my $pattern (@{$ERROR{&defined_step_id($i)}},
			     'error','killed','core dumped','can\'t read',
			     'no such file or directory','unknown option',
			     'died at','exit code','permission denied',
           'segmentation fault','abort',
           'can\'t locate') {
	    if (/$pattern/i) {
		my $not_error = 0;
		if (defined($NOT_ERROR{&defined_step_id($i)})) {
		    foreach my $override (@{$NOT_ERROR{&defined_step_id($i)}}) {
			$not_error++ if /$override/i;
		    }
		}
		if (!$not_error) {
		        push @DIGEST,$pattern;
			print "\t$DO_STEP[$i]($version) crashed: $pattern\n" if $VERBOSE;
			$error++;
		}
	    }
	}
        last if $error>10
    }
    close(ERROR);

    open(DIGEST,">$file.digest") or die "Cannot open: $!";
    foreach (@DIGEST) {
	print DIGEST $_."\n";
    }
    close(DIGEST);
    return $error;
}

# returns the name of the file where the step job is defined in
sub step_file {
    my ($i) = @_;
    my $step = $DO_STEP[$i];
    $step =~ s/:/_/g;
    my $dir = &check_and_get("GENERAL:working-dir");
    return "$dir/steps/$step";
}

sub step_file2 {
    my ($module,$set,$step) = @_;
    my $dir = &check_and_get("GENERAL:working-dir");
    `mkdir -p $dir/steps` if ! -e "$dir/steps";
    my $file = "$dir/steps/$module" . ($set ? ("_".$set) : "") . "_$step";    
    return $file;
}

sub versionize {
    my ($file,$version) = @_;
    $version = $VERSION unless $version;
    $file =~ s/steps\//steps\/$version\//;
    return $file.".".$version;
}

sub defined_step_id {
    my ($i) = @_;
    return &defined_step($DO_STEP[$i]);
}

sub defined_step {
    my ($step) = @_;
    my $defined_step = $step; 
    $defined_step =~ s/:.+:/:/;
    return $defined_step;
}

sub construct_name {
    my ($module,$set,$step) = @_;
    if (!defined($set) || $set eq "") {
	return "$module:$step";
    }
    return "$module:$set:$step";
}

sub deconstruct_name {
    my ($name) = @_;
    my ($module,$set,$step);
    if ($name !~ /:.+:/) {
        ($module,$step) = split(/:/,$name);
        $set = "";
    }
    else {
        ($module,$set,$step) = split(/:/,$name);
    }
#    print "deconstruct_name $name -> ($module,$set,$step)\n";
    return ($module,$set,$step);
}

sub deconstruct_local_name {
    my ($module,$set,$name) = @_;
    if ($name =~ /^(.+):(.+)$/) {
	$module = $1;
	$name = $2;
    }
    return ($module,$set,$name);
}

sub extend_local_name {
    my ($module,$set,$name) = @_;
    return &construct_name(&deconstruct_local_name($module,$set,$name));
}

### definition of steps

sub define_corpus_factorize {
    my ($step_id) = @_;
    my $scripts = &check_backoff_and_get("TUNING:moses-script-dir");

    my ($output,$input) = &get_output_and_input($step_id);
    my $input_extension = &check_backoff_and_get("TRAINING:input-extension");
    my $output_extension = &check_backoff_and_get("TRAINING:output-extension");
    
    my $dir = &check_and_get("GENERAL:working-dir");
    my $temp_dir = &check_and_get("INPUT-FACTOR:temp-dir") . ".$VERSION";
    my $cmd = "mkdir -p $temp_dir\n"
	. &factorize_one_language("INPUT-FACTOR",
				  "$input.$input_extension",
				  "$output.$input_extension",
				  &check_backoff_and_get_array("TRAINING:input-factors"),
				  $step_id)
	. &factorize_one_language("OUTPUT-FACTOR",
				  "$input.$output_extension",
				  "$output.$output_extension",
				  &check_backoff_and_get_array("TRAINING:output-factors"),
				  $step_id);
    
    &create_step($step_id,$cmd);
}

sub define_tuningevaluation_factorize {
    my ($step_id) = @_;
    my $scripts = &check_backoff_and_get("TUNING:moses-script-dir");

    my $dir = &check_and_get("GENERAL:working-dir");
    my ($output,$input) = &get_output_and_input($step_id);

    my $temp_dir = &check_and_get("INPUT-FACTOR:temp-dir") . ".$VERSION";
    my $cmd = "mkdir -p $temp_dir\n"
	. &factorize_one_language("INPUT-FACTOR",$input,$output,
				  &check_backoff_and_get_array("TRAINING:input-factors"),
				  $step_id);
    
    &create_step($step_id,$cmd);
}

sub define_lm_factorize {
    my ($step_id,$set) = @_;
    my $scripts = &check_backoff_and_get("TUNING:moses-script-dir");

    my ($output,$input) = &get_output_and_input($step_id);
    print "LM:$set:factors\n" if $VERBOSE;
    my $factor = &check_backoff_and_get_array("LM:$set:factors");
    
    my $dir = &check_and_get("GENERAL:working-dir");
    my $temp_dir = &check_and_get("INPUT-FACTOR:temp-dir") . ".$VERSION";
    my $cmd = "mkdir -p $temp_dir\n"
	. &factorize_one_language("OUTPUT-FACTOR",$input,$output,$factor,$step_id);
    
    &create_step($step_id,$cmd);
}

sub define_splitter_train {
    my ($step_id,$set) = @_;

    my ($output,$input) = &get_output_and_input($step_id);
    my $input_splitter  = &get("GENERAL:input-splitter");
    my $output_splitter = &get("GENERAL:output-splitter");
    my $input_extension = &check_backoff_and_get("SPLITTER:input-extension");
    my $output_extension = &check_backoff_and_get("SPLITTER:output-extension");
    
    my $cmd = "";
    if ($input_splitter) {
	$cmd .= "$input_splitter -train -model $output.$input_extension -corpus $input.$input_extension\n";
    }
    if ($output_splitter) {
	$cmd .= "$output_splitter -train -model $output.$output_extension -corpus $input.$output_extension\n";
    }

    &create_step($step_id,$cmd);
}

sub define_lm_train_randomized {
    my ($step_id,$set) = @_;
    my $training = &check_backoff_and_get("LM:$set:rlm-training");
    my $order = &check_backoff_and_get("LM:$set:order"); 
    my ($output,$input) = &get_output_and_input($step_id);

    $output =~ /^(.+)\/([^\/]+)$/;
    my ($output_dir,$output_prefix) = ($1,$2);
    my $cmd = "gzip $input\n";
    $cmd .= "$training -struct BloomMap -order $order -output-prefix $output_prefix -output-dir $output_dir -input-type corpus -input-path $input\n";
    $cmd .= "gunzip $input\n";
    $cmd .= "mv $output.BloomMap $output\n";

    &create_step($step_id,$cmd);
}

sub define_lm_randomize {
    my ($step_id,$set_dummy) = @_;

    my ($module,$set,$stepname) = &deconstruct_name($DO_STEP[$step_id]);
    my $randomizer = &check_backoff_and_get("$module:$set:lm-randomizer");
    my $order = &check_backoff_and_get("$module:$set:order"); 
    my ($output,$input) = &get_output_and_input($step_id);

    $output =~ /^(.+)\/([^\/]+)$/;
    my ($output_dir,$output_prefix) = ($1,$2);
    my $cmd = "$randomizer -struct BloomMap -order $order -output-prefix $output_prefix -output-dir $output_dir -input-type arpa -input-path $input\n";
    $cmd .= "mv $output.BloomMap $output\n";

    &create_step($step_id,$cmd);
}

sub factorize_one_language {
    my ($type,$infile,$outfile,$FACTOR,$step_id) = @_;
    my $scripts = &check_backoff_and_get("TUNING:moses-script-dir");
    my $temp_dir = &check_and_get("INPUT-FACTOR:temp-dir") . ".$VERSION";
    my $parallelizer = &get("GENERAL:generic-parallelizer");
    my ($module,$set,$stepname) = &deconstruct_name($DO_STEP[$step_id]);
    
    my ($cmd,$list) = ("");
    foreach my $factor (@{$FACTOR}) {
	if ($factor eq "word") {
	    $list .= " $infile";
	}
	else {
	    my $script = &check_and_get("$type:$factor:factor-script");
	    my $out = "$outfile.$factor";
	    if ($parallelizer && defined($PARALLELIZE{&defined_step($DO_STEP[$step_id])}) 
		&& (  (&get("$module:jobs") && $CLUSTER)
		   || (&get("$module:cores") && $MULTICORE))) {
		my $subdir = $module;
		$subdir =~ tr/A-Z/a-z/;
		$subdir .= "/tmp.$set.$stepname.$type.$factor.$VERSION";
		if ($CLUSTER) {
		    my $qflags = "";
		    my $qsub_args = &get_qsub_args($DO_STEP[$step_id]);
		    $qflags="--queue-flags \"$qsub_args\"" if ($CLUSTER && $qsub_args);
		    $cmd .= "$parallelizer $qflags -in $infile -out $out -cmd '$script %s %s $temp_dir/$subdir' -jobs ".&get("$module:jobs")." -tmpdir $temp_dir/$subdir\n";
		    $QSUB_STEP{$step_id}++;
		}	
		elsif ($MULTICORE) {
		    $cmd .= "$parallelizer -in $infile -out $out -cmd '$script %s %s $temp_dir/$subdir' -cores ".&get("$module:cores")." -tmpdir $temp_dir/$subdir\n";
		}
	    }
	    else {
		$cmd .= "$script $infile $out $temp_dir\n";
	    }
	    $list .= " $out";
	}
    }
    return $cmd . "$scripts/training/combine_factors.pl $list > $outfile\n";
}

sub define_tuning_tune {
    my ($step_id) = @_;
    my $dir = &check_and_get("GENERAL:working-dir");
    
    my ($tuned_config,
	$config,$input,$reference) = &get_output_and_input($step_id);
    my $tuning_script = &check_and_get("TUNING:tuning-script");
    my $scripts = &check_backoff_and_get("TUNING:moses-script-dir");
    my $nbest_size = &check_and_get("TUNING:nbest");
    my $lambda = &backoff_and_get("TUNING:lambda");
    my $tune_continue = &backoff_and_get("TUNING:continue");
    my $tune_inputtype = &backoff_and_get("TUNING:inputtype");
    my $jobs = &backoff_and_get("TUNING:jobs");
    my $decoder = &check_backoff_and_get("TUNING:decoder");

    my $decoder_settings = &backoff_and_get("TUNING:decoder-settings");
    $decoder_settings = "" unless $decoder_settings;
    $decoder_settings .= " -v 0 " unless $CLUSTER && $jobs;

    my $tuning_settings = &backoff_and_get("TUNING:tuning-settings");
    $tuning_settings = "" unless $tuning_settings;

    my $cmd = "$tuning_script $input $reference $decoder $config --nbest $nbest_size --working-dir $dir/tuning/tmp.$VERSION  --decoder-flags \"$decoder_settings\" --rootdir $scripts $tuning_settings --no-filter-phrase-table";
    $cmd .= " --lambdas \"$lambda\"" if $lambda;
    $cmd .= " --continue" if $tune_continue;
    $cmd .= " --inputtype $tune_inputtype" if $tune_inputtype;

    my $qsub_args = &get_qsub_args("TUNING");
    $cmd .= " --queue-flags=\"$qsub_args\"" if ($CLUSTER && $qsub_args);
    $cmd .= " --jobs $jobs" if $CLUSTER && $jobs;
    
    my $tuning_dir = $tuned_config;
    $tuning_dir =~ s/\/[^\/]+$//;
    $cmd .= "\nmkdir -p $tuning_dir";
    $cmd .= "\ncp $dir/tuning/tmp.$VERSION/moses.ini $tuned_config";

    &create_step($step_id,$cmd);
}

sub define_training_prepare_data {
    my ($step_id) = @_;

    my ($prepared, $corpus) = &get_output_and_input($step_id);
    my $cmd = &get_training_setting(1);
    $cmd .= "-corpus $corpus ";
    $cmd .= "-corpus-dir $prepared ";

    &create_step($step_id,$cmd);
}

sub define_training_run_giza {
    my ($step_id) = @_;

    my ($giza, $prepared) = &get_output_and_input($step_id);
    my $cmd = &get_training_setting(2);
    $cmd .= "-corpus-dir $prepared ";
    $cmd .= "-giza-e2f $giza ";
    $cmd .= "-direction 2 ";

    &create_step($step_id,$cmd);
}

sub define_training_run_giza_inverse {
    my ($step_id) = @_;

    my ($giza, $prepared) = &get_output_and_input($step_id);
    my $cmd = &get_training_setting(2);
    $cmd .= "-corpus-dir $prepared ";
    $cmd .= "-giza-f2e $giza ";
    $cmd .= "-direction 1 ";

    &create_step($step_id,$cmd);
}

sub define_training_symmetrize_giza {
    my ($step_id) = @_;

    my ($aligned, $giza,$giza_inv) = &get_output_and_input($step_id);
    my $method = &check_and_get("TRAINING:alignment-symmetrization-method");
    my $cmd = &get_training_setting(3);
    
    $cmd .= "-giza-e2f $giza -giza-f2e $giza_inv ";
    $cmd .= "-alignment-file $aligned ";
    $cmd .= "-alignment-stem ".&versionize(&long_file_name("aligned","model",""))." ";
    $cmd .= "-alignment $method ";

    &create_step($step_id,$cmd);
}

sub define_training_build_suffix_array {
		my ($step_id) = @_;
	
		my $scripts = &check_and_get("GENERAL:moses-script-dir");
	
		my ($model, $aligned,$corpus) = &get_output_and_input($step_id);
		my $sa_exec_dir = &check_and_get("TRAINING:suffix-array");
		my $input_extension = &check_backoff_and_get("TRAINING:input-extension");
		my $output_extension = &check_backoff_and_get("TRAINING:output-extension");
		my $method = &check_and_get("TRAINING:alignment-symmetrization-method");
	
		my $glue_grammar_file = &versionize(&long_file_name("glue-grammar","model",""));
	
		my $cmd = "$scripts/training/wrappers/adam-suffix-array/suffix-array-create.sh $sa_exec_dir $corpus.$input_extension $corpus.$output_extension $aligned.$method $model $glue_grammar_file";

		&create_step($step_id,$cmd);
}

sub define_training_build_biconcor {
    my ($step_id) = @_;

    my ($model, $aligned,$corpus) = &get_output_and_input($step_id);
    my $biconcor = &check_and_get("TRAINING:biconcor");
    my $input_extension = &check_backoff_and_get("TRAINING:input-extension");
    my $output_extension = &check_backoff_and_get("TRAINING:output-extension");
    my $method = &check_and_get("TRAINING:alignment-symmetrization-method");

    my $cmd = "$biconcor -c $corpus.$input_extension -t $corpus.$output_extension -a $aligned.$method -s $model";
    &create_step($step_id,$cmd);
}

sub define_training_build_lex_trans {
    my ($step_id) = @_;

    my ($lex, $aligned,$corpus) = &get_output_and_input($step_id);
    my $cmd = &get_training_setting(4);
    $cmd .= "-lexical-file $lex ";
    $cmd .= "-alignment-file $aligned ";
    $cmd .= "-alignment-stem ".&versionize(&long_file_name("aligned","model",""))." ";
    $cmd .= "-corpus $corpus ";

    &create_step($step_id,$cmd);
}

sub define_training_extract_phrases {
    my ($step_id) = @_;

    my ($extract, $aligned,$corpus) = &get_output_and_input($step_id);
    my $cmd = &get_training_setting(5);
    $cmd .= "-alignment-file $aligned ";
    $cmd .= "-alignment-stem ".&versionize(&long_file_name("aligned","model",""))." ";
    $cmd .= "-extract-file $extract ";
    $cmd .= "-corpus $corpus ";

    
    if (&get("TRAINING:hierarchical-rule-set")) {
      my $glue_grammar_file = &get("TRAINING:glue-grammar");
      $glue_grammar_file = &versionize(&long_file_name("glue-grammar","model","")) 
        unless $glue_grammar_file;
      $cmd .= "-glue-grammar-file $glue_grammar_file ";

      if (&get("GENERAL:output-parser") && &get("TRAINING:use-unknown-word-labels")) {
	  my $unknown_word_label = &versionize(&long_file_name("unknown-word-label","model",""));
	  $cmd .= "-unknown-word-label $unknown_word_label ";
      }

      if (&get("TRAINING:use-ghkm")) {
        $cmd .= "-ghkm ";
      }
    }

    my $extract_settings = &get("TRAINING:extract-settings");
    $cmd .= "-extract-options '".$extract_settings."' " if defined($extract_settings);
    $cmd .= " -extract-psd-anot " if &get("TRAINING:use-psd");

    &create_step($step_id,$cmd);
}

sub define_training_build_ttable {
    my ($step_id) = @_;

    my ($phrase_table, $extract,$lex) = &get_output_and_input($step_id);
    my $word_report = &backoff_and_get("EVALUATION:report-precision-by-coverage");
    my $word_alignment = &backoff_and_get("TRAINING:include-word-alignment-in-rules");

    my $cmd = &get_training_setting(6);
    $cmd .= "-extract-file $extract ";
    $cmd .= "-lexical-file $lex ";
    $cmd .= &get_table_name_settings("translation-factors","phrase-translation-table",$phrase_table);

## PSD always requires the word alignment
#    if ((defined($word_report) && $word_report eq "yes") ||
#	(defined($word_alignment) && $word_alignment eq "yes")) {
      $cmd .= "-phrase-word-alignment ";
#    }

    &create_step($step_id,$cmd);
}

sub define_training_psd_model {
  my $step_id = shift;
  my ($out, $phrase_table, $extract, $src_corpus, $psd_config) = &get_output_and_input($step_id);
  my $input_extension = &check_backoff_and_get("TRAINING:input-extension");
  my $output_extension = &check_backoff_and_get("TRAINING:output-extension");

  die "no psd_config" unless defined($psd_config);

  my $psd_extractor = &get("GENERAL:moses-src-dir") . "/bin/extract-psd";
  my $cmd = "$psd_extractor $extract.psd.gz $src_corpus $phrase_table.gz $psd_config $out.train.gz $out.index";

  my $hierarchical = &get("TRAINING:hierarchical-rule-set");
  if ($hierarchical) {
      $psd_extractor = &get("GENERAL:moses-src-dir") . "/bin/extract-psd-chart";
      # TODO: fix .psd.parse.xml problem below, should be .parse.xml
      $cmd = "$psd_extractor $extract.psd.gz $src_corpus $src_corpus.parse.xml $phrase_table.psd.gz $psd_config $out.train.gz";
  }

  my $vw = &get("GENERAL:vw-path") . "/bin/vw";
<<<<<<< HEAD
  $cmd .= " && zcat $out.train | $vw --cache_file vw_cache -k --passes 10 --csoaa_ldf m --hash all --noconstant --exact_adaptive_norm --power_t 0.5 -q st -f $out";
=======
  die "ERROR: no psd_config" unless defined($psd_config);
  my $cmd = "$psd_extractor $extract.psd.gz $corpus $phrase_table.gz $psd_config $out.train $out.index";
  my $vw_opts = "-q st --hash all --noconstant -k --passes 10 --csoaa_ldf m --exact_adaptive_norm --power_t 0.5";
  $cmd .= " && cat $out.train | $vw $vw_opts --cache_file $out.vwcache -f $out.model";
>>>>>>> 8f9dd4d6

  &create_step($step_id, $cmd);
}

sub define_training_sigtest_filter {
  my $step_id = shift;
  my ($out, $phrase_table, $corpus) = &get_output_and_input($step_id);
  my $salm = &get("GENERAL:salm-path");
  my $salm_bin = "$salm/Bin/Linux/Index/IndexSA.O32";
  my $src = "$corpus." . &get("GENERAL:input-extension");
  my $tgt = "$corpus." . &get("GENERAL:output-extension");
  my $filter = &get("GENERAL:moses-src-dir") . "/contrib/sigtest-filter/filter-pt";

  ### Single threaded version of sigtest directly in experiment.perl with no wrapper
  # my $cmd = "$salm_bin $src && $salm_bin $tgt";
  # $cmd .= " && zcat $phrase_table | $filter -e $tgt -f $src -l a+e -n 30 ";
  # my $hierarchical = &get("TRAINING:hierarchical-rule-set");
  # if ($hierarchical) {
  #     $cmd .= "-h ";
  # }
  # $cmd .= "> $out";

  my $cores = &get("GENERAL:cores");
  $cores = 1 if not defined($cores);

  my $cmd = "";
  $cmd .= &get("GENERAL:moses-src-dir") . "/contrib/sigtest-filter/sigtest-parallel.perl ";
  $cmd .= "$cores ";
  $cmd .= "$filter ";
  $cmd .= '"-l a+e -n 30';
  my $hierarchical = &get("TRAINING:hierarchical-rule-set");
  if ($hierarchical) {
      $cmd .= " -h";
  }
  $cmd .= '" ';
  $cmd .= "$phrase_table ";
  #$cmd .= &get_table_name_settings("translation-factors","phrase-translation-table",$phrase_table);
  $cmd .= "$salm_bin ";
  $cmd .= "$src ";
  $cmd .= "$tgt ";
  $cmd .= "$out ";

  &create_step($step_id, $cmd);
}

sub define_training_build_reordering {
    my ($step_id) = @_;

    my ($reordering_table, $extract) = &get_output_and_input($step_id);
    my $cmd = &get_training_setting(7);
    $cmd .= "-extract-file $extract ";
    $cmd .= &get_table_name_settings("reordering-factors","reordering-table",$reordering_table);

    &create_step($step_id,$cmd);
}

sub define_training_build_generation {
    my ($step_id) = @_;

    my ($generation_table, $corpus) = &get_output_and_input($step_id);
    my $cmd = &get_training_setting(8);
    $cmd .= "-corpus $corpus ";
    $cmd .= &get_table_name_settings("generation-factors","generation-table",$generation_table);

    &create_step($step_id,$cmd);
}

sub define_training_build_custom_generation {
    my ($step_id) = @_;

    my ($generation_table, $generation_corpus) = &get_output_and_input($step_id);
    my $cmd = &get_training_setting(8);
    $cmd .= "-generation-corpus $generation_corpus ";
    $cmd .= &get_table_name_settings("generation-factors","generation-table",$generation_table);

    &create_step($step_id,$cmd);
}

sub define_training_create_config {
    my ($step_id) = @_;

    my ($config,$reordering_table,$phrase_translation_table,$generation_table,$sparse_lexical_features,$psd_output,$psd_config,@LM)
			= &get_output_and_input($step_id);

    my $cmd = &get_training_setting(9);

		# get model, and whether suffix array is used. Determines the pt implementation.
    my $hierarchical = &get("TRAINING:hierarchical-rule-set");
    my $sa_exec_dir = &get("TRAINING:suffix-array");
		
		my ($ptImpl, $numFF);
		if ($hierarchical) {
		  if ($sa_exec_dir) {
				$ptImpl = 10;  # suffix array
				$numFF = 7;
			}
			else {
				$ptImpl = 6; # in-mem SCFG
			}
		}
		else {
			$ptImpl = 0; # phrase-based
		}
		
    # additional settings for factored models
    my $ptCmd = $phrase_translation_table;
    $ptCmd .= ":$ptImpl" if $ptImpl>0;
    $ptCmd .= ":$numFF" if defined($numFF);
    $cmd .= &get_table_name_settings("translation-factors","phrase-translation-table", $ptCmd);
    $cmd .= &get_table_name_settings("reordering-factors","reordering-table",$reordering_table)	if $reordering_table;
    $cmd .= &get_table_name_settings("generation-factors","generation-table",$generation_table)	if $generation_table;
    $cmd .= "-config $config ";

    my $decoding_graph_backoff = &get("TRAINING:decoding-graph-backoff");
    if ($decoding_graph_backoff) {
      $cmd .= "-decoding-graph-backoff \"$decoding_graph_backoff\" ";
    }

    # additional settings for hierarchical models
    my $extract_version = $VERSION;
    if (&get("TRAINING:hierarchical-rule-set")) {
      $extract_version = $RE_USE[$STEP_LOOKUP{"TRAINING:extract-phrases"}] 
	  if defined($STEP_LOOKUP{"TRAINING:extract-phrases"});
      my $glue_grammar_file = &get("TRAINING:glue-grammar");
      $glue_grammar_file = &versionize(&long_file_name("glue-grammar","model",""),$extract_version) 
        unless $glue_grammar_file;
      $cmd .= "-glue-grammar-file $glue_grammar_file ";
    }

    my $input_extension = &check_backoff_and_get("TRAINING:input-extension");
    my $output_extension = &check_backoff_and_get("TRAINING:output-extension");
    if (&get("TRAINING:use-psd")) {
      die "ERROR: no psd_config" unless defined($psd_config);
      die "ERROR: no psd_output" unless defined $psd_output;
      my $psd_model = "$psd_output.model";
      my $psd_index = "$psd_output.index";
      $cmd .= " -psd-model $psd_model -psd-index $psd_index -psd-config $psd_config ";
    }

    # additional settings for syntax models
    if (&get("GENERAL:output-parser") && &get("TRAINING:use-unknown-word-labels")) {
	my $unknown_word_label = &versionize(&long_file_name("unknown-word-label","model",""),$extract_version);
	$cmd .= "-unknown-word-label $unknown_word_label ";
    }

    # find out which language model files have been built
    my @LM_SETS = &get_sets("LM");
    my %INTERPOLATED_AWAY;
    my %OUTPUT_FACTORS;
    %OUTPUT_FACTORS = &get_factor_id("output") if &backoff_and_get("TRAINING:output-factors");

    if (&get("INTERPOLATED-LM:script")) {
	my $type = 0;
	# binarizing the lm?
	$type = 1 if (&get("INTERPOLATED-LM:binlm") ||
		      &backoff_and_get("INTERPOLATED-LM:lm-binarizer"));
	# randomizing the lm?
	$type = 5 if (&get("INTERPOLATED-LM:rlm") ||
		      &backoff_and_get("INTERPOLATED-LM:lm-randomizer"));

  # manually set type 
  $type = &get("INTERPOLATED-LM:type") if &get("INTERPOLATED-LM:type");

  # go through each interpolated language model
  my ($icount,$ILM_SETS) = &get_interpolated_lm_sets();
  my $FACTOR = &backoff_and_get_array("TRAINING:output-factors");
  foreach my $factor (keys %{$ILM_SETS}) {
    foreach my $order (keys %{$$ILM_SETS{$factor}}) {
      next unless scalar(@{$$ILM_SETS{$factor}{$order}}) > 1;
      my $suffix = "";
      $suffix = ".$$FACTOR[$factor]" if $icount > 1 && defined($FACTOR);
      $suffix .= ".order$order" if $icount > 1;
	    $cmd .= "-lm $factor:$order:$LM[0]$suffix:$type ";
      foreach my $id_set (@{$$ILM_SETS{$factor}{$order}}) {
        my ($id,$set) = split(/ /,$id_set,2);
        $INTERPOLATED_AWAY{$set} = 1;
      }
    }
  }
  }
  shift @LM; # remove interpolated lm

	die("ERROR: number of defined LM sets (".(scalar @LM_SETS).":".join(",",@LM_SETS).") and LM files (".(scalar @LM).":".join(",",@LM).") does not match")
	    unless scalar @LM == scalar @LM_SETS;
	foreach my $lm (@LM) {
	    my $set = shift @LM_SETS;
      next if defined($INTERPOLATED_AWAY{$set});
	    my $order = &check_backoff_and_get("LM:$set:order");
	    my $lm_file = "$lm";
	    my $type = 0; # default: SRILM

	    # binarized language model?
	    $type = 1 if (&get("LM:$set:binlm") ||
			  &backoff_and_get("LM:$set:lm-binarizer"));

	    # using a randomized lm?
	    $type = 5 if (&get("LM:$set:rlm") ||
			  &backoff_and_get("LM:$set:rlm-training") ||
			  &backoff_and_get("LM:$set:lm-randomizer"));

      # manually set type 
      $type = &backoff_and_get("LM:$set:type") if (&backoff_and_get("LM:$set:type"));

	    # which factor is the model trained on?
	    my $factor = 0;
	    if (&backoff_and_get("TRAINING:output-factors") &&
		&backoff_and_get("LM:$set:factors")) {
		$factor = $OUTPUT_FACTORS{&backoff_and_get("LM:$set:factors")};
	    }

	    $cmd .= "-lm $factor:$order:$lm_file:$type ";
    }

    my $additional_ini = &get("TRAINING:additional-ini");
    $cmd .= "-additional-ini '$additional_ini' " if defined($additional_ini);

    # sparse lexical features provide additional content for config file
    $cmd .= "-additional-ini-file $sparse_lexical_features.ini " if $sparse_lexical_features;

    &create_step($step_id,$cmd);
}

sub define_interpolated_lm_interpolate {
    my ($step_id) = @_;

    my ($interpolated_lm,
	$interpolation_script, $tuning, @LM) = &get_output_and_input($step_id);
    my $srilm_dir = &check_backoff_and_get("INTERPOLATED-LM:srilm-dir");
    my $group = &get("INTERPOLATED-LM:group");

    my $cmd = "";

    # go through language models by factor and order 
    my ($icount,$ILM_SETS) = &get_interpolated_lm_sets();
    foreach my $factor (keys %{$ILM_SETS}) {
      foreach my $order (keys %{$$ILM_SETS{$factor}}) {
        next unless scalar(@{$$ILM_SETS{$factor}{$order}}) > 1;

        # get list of language model files
        my $lm_list = "";
        foreach my $id_set (@{$$ILM_SETS{$factor}{$order}}) {
          my ($id,$set) = split(/ /,$id_set,2);
          $lm_list .= $LM[$id].",";
        }
        chop($lm_list);

        # if grouping, identify position in list
        my $numbered_string = "";
        if (defined($group)) {
          my %POSITION;
          foreach my $id_set (@{$$ILM_SETS{$factor}{$order}}) {
            my ($id,$set) = split(/ /,$id_set,2);
            $POSITION{$set} = scalar keys %POSITION;
          }
          my $group_string = $group;
          $group_string =~ s/\s+/ /g;
          $group_string =~ s/ *, */,/g;
          $group_string =~ s/^ //;
          $group_string =~ s/ $//;
          $group_string .= " ";
          while($group_string =~ /^([^ ,]+)([ ,]+)(.*)$/) {
            die("ERROR: unknown set $1 in INTERPOLATED-LM:group definition")
          if ! defined($POSITION{$1});
            $numbered_string .= $POSITION{$1}.$2;
            $group_string = $3;
          }
          chop($numbered_string);
        }

        my $FACTOR = &backoff_and_get_array("TRAINING:output-factors");
        my $name = $interpolated_lm;
        if ($icount > 1) {
          $name .= ".$$FACTOR[$factor]" if defined($FACTOR);
          $name .= ".order$order";
        }
        $cmd .= "$interpolation_script --tuning $tuning --name $name --srilm $srilm_dir --lm $lm_list";
        $cmd .= " --group \"$numbered_string\"" if defined($group);
        $cmd .= "\n";
      }
    }

    die("ERROR: Nothing to interpolate, remove interpolation step!") if $cmd eq "";
    &create_step($step_id,$cmd);
}

sub define_interpolated_lm_process {
  my ($step_id) = @_;

  my ($processed_lm, $interpolatd_lm) = &get_output_and_input($step_id);
  my ($module,$set,$stepname) = &deconstruct_name($DO_STEP[$step_id]);
  my $tool = &check_backoff_and_get("INTERPOLATED-LM:lm-${stepname}r");
  my $FACTOR = &backoff_and_get_array("TRAINING:output-factors");

  # go through language models by factor and order 
  my ($icount,$ILM_SETS) = &get_interpolated_lm_sets();
  my $cmd = "";
  foreach my $factor (keys %{$ILM_SETS}) {
    foreach my $order (keys %{$$ILM_SETS{$factor}}) {
      next unless scalar(@{$$ILM_SETS{$factor}{$order}}) > 1;
      my $suffix = "";
      $suffix = ".$$FACTOR[$factor]" if $icount > 1 && defined($FACTOR);
      $suffix .= ".order$order" if $icount > 1;
      $cmd .= "$tool $interpolatd_lm$suffix $processed_lm$suffix\n"; 
    }
  }

  &create_step($step_id,$cmd);
}

sub get_interpolated_lm_processed_names {
  my ($processed_lm) = @_;
  my @ILM_NAME;
  my ($icount,$ILM_SETS) = &get_interpolated_lm_sets();
  my $FACTOR = &backoff_and_get_array("TRAINING:output-factors");
  foreach my $factor (keys %{$ILM_SETS}) {
    foreach my $order (keys %{$$ILM_SETS{$factor}}) {
      if (scalar(@{$$ILM_SETS{$factor}{$order}}) > 1) {
        my $suffix = "";
        $suffix = ".$$FACTOR[$factor]" if $icount > 1 && defined($FACTOR);
        $suffix .= ".order$order" if $icount > 1;
        push @ILM_NAME,"$processed_lm$suffix";
      }
      else {
        push @ILM_NAME,"$processed_lm.".($FACTOR?"":".$$FACTOR[$factor]").".order$order";
      }
    }
  }
  return @ILM_NAME;
}

sub get_interpolated_lm_sets {
  my %ILM_SETS;

  my @LM_SETS = &get_sets("LM");
  my %OUTPUT_FACTORS;
  %OUTPUT_FACTORS = &get_factor_id("output") if &backoff_and_get("TRAINING:output-factors");

  my $count=0;
  my $icount=0;
  foreach my $set (@LM_SETS) {
    my $order = &check_backoff_and_get("LM:$set:order");
	
    my $factor = 0;
	  if (&backoff_and_get("TRAINING:output-factors") &&
	      &backoff_and_get("LM:$set:factors")) {
      $factor = $OUTPUT_FACTORS{&backoff_and_get("LM:$set:factors")};
    }

    push @{$ILM_SETS{$factor}{$order}}, ($count++)." ".$set;
    $icount++ if scalar(@{$ILM_SETS{$factor}{$order}}) == 2;
  }
  return ($icount,\%ILM_SETS);
}

sub get_training_setting {
    my ($step) = @_;
    my $dir = &check_and_get("GENERAL:working-dir");
    my $training_script = &check_and_get("TRAINING:script");
    my $external_bin_dir = &check_backoff_and_get("TRAINING:external-bin-dir");
    my $scripts = &check_backoff_and_get("TUNING:moses-script-dir");
    my $reordering = &get("TRAINING:lexicalized-reordering");
    my $input_extension = &check_backoff_and_get("TRAINING:input-extension");
    my $output_extension = &check_backoff_and_get("TRAINING:output-extension");
    my $alignment = &check_and_get("TRAINING:alignment-symmetrization-method");
    my $parts = &get("TRAINING:run-giza-in-parts");
    my $options = &get("TRAINING:training-options");
    my $phrase_length = &get("TRAINING:max-phrase-length");
    my $hierarchical = &get("TRAINING:hierarchical-rule-set");
    my $source_syntax = &get("GENERAL:input-parser");
    my $target_syntax = &get("GENERAL:output-parser");
    my $score_settings = &get("TRAINING:score-settings");
    my $parallel = &get("TRAINING:parallel");
    my $pcfg = &get("TRAINING:use-pcfg-feature");

    my $xml = $source_syntax || $target_syntax;

    my $cmd = "$training_script ";
    $cmd .= "$options " if defined($options);
    $cmd .= "-dont-zip ";
    $cmd .= "-first-step $step " if $step>1;
    $cmd .= "-last-step $step "  if $step<9;
    $cmd .= "-external-bin-dir $external_bin_dir " if defined($external_bin_dir);
    $cmd .= "-f $input_extension -e $output_extension ";
    $cmd .= "-alignment $alignment ";
    $cmd .= "-max-phrase-length $phrase_length " if $phrase_length;
    $cmd .= "-parts $parts " if $parts;
    $cmd .= "-reordering $reordering " if $reordering;
    $cmd .= "-temp-dir /disk/scratch2 " if `hostname` =~ /townhill/;
    $cmd .= "-hierarchical " if $hierarchical;
    $cmd .= "-xml " if $xml;
    $cmd .= "-target-syntax " if $target_syntax;
    $cmd .= "-source-syntax " if $source_syntax;
    $cmd .= "-glue-grammar " if $hierarchical;
    $cmd .= "-score-options '".$score_settings."' " if $score_settings;
    $cmd .= "-parallel " if $parallel;
    $cmd .= "-pcfg " if $pcfg;

    # factored training
    if (&backoff_and_get("TRAINING:input-factors")) {
	my %IN = &get_factor_id("input");
	my %OUT = &get_factor_id("output");
	$cmd .= "-input-factor-max ".((scalar keys %IN)-1)." ";
	$cmd .= "-alignment-factors ".
	    &encode_factor_definition("alignment-factors",\%IN,\%OUT)." ";
	$cmd .= "-translation-factors ".
	    &encode_factor_definition("translation-factors",\%IN,\%OUT)." ";
	$cmd .= "-reordering-factors ".
	    &encode_factor_definition("reordering-factors",\%IN,\%OUT)." "
	    if &get("TRAINING:reordering-factors");
	$cmd .= "-generation-factors ".
	    &encode_factor_definition("generation-factors",\%OUT,\%OUT)." "
	    if &get("TRAINING:generation-factors");
	die("ERROR: define either both TRAINING:reordering-factors and TRAINING:reordering or neither")
	    if ((  &get("TRAINING:reordering-factors") && ! $reordering) ||
		(! &get("TRAINING:reordering-factors") &&   $reordering));
	my $decoding_steps = &check_and_get("TRAINING:decoding-steps");
	$decoding_steps =~ s/\s*//g;
	$cmd .= "-decoding-steps $decoding_steps ";
	my $generation_type = &get("TRAINING:generation-type");
	$cmd .= "-generation-type $generation_type " if $generation_type;
    }

    return $cmd;
}

sub get_table_name_settings {
    my ($factor,$table,$default) = @_;
    my $dir = &check_and_get("GENERAL:working-dir");

    my @NAME;
    if (!&backoff_and_get("TRAINING:input-factors")) {
	return "-$table $default ";
    }

    # define default names
    my %IN = &get_factor_id("input");
    my %OUT = &get_factor_id("output");
    %IN = %OUT if $factor eq "generation-factors";
    my $factors = &encode_factor_definition($factor,\%IN,\%OUT);
    foreach my $f (split(/\+/,$factors)) {
	push @NAME,"$default.$f";
#	push @NAME,"$dir/model/$table.$VERSION.$f";
    }
    
    # get specified names, if any
    if (&get("TRAINING:$table")) {
	my @SPECIFIED_NAME = @{$CONFIG{"TRAINING:$table"}};
	die("ERROR: specified more ${table}s than $factor")
	    if (scalar @SPECIFIED_NAME) > (scalar @NAME);
	for(my $i=0;$i<scalar(@SPECIFIED_NAME);$i++) {
	    $NAME[$i] = $SPECIFIED_NAME[$i];
	}
    }

    # create command
    my $cmd;
    foreach my $name (@NAME) {
	$cmd .= "-$table $name ";
    }
    return $cmd;
} 

sub get_factor_id {
    my ($type) = @_;
    my $FACTOR = &check_backoff_and_get_array("TRAINING:$type-factors");
    my %ID = ();
    foreach my $factor (@{$FACTOR}) {
	$ID{$factor} = scalar keys %ID;
    }
    return %ID;
}

sub encode_factor_definition {
    my ($parameter,$IN,$OUT) = @_;
    my $definition = &check_and_get("TRAINING:$parameter");
    my $encoded;
    foreach my $mapping (split(/,\s*/,$definition)) {
	my ($in,$out) = split(/\s*->\s*/,$mapping);
	$encoded .= 
	    &encode_factor_list($IN,$in)."-".
	    &encode_factor_list($OUT,$out)."+";
    }
    chop($encoded);
    return $encoded;
}

sub encode_factor_list {
    my ($ID,$list) = @_;
    my $id;
    foreach my $factor (split(/\s*\+\s*/,$list)) {
	die("ERROR: unknown factor type '$factor'\n") unless defined($$ID{$factor});
	$id .= $$ID{$factor}.",";
    }
    chop($id);
    return $id;
}

sub define_tuningevaluation_filter {
    my ($set,$step_id) = @_;
    my $scripts = &check_and_get("GENERAL:moses-script-dir");
    my $dir = &check_and_get("GENERAL:working-dir");
    my $tuning_flag = !defined($set);

    my ($filter_dir,$input,$phrase_translation_table,$reordering_table, $psd_output, $psd_config) = &get_output_and_input($step_id);

    my $binarizer = &get("GENERAL:ttable-binarizer");
    my $hierarchical = &get("TRAINING:hierarchical-rule-set");
    my $report_precision_by_coverage = !$tuning_flag && &backoff_and_get("EVALUATION:$set:report-precision-by-coverage");
    
    # occasionally, lattices and conf nets need to be able 
    # to filter phrase tables, we can provide sentences/ngrams 
    # in a separate file
    my $input_filter;
    $input_filter = &get("EVALUATION:$set:input-filter") unless $tuning_flag;
    $input_filter = &get("TUNING:input-filter") if $tuning_flag;
    $input_filter = $input unless $input_filter;

    # additional settings
    my $settings = &backoff_and_get("EVALUATION:$set:filter-settings") unless $tuning_flag;
    $settings = &get("TUNING:filter-settings") if $tuning_flag;
    $settings = "" unless $settings;

    $binarizer .= " -alignment-info" 
        if !$tuning_flag && $binarizer && $report_precision_by_coverage;
    $settings .= " -Binarizer \"$binarizer\"" if $binarizer;
    $settings .= " --Hierarchical" if &get("TRAINING:hierarchical-rule-set");

		# get model, and whether suffix array is used. Determines the pt implementation.
    my $sa_exec_dir = &get("TRAINING:suffix-array");

		my ($ptImpl, $numFF);
		if ($hierarchical) {
		  if ($sa_exec_dir) {
				$ptImpl = 10;  # suffix array
				$numFF = 7;
			}
			else {
				$ptImpl = 6; # in-mem SCFG
			}
		}
		else {
			$ptImpl = 0; # phrase-based
		}

    # create pseudo-config file
    my $config = $tuning_flag ? "$dir/tuning/moses.table.ini.$VERSION" : "$dir/evaluation/$set.moses.table.ini.$VERSION";
    my $cmd = &get_training_setting(9);
    
    my $ptCmd = $phrase_translation_table;
    $ptCmd .= ":$ptImpl" if $ptImpl>0;
    $ptCmd .= ":$numFF" if defined($numFF);
    $cmd .= &get_table_name_settings("translation-factors","phrase-translation-table", $ptCmd);
    $cmd .= &get_table_name_settings("reordering-factors","reordering-table",$reordering_table)
	if $reordering_table;
    # additional settings for hierarchical models
    if (&get("TRAINING:hierarchical-rule-set")) {
      my $extract_version = $VERSION;
      $extract_version = $RE_USE[$STEP_LOOKUP{"TRAINING:extract-phrases"}] 
        if defined($STEP_LOOKUP{"TRAINING:extract-phrases"});
      my $glue_grammar_file = &get("TRAINING:glue-grammar");
      $glue_grammar_file = &versionize(&long_file_name("glue-grammar","model",""),$extract_version) 
        unless $glue_grammar_file;
      $cmd .= "-glue-grammar-file $glue_grammar_file ";
    }

    if (&get("TRAINING:use-psd")) {
      die "ERROR: psd_index is not defined" unless defined($psd_config);
      die "ERROR: no psd_output" unless defined $psd_output;
      my $psd_model = "$psd_output.model";
      my $psd_index = "$psd_output.index";
      $cmd .= " -psd-model $psd_model -psd-index $psd_index -psd-config $psd_config ";
    }

    $cmd .= "-lm 0:3:$dir "; # dummy
    $cmd .= "-config $config\n";
    
    # filter command
		if ($sa_exec_dir) {
			# suffix array
			$cmd .= "$scripts/training/wrappers/adam-suffix-array/suffix-array-extract.sh $sa_exec_dir $phrase_translation_table $input_filter $filter_dir \n";
			
			my $escaped_filter_dir = $filter_dir;
			$escaped_filter_dir =~ s/\//\\\\\//g;
			$cmd .= "cat $config | sed s/10\\ 0\\ 0\\ 7.*/10\\ 0\\ 0\\ 7\\ $escaped_filter_dir/g > $filter_dir/moses.ini \n";
		}
		else {
		  # normal phrase table
	    $cmd .= "$scripts/training/filter-model-given-input.pl";
  	  $cmd .= " $filter_dir $config $input_filter $settings\n";
		}
		
    # clean-up
    $cmd .= "rm $config";

    &create_step($step_id,$cmd);
}

sub define_evaluation_decode {
    my ($set,$step_id) = @_;
    my $scripts = &check_and_get("GENERAL:moses-script-dir");
    my $dir = &check_and_get("GENERAL:working-dir");
    
    my ($system_output,
	$config,$input) = &get_output_and_input($step_id);

    my $jobs = &backoff_and_get("EVALUATION:$set:jobs");
    my $decoder = &check_backoff_and_get("EVALUATION:$set:decoder");
    my $settings = &backoff_and_get("EVALUATION:$set:decoder-settings");
    $settings = "" unless $settings;
    my $nbest = &backoff_and_get("EVALUATION:$set:nbest");
    my $moses_parallel = &backoff_and_get("EVALUATION:$set:moses-parallel");
    my $report_segmentation = &backoff_and_get("EVALUATION:$set:report-segmentation");
    my $analyze_search_graph = &backoff_and_get("EVALUATION:$set:analyze-search-graph");
    my $report_precision_by_coverage = &backoff_and_get("EVALUATION:$set:report-precision-by-coverage");
    my $hierarchical = &get("TRAINING:hierarchical-rule-set");
    
    # specify additional output for analysis
    if (defined($report_precision_by_coverage) && $report_precision_by_coverage eq "yes") {
      $settings .= " -use-alignment-info -alignment-output-file $system_output.wa";
      $report_segmentation = "yes";
    }
    if (defined($analyze_search_graph) && $analyze_search_graph eq "yes") {
      $settings .= " -unpruned-search-graph -osg $system_output.graph";
    }
    if (defined($report_segmentation) && $report_segmentation eq "yes") {
      if ($hierarchical) {
        $settings .= " -T $system_output.trace";
      }
      else {
        $settings .= " -t";
      }
    }

    # create command
    my $cmd;
    my $nbest_size;
    $nbest_size = $nbest if $nbest;
    $nbest_size =~ s/[^\d]//g if $nbest;
    if ($jobs && $CLUSTER) {
	$cmd .= "mkdir -p $dir/evaluation/tmp.$set.$VERSION\n";
	$cmd .= "cd $dir/evaluation/tmp.$set.$VERSION\n";
	if (defined $moses_parallel) {
	    $cmd .= $moses_parallel;                
	} else {
	    $cmd .= "$scripts/generic/moses-parallel.pl";
	}
	my $qsub_args = &get_qsub_args($DO_STEP[$step_id]);
	$cmd .= " -queue-parameters \"$qsub_args\"" if ($CLUSTER && $qsub_args);
	$cmd .= " -decoder $decoder";
	$cmd .= " -config $config";
	$cmd .= " -input-file $input";
	$cmd .= " --jobs $jobs";
	$cmd .= " -decoder-parameters \"$settings\" > $system_output";	
	$cmd .= " -n-best-file $system_output.best$nbest_size -n-best-size $nbest" if $nbest;
    }
    else {
	$cmd = "$decoder $settings -v 0 -f $config < $input > $system_output";
	$cmd .= " -n-best-list $system_output.best$nbest_size $nbest" if $nbest;
    }

    &create_step($step_id,$cmd);
}

sub define_evaluation_analysis {
    my ($set,$step_id) = @_;

    my ($analysis,
	$output,$reference,$input) = &get_output_and_input($step_id);
    my $script = &backoff_and_get("EVALUATION:$set:analysis");
    my $report_segmentation = &backoff_and_get("EVALUATION:$set:report-segmentation");
    my $analyze_search_graph = &backoff_and_get("EVALUATION:$set:analyze-search-graph");

    my $cmd = "$script -system $output -reference $reference -input $input -dir $analysis";
    if (defined($report_segmentation) && $report_segmentation eq "yes") {
        my $segmentation_file = &get_default_file("EVALUATION",$set,"decode");
	$cmd .= " -segmentation $segmentation_file";
    }
    if (defined($analyze_search_graph) && $analyze_search_graph eq "yes") {
      my $search_graph_file = &get_default_file("EVALUATION",$set,"decode");
      $cmd .= " -search-graph $search_graph_file.graph";
    }
    if (&get("TRAINING:hierarchical-rule-set")) {
	$cmd .= " -hierarchical";
    }
    &create_step($step_id,$cmd);
}

sub define_evaluation_analysis_precision {
    my ($set,$step_id) = @_;

    my ($analysis,
	$output,$reference,$input,$corpus,$ttable,$coverage) = &get_output_and_input($step_id);
    my $script = &backoff_and_get("EVALUATION:$set:analysis");
    my $input_extension = &check_backoff_and_get("TRAINING:input-extension");
    my $coverage_base = &backoff_and_get("EVALUATION:$set:precision-by-coverage-base");
    my $cmd = "$script -system $output -reference $reference -input $input -dir $analysis -precision-by-coverage";

    my $segmentation_file = &get_default_file("EVALUATION",$set,"decode");
    $cmd .= " -segmentation $segmentation_file";
    $cmd .= " -system-alignment $segmentation_file.wa";
    $coverage = $coverage_base if defined($coverage_base);
    $cmd .= " -coverage $coverage";

    # get table with surface factors
    if (&backoff_and_get("TRAINING:input-factors")) {
      my %IN = &get_factor_id("input");
      my %OUT = &get_factor_id("output");
      my $factors = &encode_factor_definition("translation-factors",\%IN,\%OUT);
      my @FACTOR = split(/\+/,$factors);
      my @SPECIFIED_NAME;
      if (&backoff_and_get("TRAINING:phrase-translation-table")) {
        @SPECIFIED_NAME = @{$CONFIG{"TRAINING:phrase-translation-table"}};
      }
      for(my $i=0;$i<scalar(split(/\+/,$factors));$i++) {
        if ($FACTOR[$i] =~ /^0-/) {
	  if (scalar(@SPECIFIED_NAME) > $i) {
            $ttable = $SPECIFIED_NAME[$i];
	  }
	  else {
	    $ttable .= ".".$FACTOR[$i];
	  }
	  last;
        }
      }
      my $subreport = &backoff_and_get("EVALUATION:precision-by-coverage-factor");
      if (defined($subreport)) {
        die("unknown factor $subreport specified in EVALUATION:precision-by-coverage-factor") unless defined($IN{$subreport});
        $cmd .= " -precision-by-coverage-factor ".$IN{$subreport};
      }
    }
    $cmd .= " -ttable $ttable -input-corpus $corpus.$input_extension";

    &create_step($step_id,$cmd);
}

sub define_evaluation_analysis_coverage {
    my ($set,$step_id) = @_;

    my ($analysis,
	$input,$corpus,$ttable) = &get_output_and_input($step_id);
    my $script = &backoff_and_get("EVALUATION:$set:analysis");
    my $input_extension = &check_backoff_and_get("TRAINING:input-extension");
    my $score_settings = &get("TRAINING:score-settings");

    my $ttable_config;

    # translation tables for un-factored
    if (!&backoff_and_get("TRAINING:input-factors")) {
      $ttable_config = "-ttable $ttable";
    }
    # translation tables for factored
    else {
      my %IN = &get_factor_id("input");
      $ttable_config = "-input-factors ".(scalar(keys %IN));
      my %OUT = &get_factor_id("output");
      $ttable_config .= " -input-factor-names '".join(",",keys %IN)."'";
      $ttable_config .= " -output-factor-names '".join(",",keys %OUT)."'";
      my $factors = &encode_factor_definition("translation-factors",\%IN,\%OUT);
      my @FACTOR = split(/\+/,$factors);
      my @SPECIFIED_NAME;
      if (&backoff_and_get("TRAINING:phrase-translation-table")) {
        @SPECIFIED_NAME = @{$CONFIG{"TRAINING:phrase-translation-table"}};
      }
      my $surface_ttable;
      for(my $i=0;$i<scalar(@FACTOR);$i++) {
	$FACTOR[$i] =~ /^([\d\,]+)/;
	my $input_factors = $1;

	my $ttable_name = $ttable.".".$FACTOR[$i];
	if (scalar(@SPECIFIED_NAME) > $i) {
	  $ttable_name = $SPECIFIED_NAME[$i];
	}

	$ttable_config .= " -factored-ttable $input_factors:".$ttable_name;
	if ($input_factors eq "0" && !defined($surface_ttable)) {
	    $surface_ttable = $ttable_name;
	    $ttable_config .= " -ttable $surface_ttable";
	}
      }
    }

    my $cmd = "$script -input $input -input-corpus $corpus.$input_extension $ttable_config -dir $analysis";
    $cmd .= " -score-options '$score_settings'" if $score_settings;
    &create_step($step_id,$cmd);
}

sub define_reporting_report {
    my ($step_id) = @_;

    my $score_file = &get_default_file("REPORTING","","report");

    my $scripts = &check_and_get("GENERAL:moses-script-dir");
    my $cmd = "$scripts/ems/support/report-experiment-scores.perl";
    
    # get scores that were produced
    foreach my $parent (@{$DEPENDENCY[$step_id]}) {
	my ($parent_module,$parent_set,$parent_step) 
	    = &deconstruct_name($DO_STEP[$parent]);
	
	my $file = &get_default_file($parent_module,$parent_set,$parent_step);
	$cmd .= " set=$parent_set,type=$parent_step,file=$file";
    }

    # maybe send email
    my $email = &get("REPORTING:email");
    if ($email) {
	$cmd .= " email='$email'";
    }

    $cmd .= " >$score_file";

    &create_step($step_id,$cmd);
}

### subs for step definition

sub get_output_and_input {
  my ($step_id) = @_;

  my $step = $DO_STEP[$step_id];
  my $output = &get_default_file(&deconstruct_name($step));

  my @INPUT;
  if (defined($USES_INPUT{$step_id})) { 
    for(my $i=0; $i<scalar @{$USES_INPUT{$step_id}}; $i++) {
	# get name of input file needed
	my $in_file = $USES_INPUT{$step_id}[$i];

	# if not directly specified, find step that produces this file.
	# note that if the previous step is passed than the grandparent's
	# outfile is used (done by &get_specified_or_default_file)
	my $prev_step = "";
#	print "\tlooking up in_file $in_file\n";
	foreach my $parent (@{$DEPENDENCY[$step_id]}) {
	    my ($parent_module,$parent_set,$parent_step) 
		= &deconstruct_name($DO_STEP[$parent]);
	    my $parent_file 
		= &construct_name($parent_module,$parent_set,
				  $STEP_OUT{&defined_step($DO_STEP[$parent])});
	    if ($in_file eq $parent_file) {
		$prev_step = $DO_STEP[$parent];
	    }
	}
#	print "\t\tfrom previous step: $prev_step ($in_file)\n";
	if ($prev_step eq "" && !defined($CONFIG{$in_file})) {
            # undefined (ignored previous step)
#	    print "ignored previous step to generate $USES_INPUT{$step_id}[$i]\n";
	    push @INPUT,"";
	    next;
	}

	# get the actual file name
	push @INPUT,&get_specified_or_default_file(&deconstruct_name($in_file),
						   &deconstruct_name($prev_step));
    }
  }
  return ($output,@INPUT);
}

sub define_template {
    my ($step_id) = @_;

    my $step = $DO_STEP[$step_id];
    print "building sh file for $step\n" if $VERBOSE;
    my $defined_step = &defined_step($step);
    return 0 unless (defined($TEMPLATE   {$defined_step}) ||
		     defined($TEMPLATE_IF{$defined_step}));

    my $parallelizer = &get("GENERAL:generic-parallelizer");
    my $dir = &check_and_get("GENERAL:working-dir");

    my ($module,$set,$stepname) = &deconstruct_name($step);

    my $multiref = undef;
    if ($MULTIREF{$defined_step} &&  # step needs to be run differently if multiple ref
        &backoff_and_get(&extend_local_name($module,$set,"multiref"))) { # there are multiple ref
      $multiref = $MULTIREF{$defined_step};
    }

    my ($output,@INPUT) = &get_output_and_input($step_id);

    my $cmd;
    if (defined($TEMPLATE{$defined_step})) {
	$cmd = $TEMPLATE{$defined_step};
    }
    else {
	foreach my $template_if (@{$TEMPLATE_IF{$defined_step}}) {
	    my ($command,$in,$out,@EXTRA) = @{$template_if};
	    my $extra = join(" ",@EXTRA);

	    if (&backoff_and_get(&extend_local_name($module,$set,$command))) {
		    $cmd .= "\$$command < $in > $out $extra\n";
	    }
	    else {
		$cmd .= "ln -s $in $out\n";
	    }
	}
    }

    if ($parallelizer && defined($PARALLELIZE{$defined_step}) &&
	((&get("$module:jobs")  && $CLUSTER)   ||
	 (&get("$module:cores") && $MULTICORE))) {
	my $new_cmd;
	my $i=0;
	foreach my $single_cmd (split(/\n/,$cmd)) {
	    if ($single_cmd =~ /^ln /) {
		$new_cmd .= $single_cmd."\n";
	    }
	    elsif ($single_cmd =~ /^.+$/) {		
		$single_cmd =~ /(IN\S*)/ 
		    || die("ERROR: could not find IN in $single_cmd");
		my $in = $1;
		$single_cmd =~ /(OUT\S*)/ 
		    || die("ERROR: could not find OUT in $single_cmd");
		my $out = $1;
		$single_cmd =~ s/IN\S*/\%s/;
		$single_cmd =~ s/OUT\S*/\%s/;
		my $tmp_dir = $module;
		$tmp_dir =~ tr/A-Z/a-z/;
		$tmp_dir .= "/tmp.$set.$stepname.$VERSION-".($i++);
		if ($CLUSTER) {
		    my $qflags = "";
		    my $qsub_args = &get_qsub_args($DO_STEP[$step_id]);
		    $qflags="--queue-flags \"$qsub_args\"" if ($CLUSTER && $qsub_args);
		    $new_cmd .= "$parallelizer $qflags -in $in -out $out -cmd '$single_cmd' -jobs ".&get("$module:jobs")." -tmpdir $dir/$tmp_dir\n";
		}	
		if ($MULTICORE) {
		    $new_cmd .= "$parallelizer -in $in -out $out -cmd '$single_cmd' -cores ".&get("$module:cores")." -tmpdir $dir/$tmp_dir\n";
		}
	    }
	}
	
	$cmd = $new_cmd;
	$QSUB_STEP{$step_id}++;
    }

    # command to be run on multiple reference translations
    if (defined($multiref)) {
      $cmd =~ s/^(.+)IN (.+)OUT(.*)$/$multiref '$1 mref-input-file $2 mref-output-file $3' IN OUT/;
      $cmd =~ s/^(.+)OUT(.+)IN (.*)$/$multiref '$1 mref-output-file $2 mref-input-file $3' IN OUT/;
    }

    # input is array, but just specified as IN
    if ($cmd !~ /IN1/ && (scalar @INPUT) > 1 ) {
	my $in = join(" ",@INPUT);
	$cmd =~ s/([^AN])IN/$1$in/;
	$cmd =~ s/^IN/$in/;
    }
    # input is defined as IN or IN0, IN1, IN2
    else {
  if ($cmd =~ /([^ANS])IN/ && scalar(@INPUT) == 0) {
    die("ERROR: Step $step requires input from prior steps, but none defined.");
  }
	$cmd =~ s/([^ANS])IN(\d+)/$1$INPUT[$2]/g;  # a bit trickier to
	$cmd =~ s/([^ANS])IN/$1$INPUT[0]/g;        # avoid matching TRAINING, RECASING
	$cmd =~ s/^IN(\d+)/$INPUT[$2]/g;
	$cmd =~ s/^IN/$INPUT[0]/g; 
    }
    $cmd =~ s/OUT/$output/g;
    $cmd =~ s/VERSION/$VERSION/g;
    print "\tcmd is $cmd\n" if $VERBOSE;
    while ($cmd =~ /^([\S\s]*)\$([^\s\/\"\']+)([\S\s]*)$/) {
	my ($pre,$variable,$post) = ($1,$2,$3);
	$cmd = $pre
	    . &check_backoff_and_get(&extend_local_name($module,$set,$variable))
	    . $post;
    }

    # deal with pipelined commands
    $cmd =~ s/\|(.*)(\<\s*\S+) /$2 \| $1 /g;

    # deal with gzipped input
    my $c = "";
    foreach my $cmd (split(/[\n\r]+/,$cmd)) {
      if ($cmd =~ /\<\s*(\S+) / && ! -e $1 && -e "$1.gz") {
        $cmd =~ s/([^\n\r]+)\s*\<\s*(\S+) /zcat $2.gz \| $1 /;
      }
      else {
        $cmd =~ s/([^\n\r]+)\s*\<\s*(\S+\.gz)/zcat $2 \| $1/;
      }
      $c .= $cmd."\n";
    }
    $cmd = $c;

    # create directory for output
    if ($output =~ /\//) { # ... but why would it not?
	my $out_dir = $output;
	$out_dir =~ s/^(.+)\/[^\/]+$/$1/;
	$cmd = "mkdir -p $out_dir\n$cmd";
    }

    &create_step($step_id,$cmd);
    return 1;
}

### SUBS for defining steps

sub create_step {
    my ($step_id,$cmd) = @_;
    my ($module,$set,$step) = &deconstruct_name($DO_STEP[$step_id]);
    my $file = &versionize(&step_file2($module,$set,$step));
    my $dir = &check_and_get("GENERAL:working-dir");
    my $subdir = $module;
    $subdir =~ tr/A-Z/a-z/; 
    $subdir = "evaluation" if $subdir eq "reporting";
    $subdir = "lm" if $subdir eq "interpolated-lm";
    open(STEP,">$file") or die "Cannot open: $!";
    print STEP "#!/bin/bash\n\n";
    print STEP "PATH=\"".$ENV{"PATH"}."\"\n";
    print STEP "cd $dir\n";
    print STEP "echo 'starting at '`date`' on '`hostname`\n";
    print STEP "mkdir -p $dir/$subdir\n\n";
    print STEP "$cmd\n\n";
    print STEP "echo 'finished at '`date`\n";
    print STEP "touch $file.DONE\n";
    close(STEP);
}    

sub get {
    return &check_and_get($_[0],"allow_undef");
}

sub check_and_get {
    my ($parameter,$allow_undef) = @_;
    if (!defined($CONFIG{$parameter})) {
	return if $allow_undef;
	print STDERR "ERROR: you need to define $parameter\n";
	exit;
    }
    return $CONFIG{$parameter}[0];
}

sub backoff_and_get {
    return &check_backoff_and_get($_[0],"allow_undef");
}

sub check_backoff_and_get {
    my $VALUE = &check_backoff_and_get_array(@_);
    return ${$VALUE}[0] if $VALUE;
}

sub backoff_and_get_array {
    return &check_backoff_and_get_array($_[0],"allow_undef");
}

sub check_backoff_and_get_array {
    my ($parameter,$allow_undef) = @_;
    return $CONFIG{$parameter} if defined($CONFIG{$parameter});

    # remove set -> find setting for module
    $parameter =~ s/:.*:/:/;
    return $CONFIG{$parameter} if defined($CONFIG{$parameter});

    # remove model -> find global setting
    $parameter =~ s/^[^:]+:/GENERAL:/;
    return $CONFIG{$parameter} if defined($CONFIG{$parameter});

    return if $allow_undef;
    print STDERR "ERROR: you need to define $parameter\n";
    exit;
}

# the following two functions deal with getting information about
# files that are passed between steps. this are either specified
# in the meta file (default) or in the configuration file (here called
# 'specified', in the step management refered to as 'given').

sub get_specified_or_default_file {
    my ($specified_module,$specified_set,$specified_parameter,
	$default_module,  $default_set,  $default_step) = @_;
    my $specified = 
	&construct_name($specified_module,$specified_set,$specified_parameter);
    if (defined($CONFIG{$specified})) {
	print "\t\texpanding $CONFIG{$specified}[0]\n" if $VERBOSE;
	return &long_file_name($CONFIG{$specified}[0],$default_module,$default_set);
    }
    return &get_default_file($default_module,  $default_set,  $default_step);
}

sub get_default_file {
    my ($default_module,  $default_set,  $default_step) = @_;
#    print "\tget_default_file($default_module,  $default_set,  $default_step)\n";

    # get step name
    my $step = &construct_name($default_module,$default_set,$default_step);
#    print "\t\tstep is $step\n";

    # earlier step, if this step is passed
    my $i = $STEP_LOOKUP{$step};
#    print "\t\tcan't lookup $step -> $i!\n" unless $i;
    while (defined($PASS{$i})) {
	if (scalar @{$DEPENDENCY[$i]} == 0) {
#	    print "\t\tpassing to given\n";
	    my $out = $STEP_IN{&defined_step($step)}[0];
	    my ($module,$set) = &deconstruct_name($step);
#	    print "\t\t$out -> ".&construct_name($module,$set,$out)."\n";
	    my $name = &construct_name($module,$set,$out);
	    return &check_backoff_and_get($name);
	}
#	print "\t\tpassing $step -> ";
	$i = $DEPENDENCY[$i][0];
	$step = $DO_STEP[$i];
#	print "\t\tbacking off to $step\n";
    }

    # get file name
    my $default = $STEP_OUTNAME{&defined_step($step)};
#    print "\t\tdefined_step is ".&defined_step($step)."\n";
    die("no specified default name for $step") unless $default;

    if ($default_set) {
	$default =~ s/^(.+\/)([^\/]+)$/$1$default_set.$2/g;
    }

    # if from a step that is redone, get version number
    my $version = 0;
    $version = $RE_USE[$STEP_LOOKUP{$step}] if (defined($STEP_LOOKUP{$step}));
    $version = "*" if $version > 1e6;    # any if re-use checking
    $version = $VERSION unless $version; # current version if no re-use

    return &versionize(&long_file_name($default,$default_module,$default_set),
		       $version);
}

sub long_file_name {
    my ($file,$module,$set) = @_;
    return $file if $file =~ /^\// || $file =~ / \//;

    if ($file !~ /\//) {
	my $dir = $module;
	$dir =~ tr/A-Z/a-z/;
	$file = "$dir/$file";
    }

    my $module_working_dir_parameter = 
	$module . ($set ne "" ? ":$set" : "") . ":working-dir";

    if (defined($CONFIG{$module_working_dir_parameter})) {
	return $CONFIG{$module_working_dir_parameter}[0]."/".$file;
    }
    return &check_and_get("GENERAL:working-dir")."/".$file;
}

sub compute_version_number {
    my $dir = &check_and_get("GENERAL:working-dir");    
    $VERSION = 1;
    return unless -e $dir;
    open(LS,"find $dir/steps -maxdepth 1 -follow |");
    while(<LS>) {
	s/.+\/([^\/]+)$/$1/; # ignore path
	if ( /^(\d+)$/ ) {
	    if ($1 >= $VERSION) {
		$VERSION = $1 + 1;
	    }
	}
    }
    close(LS);
}

sub steps_file {
  my ($file,$run) = @_;
  return "steps/$run/$file";
}<|MERGE_RESOLUTION|>--- conflicted
+++ resolved
@@ -1768,14 +1768,10 @@
   }
 
   my $vw = &get("GENERAL:vw-path") . "/bin/vw";
-<<<<<<< HEAD
-  $cmd .= " && zcat $out.train | $vw --cache_file vw_cache -k --passes 10 --csoaa_ldf m --hash all --noconstant --exact_adaptive_norm --power_t 0.5 -q st -f $out";
-=======
   die "ERROR: no psd_config" unless defined($psd_config);
+  my $vw_opts = "-q st --hash all --noconstant -k --passes 10 --csoaa_ldf m --exact_adaptive_norm --power_t 0.5";
+  $cmd .= " && zcat $out.train | $vw $vw_opts --cache_file $out.vwcache -f $out.model";
   my $cmd = "$psd_extractor $extract.psd.gz $corpus $phrase_table.gz $psd_config $out.train $out.index";
-  my $vw_opts = "-q st --hash all --noconstant -k --passes 10 --csoaa_ldf m --exact_adaptive_norm --power_t 0.5";
-  $cmd .= " && cat $out.train | $vw $vw_opts --cache_file $out.vwcache -f $out.model";
->>>>>>> 8f9dd4d6
 
   &create_step($step_id, $cmd);
 }
