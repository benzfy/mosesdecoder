# experiment.meta: now with comments.

[CORPUS] multiple
get-corpus
	in: get-corpus-script
	out: raw-stem
	default-name: corpus/txt
	rerun-on-change: input-extension output-extension
	template: IN OUT $input-extension $output-extension
pre-tok-clean
        in: raw-stem
        out: pre-tok-cleaned
        default-name: corpus/pre-tok-cleaned
        pass-unless: pre-tok-clean
        template: $pre-tok-clean IN $input-extension $output-extension OUT OUT.lines-retained
        parallelizable: yes
tokenize
	in: pre-tok-cleaned
	out: tokenized-stem
	default-name: corpus/tok
	pass-unless: input-tokenizer output-tokenizer
	template-if: input-tokenizer IN.$input-extension OUT.$input-extension
	template-if: output-tokenizer IN.$output-extension OUT.$output-extension 
	parallelizable: yes
clean
	in: tokenized-stem
	out: clean-stem
	default-name: corpus/clean
	ignore-if: cleaner
	rerun-on-change: max-sentence-length $moses-script-dir/training/clean-corpus-n.perl
	template: $moses-script-dir/training/clean-corpus-n.perl IN $input-extension $output-extension OUT 1 $max-sentence-length OUT.lines-retained
	error: there is a blank factor
	error: is too long! at
custom-clean
	in: tokenized-stem
	out: clean-stem
	default-name: corpus/clean
	ignore-unless: cleaner
	rerun-on-change: max-sentence-length cleaner
	template: $cleaner IN $input-extension $output-extension OUT 1 $max-sentence-length OUT.lines-retained
	error: there is a blank factor
	error: is too long! at
parse
	in: clean-stem
	out: parsed-stem
	default-name: corpus/parsed
	pass-unless: input-parser output-parser
	template-if: input-parser IN.$input-extension OUT.$input-extension
	template-if: output-parser IN.$output-extension OUT.$output-extension
	parallelizable: yes
post-parse-clean
	in: parsed-stem 
	out: clean-parsed-stem
	default-name: corpus/parsed-clean
	pass-unless: input-parser output-parser
	template: $moses-script-dir/training/clean-corpus-n.perl IN $input-extension $output-extension OUT 1 10000 OUT.lines-retained --ignore-xml
	error: there is a blank factor
factorize
	in: clean-parsed-stem
	out: factorized-stem
	rerun-on-change: TRAINING:input-factors TRAINING:output-factors
	default-name: corpus/factored
	pass-unless: TRAINING:input-factors TRAINING:output-factors
	parallelizable: yes
	error: can't open
	error: incompatible number of words in factor
truecase
	in: factorized-stem TRUECASER:truecase-model
	out: truecased-stem
	rerun-on-change: input-truecaser output-truecaser
	default-name: corpus/truecased
	pass-unless: input-truecaser output-truecaser
	template-if: input-truecaser IN.$input-extension OUT.$input-extension -model IN1.$input-extension
	template-if: output-truecaser IN.$output-extension OUT.$output-extension -model IN1.$output-extension
	parallelizable: yes
source-label
        in: truecased-stem
        out: source-labelled
        default-name: corpus/labelled
        pass-unless: source-labeller
        template-if: source-labeller IN.$input-extension OUT.$input-extension
        template-if: cat IN.$output-extension OUT.$output-extension
	parallelizable: yes
lowercase
	in: source-labelled
	out: lowercased-stem
	default-name: corpus/lowercased
	pass-unless: input-lowercaser output-lowercaser
	template-if: input-lowercaser IN.$input-extension OUT.$input-extension
	template-if: output-lowercaser IN.$output-extension OUT.$output-extension
	parallelizable: yes
split
	in: lowercased-stem SPLITTER:splitter-model
	out: split-stem
	default-name: corpus/split
	pass-unless: input-splitter output-splitter
	template-if: input-splitter IN.$input-extension OUT.$input-extension -model IN1.$input-extension
	template-if: output-splitter IN.$output-extension OUT.$output-extension -model IN1.$output-extension
post-split-clean
	in: split-stem 
	out: clean-split-stem
	default-name: corpus/split-clean
	ignore-if: input-parser output-parser
	pass-unless: input-splitter output-splitter
	template: $moses-script-dir/training/clean-corpus-n.perl IN $input-extension $output-extension OUT 1 $max-sentence-length OUT.lines-retained
	error: there is a blank factor
post-split-clean-syntax
	in: split-stem 
	out: clean-split-stem
	default-name: corpus/split-clean
	ignore-unless: input-parser output-parser
	pass-unless: input-splitter output-splitter
	template: $moses-script-dir/training/clean-corpus-n.perl IN $input-extension $output-extension OUT 1 10000 OUT.lines-retained --ignore-xml
	error: there is a blank factor

[RECASING] single
tokenize
	in: raw
	out: tokenized
	default-name: recasing/cased
	pass-unless: output-tokenizer
	template: $output-tokenizer < IN > OUT
train
	in: tokenized
	out: recase-config
	template: $moses-script-dir/recaser/train-recaser.perl -train-script $TRAINING:script -dir OUT.model -corpus IN -scripts-root-dir $moses-script-dir -config OUT $recasing-settings
	default-name: recasing/moses.ini
        tmp-name: recasing/model
	ignore-unless: EVALUATION:recaser
	error: cannot execute binary file

[TRUECASER] single
consolidate
	in: CORPUS:clean-parsed-stem
	out: tokenized-stem
	default-name: truecaser/corpus
	pass-unless: trainer
	template: $moses-script-dir/ems/support/consolidate-training-data.perl $input-extension $output-extension OUT IN
	error: number of lines don't match
train
	in: tokenized-stem
	out: truecase-model
	rerun-on-change: trainer
	pass-unless: trainer
	default-name: truecaser/truecase-model
	template: $trainer -model OUT.$input-extension -corpus IN.$input-extension ; $trainer -model OUT.$output-extension -corpus IN.$output-extension

[SPLITTER] single
consolidate
	in: CORPUS:lowercased-stem
	out: truecased-stem
	default-name: splitter/corpus
	ignore-unless: input-splitter output-splitter
	template: $moses-script-dir/ems/support/consolidate-training-data.perl $input-extension $output-extension OUT IN
train
        in: truecased-stem
	out: splitter-model
	default-name: splitter/split-model
	ignore-unless: input-splitter output-splitter
	ignore-if: no-splitter-training

[LM] multiple
get-corpus
	in: get-corpus-script
	out: raw-corpus
	pass-unless: get-corpus-script
	default-name: lm/txt
	template: $get-corpus-script > OUT
use-parallel-corpus
  in: parallel-corpus-stem
  out: tokenized-corpus
	default-name: lm/tok
	ignore-unless: parallel-corpus-stem
	template: ln -s IN.$output-extension  OUT	
tokenize
	in: raw-corpus
	out: tokenized-corpus
	default-name: lm/tok
	pass-unless: output-tokenizer
	ignore-if: parallel-corpus-stem
	template: $output-tokenizer < IN > OUT
	parallelizable: yes
mock-parse
	in: tokenized-corpus
	out: mock-parsed-corpus
	default-name: lm/mock-parsed
	pass-unless: mock-output-parser-lm
	template: $mock-output-parser-lm < IN > OUT
factorize
	in: mock-parsed-corpus
	out: factorized-corpus
	default-name: lm/factored
	pass-unless: factors	
	parallelizable: yes
	error: can't open
	error: incompatible number of words in factor
lowercase
	in: factorized-corpus
	out: lowercased-corpus
	default-name: lm/lowercased
	pass-unless: output-lowercaser
	ignore-if: output-truecaser
	#only-factor-0: yes
	template: $output-lowercaser < IN > OUT
	parallelizable: yes
truecase
	in: factorized-corpus TRUECASER:truecase-model
	out: lowercased-corpus
	rerun-on-change: output-truecaser
	default-name: lm/truecased
	ignore-unless: output-truecaser
	only-factor-0: yes
	template: $output-truecaser -model IN1.$output-extension < IN > OUT
	parallelizable: yes
split
	in: lowercased-corpus SPLITTER:splitter-model
	out: split-corpus
	rerun-on-change: output-splitter
	default-name: lm/split
	pass-unless: output-splitter
	template: $output-splitter -model IN1.$output-extension < IN > OUT
strip
        in: split-corpus
        out: stripped-corpus
        default-name: lm/stripped
        pass-unless: mock-output-parser-lm
        template: $moses-script-dir/training/strip-xml.perl < IN > OUT
train
	in: stripped-corpus
	out: lm
	default-name: lm/lm
	ignore-if: rlm-training custom-training
	rerun-on-change: lm-training order settings
	template: $lm-training -order $order $settings -text IN -lm OUT
	error: cannot execute binary file
	error: unrecognised option
	not-error: BadDiscountException
	not-error: To override this error
train-custom
	in: stripped-corpus
	out: binlm
	default-name: lm/custom-lm
	rerun-on-change: custom-training
	ignore-unless: AND custom-training config-feature-line config-weight-line
	ignore-if: syntactic
	template: $custom-training -text IN -lm OUT
	final-model: yes
train-custom-syntax
	in: split-corpus
	out: binlm
	default-name: lm/custom-lm
	rerun-on-change: custom-training
	ignore-unless: AND custom-training config-feature-line config-weight-line syntactic
	template: $custom-training -text IN -lm OUT
	final-model: yes
randomize
	in: lm
	out: rlm
	default-name: lm/rlm
	pass-unless: lm-randomizer
	ignore-if: rlm-training
train-randomized
	in: stripped-corpus
	out: rlm
	default-name: lm/rlm
	ignore-unless: rlm-training
	rerun-on-change: rlm-training order
quantize
	in: rlm
	out: qlm
	pass-unless: lm-quantizer
	default-name: lm/qlm
	template: $lm-quantizer IN OUT
binarize
	in: qlm
	out: binlm
	pass-unless: lm-binarizer
	rerun-on-change: lm
	default-name: lm/binlm
	template: $lm-binarizer IN OUT
	error: set KENLM_MAX_ORDER to at least this value
	final-model: yes
[INTERPOLATED-LM] single
tuning-from-sgm
	in: tuning-sgm
	out: raw-tuning
	default-name: lm/interpolate-tuning.txt
	template: $moses-script-dir/ems/support/input-from-sgm.perl < IN > OUT
tokenize-tuning
	in: raw-tuning
	out: tokenized-tuning
	default-name: lm/interpolate-tuning.tok
	pass-unless: output-tokenizer
	template: $output-tokenizer < IN > OUT
	parallelizable: yes
mock-parse-tuning
	in: tokenized-tuning
	out: mock-parsed-tuning
	default-name: lm/interpolate-tuning.mock-parsed
	pass-unless: mock-output-parser-lm
	template: $mock-output-parser-lm < IN > OUT
factorize-tuning
	in: mock-parsed-tuning
	out: factorized-tuning
	default-name: lm/interpolate-tuning.factored
	pass-unless: TRAINING:output-factors	
	parallelizable: yes
	error: can't open
	error: incompatible number of words in factor
lowercase-tuning
	in: factorized-tuning
	out: lowercased-tuning
	default-name: lm/interpolate-tuning.lowercased
	pass-unless: output-lowercaser
	ignore-if: output-truecaser
	template: $output-lowercaser < IN > OUT
truecase-tuning
	in: factorized-tuning TRUECASER:truecase-model
	out: lowercased-tuning
	rerun-on-change: output-truecaser
	default-name: lm/interpolate-tuning.truecased
	ignore-unless: output-truecaser
        template: $output-truecaser -model IN1.$output-extension < IN > OUT
split-tuning
	in: lowercased-tuning SPLITTER:splitter-model
	out: split-tuning
	rerun-on-change: output-splitter
	default-name: lm/interpolate-tuning.split
	pass-unless: output-splitter
	template: $output-splitter -model IN1.$output-extension < IN > OUT
strip-tuning
	in: split-tuning
	out: stripped-tuning
	default-name: lm/interpolate-tuning.stripped
	pass-unless: mock-output-parser-lm
	template: $moses-script-dir/training/strip-xml.perl < IN > OUT && $moses-script-dir/training/wrappers/mosesxml2brackets.py < IN > OUT.trees
interpolate
	in: script stripped-tuning LM:lm
	rerun-on-change: srilm-dir group weights
	out: lm
	default-name: lm/interpolated-lm
randomize
	in: lm
	out: rlm
	pass-unless: lm-randomizer
	default-name: lm/interpolated-rlm
quantize
	in: rlm
	out: qlm
	pass-unless: lm-quantizer
	default-name: lm/interpolated-qlm
binarize
	in: qlm
	out: binlm
	pass-unless: lm-binarizer
	ignore-unless: script
	rerun-on-change: lm
	default-name: lm/interpolated-binlm
	error: set kMaxOrder to at least this value
	final-model: yes
[MML] single
tokenize-indomain-source
	in: raw-indomain-source
	out: tokenized-indomain-source
	default-name: mml/indomain-source.tok
	pass-unless: input-tokenizer
	template: $input-tokenizer < IN > OUT
	parallelizable: yes
factorize-indomain-source
	in: tokenized-indomain-source
	out: factorized-indomain-source
	rerun-on-change: TRAINING:input-factors
	default-name: mml/indomain-source.factored
	pass-unless: factors	
	parallelizable: yes
	error: can't open
	error: incompatible number of words in factor
lowercase-indomain-source
	in: factorized-indomain-source
	out: lowercased-indomain-source
	default-name: mml/indomain-source.lowercased
	pass-unless: input-lowercaser
	ignore-if: input-truecaser
	only-factor-0: yes
	template: $input-lowercaser < IN > OUT
	parallelizable: yes
truecase-indomain-source
	in: factorized-indomain-source TRUECASER:truecase-model
	out: lowercased-indomain-source
	rerun-on-change: input-truecaser
	default-name: mml/indomain-source.truecased
	ignore-unless: input-truecaser
	only-factor-0: yes
	template: $input-truecaser -model IN1.$input-extension < IN > OUT
	parallelizable: yes
split-indomain-source
	in: lowercased-indomain-source SPLITTER:splitter-model
	out: indomain-source
	rerun-on-change: input-splitter
	default-name: mml/indomain-source.split
	pass-unless: input-splitter
	template: $input-splitter -model IN1.$input-extension < IN > OUT
tokenize-indomain-target
	in: raw-indomain-target
	out: tokenized-indomain-target
	default-name: mml/indomain-target.tok
	pass-unless: output-tokenizer
	template: $output-tokenizer < IN > OUT
	parallelizable: yes
factorize-indomain-target
	in: tokenized-indomain-target
	out: factorized-indomain-target
	rerun-on-change: TRAINING:output-factors
	default-name: mml/indomain-target.factored
	pass-unless: factors	
	parallelizable: yes
	error: can't open
	error: incompatible number of words in factor
lowercase-indomain-target
	in: factorized-indomain-target
	out: lowercased-indomain-target
	default-name: mml/indomain-target.lowercased
	pass-unless: output-lowercaser
	ignore-if: output-truecaser
	only-factor-0: yes
	template: $output-lowercaser < IN > OUT
	parallelizable: yes
truecase-indomain-target
	in: factorized-indomain-target TRUECASER:truecase-model
	out: lowercased-indomain-target
	rerun-on-change: output-truecaser
	default-name: mml/indomain-target.truecased
	ignore-unless: output-truecaser
	only-factor-0: yes
	template: $output-truecaser -model IN1.$output-extension < IN > OUT
	parallelizable: yes
split-indomain-target
	in: lowercased-indomain-target SPLITTER:splitter-model
	out: indomain-target
	rerun-on-change: output-splitter
	default-name: mml/indomain-target.split
	pass-unless: output-splitter
	template: $output-splitter -model IN1.$output-extension < IN > OUT
train
	in: indomain-stem outdomain-stem
	out: model
	rerun-on-change: settings
	ignore-unless: indomain-stem
	default-name: mml/model
	template: $moses-script-dir/ems/support/mml-train.perl -in-source IN.$input-extension -in-target IN.$output-extension -out-source IN1.$input-extension -out-target IN1.$output-extension -model OUT -lm-training "$lm-training" -order $order -lm-settings "$lm-settings" -lm-binarizer $lm-binarizer $settings
train-in-mono
	in: indomain-source indomain-target outdomain-stem
	out: model
	rerun-on-change: settings
	ignore-if: indomain-stem
	default-name: mml/model
	template: $moses-script-dir/ems/support/mml-train.perl -in-source IN -in-target IN1 -out-source IN2.$input-extension -out-target IN2.$output-extension -model OUT -lm-training "$lm-training" -order $order -lm-settings "$lm-settings" -lm-binarizer $lm-binarizer $settings
[CONCATENATED-LM] single
concatenate
	in: LM:stripped-corpus
	out: concatenated-corpus
	default-name: lm/concatenated
	template: cat IN > OUT
concatenate-mock-parsed
	in: LM:split-corpus
	out: concatenated-split-corpus
	pass-unless: LM:mock-output-parser-lm
	default-name: lm/concatenated-mock-parsed
	template: cat IN > OUT
train
	in: concatenated-corpus
	out: lm
	default-name: lm/concatenated-lm
	rerun-on-change: lm-training order settings
	template: $lm-training -order $order $settings -text IN -lm OUT
	ignore-unless: lm-training
	ignore-if: rlm-training custom-training
	error: cannot execute binary file
	error: unrecognised option
	not-error: BadDiscountException
	not-error: To override this error
train-custom
	in: concatenated-corpus
	out: binlm
	default-name: lm/concatenated-custom-lm
	rerun-on-change: custom-training
	ignore-unless: AND custom-training config-feature-line config-weight-line
	ignore-if: syntactic
	template: $custom-training -text IN -lm OUT
	final-model: yes
train-custom-syntax
	in: concatenated-split-corpus
	out: binlm
	default-name: lm/concatenated-custom-lm
	rerun-on-change: custom-training
	ignore-unless: AND custom-training config-feature-line config-weight-line syntactic
	template: $custom-training -text IN -lm OUT
	final-model: yes
randomize
	in: lm
	out: rlm
	default-name: lm/concatenated-rlm
	pass-unless: lm-randomizer
	ignore-if: rlm-training
train-randomized
	in: concatenated-corpus
	out: rlm
	default-name: lm/concatenated-rlm
	ignore-unless: rlm-training
	rerun-on-change: rlm-training order
quantize
	in: rlm
	out: qlm
	pass-unless: lm-quantizer
	default-name: lm/concatenated-qlm
	template: $lm-quantizer IN OUT
binarize
	in: qlm
	out: binlm
	pass-unless: lm-binarizer
	ignore-unless: lm-training rlm-training
	rerun-on-change: lm
	default-name: lm/concatenated-binlm
	template: $lm-binarizer IN OUT
	error: set KENLM_MAX_ORDER to at least this value
	final-model: yes
[TRAINING] single
consolidate
	in: CORPUS:clean-split-stem
	out: corpus
	default-name: corpus
	template: $moses-script-dir/ems/support/consolidate-training-data.perl $input-extension $output-extension OUT IN
build-domains
	in: CORPUS:clean-split-stem
	out: domains
	default-name: model/domains
	ignore-unless: domain-features mml-filter-corpora
	template: $moses-script-dir/ems/support/build-domain-file-from-subcorpora.perl $input-extension IN > OUT
	final-model: yes
mml-score
	in: MML:model corpus domains
	out: mml-scores
	ignore-unless: mml-before-wa mml-after-wa
	rerun-on-change: mml-filter-corpora
	default-name: training/corpus-mml-score
	template: $moses-script-dir/ems/support/mml-score.perl -model IN -corpus IN1 -domains IN2 -input-extension $input-extension -output-extension $output-extension -query $MML:lm-query -filter-domains "$mml-filter-corpora" > OUT
mml-filter-before-wa
	in: corpus mml-scores domains
	out: corpus-mml-prefilter
	ignore-unless: mml-before-wa
	rerun-on-change: mml-filter-corpora mml-before-wa
	default-name: training/corpus-mml
	template: $moses-script-dir/ems/support/mml-filter.perl -in IN -out OUT -score IN1 -domain IN2 -input-extension $input-extension -output-extension $output-extension $mml-before-wa
prepare-data-fast-align
	in: corpus-mml-prefilter=OR=corpus
	out: prepared-data-fast-align
	default-name: prepared
fast-align
	in: prepared-data-fast-align
	out: fast-alignment
	rerun-on-change: fast-align-settings
	ignore-if: fast-align-max-lines
	template: $external-bin-dir/fast_align -i IN $fast-align-settings > OUT
	default-name: fast-align
fast-align-inverse
	in: prepared-data-fast-align
	out: fast-alignment-inverse
	rerun-on-change: fast-align-settings
	ignore-if: fast-align-max-lines
	template: $external-bin-dir/fast_align -i IN -r $fast-align-settings > OUT
	default-name: fast-align-inverse
fast-align-in-parts
	in: prepared-data-fast-align
	out: fast-alignment
	rerun-on-change: fast-align-settings fast-align-max-lines
	ignore-unless: fast-align-max-lines
	tmp-name: training/tmp.fast-align
	template: $moses-script-dir/ems/support/fast-align-in-parts.perl -bin $external-bin-dir/fast_align -i IN -max-lines $fast-align-max-lines -tmp TMP -settings '$fast-align-settings' > OUT
	default-name: fast-align
fast-align-in-parts-inverse
	in: prepared-data-fast-align
	out: fast-alignment-inverse
	rerun-on-change: fast-align-settings fast-align-max-lines
	ignore-unless: fast-align-max-lines
	tmp-name: training/tmp.fast-align-inverse
	template: $moses-script-dir/ems/support/fast-align-in-parts.perl -bin $external-bin-dir/fast_align -i IN -r -max-lines $fast-align-max-lines -tmp TMP -settings '$fast-align-settings' > OUT
	default-name: fast-align
symmetrize-fast-align
	in: fast-alignment fast-alignment-inverse corpus-mml-prefilter=OR=corpus
	out: word-alignment
	ignore-unless: fast-align-settings
	template: $moses-script-dir/ems/support/symmetrize-fast-align.perl IN IN1 IN2.$input-extension IN2.$output-extension OUT $alignment-symmetrization-method $moses-src-dir/bin/symal
        default-name: model/aligned
prepare-data
	in: corpus-mml-prefilter=OR=corpus
	out: prepared-data
	rerun-on-change: alignment-factors training-options script baseline-alignment-model external-bin-dr
	ignore-if: use-berkeley
	default-name: prepared
run-giza
	in: prepared-data
	out: giza-alignment
	ignore-if: use-berkeley
	rerun-on-change: giza-settings training-options script baseline-alignment-model external-bin-dir
	default-name: giza
	error: not found
	not-error: 0 not found
run-giza-inverse
	in: prepared-data
	out: giza-alignment-inverse
	rerun-on-change: giza-settings training-options script baseline-alignment-model external-bin-dir
	ignore-if: use-berkeley
	default-name: giza-inverse
	error: not found	
	not-error: 0 not found
run-berkeley
	in: corpus-mml-prefilter
	out: berkeley-alignment
	ignore-unless: use-berkeley
	rerun-on-change: berkeley-train berkeley-jar berkeley-training-options
	default-name: berkeley
	template: $berkeley-train " $berkeley-java-options " $berkeley-jar IN OUT $input-extension $output-extension $berkeley-training-options
	not-error: 0 errors,
process-berkeley
	in: corpus-mml-prefilter berkeley-alignment
	out: word-alignment
	default-name: model/aligned
	rerun-on-change: berkeley-process berkeley-jar berkeley-posterior berkeley-process-options
	ignore-unless: use-berkeley
	template: $berkeley-process " $berkeley-java-options " $berkeley-jar IN IN1 OUT $input-extension $output-extension $alignment-symmetrization-method $berkeley-posterior $berkeley-process-options
	not-error: 0 errors,
symmetrize-giza
	in: giza-alignment giza-alignment-inverse
	out: word-alignment
	ignore-if: use-berkeley fast-align-settings
	rerun-on-change: alignment-symmetrization-method training-options script
	default-name: model/aligned
	error: skip=<[1-9]
mml-filter-after-wa
	in: corpus-mml-prefilter=OR=corpus word-alignment mml-scores corpus-mml-prefilter=OR=domains
	out: corpus-mml-postfilter
	ignore-unless: mml-after-wa
	rerun-on-change: mml-filter-corpora mml-after-wa
	default-name: model/corpus-mml
	template: $moses-script-dir/ems/support/mml-filter.perl -in IN -out OUT -alignment IN1 -score IN2 -domain IN3 -input-extension $input-extension -output-extension $output-extension $mml-after-wa
build-biconcor
	in: corpus-mml-postfilter=OR=word-alignment corpus-mml-postfilter=OR=corpus-mml-prefilter=OR=corpus
	out: biconcor-model
	default-name: model/biconcor
	ignore-unless: biconcor
	error: usage
	final-model: yes
build-suffix-array
	in: corpus-mml-postfilter=OR=word-alignment corpus-mml-postfilter=OR=corpus-mml-prefilter=OR=corpus
	out: phrase-translation-table
	default-name: model/suffix-array
	ignore-unless: suffix-array
	error: usage
build-lex-trans
	in: corpus-mml-postfilter=OR=word-alignment corpus-mml-postfilter=OR=corpus-mml-prefilter=OR=corpus
	out: lexical-translation-table
	rerun-on-change: translation-factors training-options script
	default-name: model/lex
parse-relax
	in: corpus-mml-postfilter=OR=corpus-mml-prefilter=OR=corpus
	out: parse-relaxed-corpus
	default-name: model/parsed-relaxed
	pass-unless: input-parse-relaxer output-parse-relaxer
	template-if: input-parse-relaxer IN.$input-extension OUT.$input-extension
	template-if: output-parse-relaxer IN.$output-extension OUT.$output-extension
pcfg-extract
	in: parse-relaxed-corpus
	out: pcfg
	default-name: model/pcfg
	ignore-unless: use-pcfg-feature
	rerun-on-change: use-pcfg-feature
	template: $moses-bin-dir/pcfg-extract < IN.$output-extension > OUT.$output-extension
pcfg-score
	in: parse-relaxed-corpus pcfg
	out: scored-corpus
	default-name: model/scored-corpus
	pass-unless: use-pcfg-feature
	template: ln -s IN.$input-extension OUT.$input-extension ; $moses-bin-dir/pcfg-score IN1.$output-extension < IN.$output-extension > OUT.$output-extension
build-osm
	in: corpus word-alignment
	out: osm-model
	ignore-unless: operation-sequence-model
	rerun-on-change: operation-sequence-model training-options script giza-settings operation-sequence-model-settings
	template: $moses-script-dir/OSM/OSM-Train.perl --corpus-f IN0.$input-extension --corpus-e IN0.$output-extension --alignment IN1.$alignment-symmetrization-method --order $operation-sequence-model-order --out-dir OUT --moses-src-dir $moses-src-dir $operation-sequence-model-settings
	default-name: model/OSM
build-transliteration-model
	in: corpus word-alignment 
	out: transliteration-model
	ignore-unless: transliteration-module
	rerun-on-change: transliteration-module training-options script giza-settings
	default-name: model/Transliteration
	final-model: yes
build-translit-table
	in: transliteration-model
	out: transliteration-table
	ignore-unless: in-decoding-transliteration
	rerun-on-change: in-decoding-transliteration transliteration-module
	default-name: model/transliteration-phrase-table
	template: $moses-script-dir/Transliteration/in-decoding-transliteration.pl --moses-src-dir $moses-src-dir --external-bin-dir $external-bin-dir --transliteration-model-dir IN --input-extension $input-extension --output-extension $output-extension --transliteration-file $transliteration-file --out-file OUT
extract-phrases
	in: corpus-mml-postfilter=OR=word-alignment scored-corpus
	out: extracted-phrases
	rerun-on-change: max-phrase-length translation-factors reordering-factors hierarchical-rule-set extract-settings training-options script use-ghkm domain-features baseline-extract lexicalized-reordering input-factors output-factors
        only-existence-matters: domain-features
	default-name: model/extract
build-reordering
	in: extracted-phrases
	out: reordering-table
	ignore-unless: lexicalized-reordering
	rerun-on-change: lexicalized-reordering reordering-factors
	default-name: model/reordering-table
	final-model: yes
build-ttable
	in: extracted-phrases lexical-translation-table corpus-mml-prefilter=OR=corpus-mml-postfilter=OR=domains
	out: phrase-translation-table
	rerun-on-change: translation-factors hierarchical-rule-set score-settings training-options script EVALUATION:report-precision-by-coverage include-word-alignment-in-rules domain-features
	default-name: model/phrase-table
	ignore-if: suffix-array mmsapt
	final-model: yes
build-mmsapt
	in: corpus-mml-postfilter=OR=word-alignment corpus-mml-postfilter=OR=corpus-mml-prefilter=OR=corpus
	out: phrase-translation-table
	ignore-unless: mmsapt
	default-name: model/phrase-table-mmsapt
	template: $moses-script-dir/training/build-mmsapt.perl --alignment IN.$alignment-symmetrization-method --corpus IN1 --f $input-extension --e $output-extension --dir OUT --settings '$mmsapt'
	final-model: yes
sigtest-filter-suffix-array
	in: corpus-mml-postfilter=OR=corpus-mml-prefilter=OR=corpus
	out: sigtest-filter-suffix-array
	default-name: training/corpus
	template: $salm-index IN.$input-extension ; \
		mv IN.${input-extension}.id_voc OUT.${input-extension}.id_voc ; \
		mv IN.${input-extension}.sa_corpus OUT.${input-extension}.sa_corpus ; \
		mv IN.${input-extension}.sa_offset OUT.${input-extension}.sa_offset ; \
		mv IN.${input-extension}.sa_suffix OUT.${input-extension}.sa_suffix ; \
		$salm-index IN.$output-extension ; \
		mv IN.${output-extension}.id_voc OUT.${output-extension}.id_voc ; \
		mv IN.${output-extension}.sa_corpus OUT.${output-extension}.sa_corpus ; \
		mv IN.${output-extension}.sa_offset OUT.${output-extension}.sa_offset ; \
		mv IN.${output-extension}.sa_suffix OUT.${output-extension}.sa_suffix
	ignore-unless: sigtest-filter
	final-model: yes
sigtest-filter-ttable
	in: phrase-translation-table sigtest-filter-suffix-array
	out: sigtest-filter-phrase-translation-table
	default-name: model/phrase-table-sigtest-filter
	pass-unless: sigtest-filter
	ignore-if: TRAINING:config
	final-model: yes
sigtest-filter-reordering
	in: reordering-table sigtest-filter-suffix-array
	out: sigtest-filter-reordering-table
	default-name: model/reordering-table-sigtest-filter
	pass-unless: sigtest-filter
	ignore-if: TRAINING:config
	ignore-unless: lexicalized-reordering
	final-model: yes
build-generation
	in: corpus-mml-postfilter=OR=corpus-mml-prefilter=OR=corpus
	out: generation-table
	rerun-on-change: generation-factors generation-type training-options script
	ignore-unless: generation-factors
	ignore-if: generation-corpus
	default-name: model/generation-table
	final-model: yes
build-generation-custom
	in: generation-corpus
	out: generation-table
	rerun-on-change: generation-factors generation-type training-options script generation-corpus
	ignore-unless: AND generation-factors generation-corpus
	default-name: model/generation-table
	final-model: yes
build-sparse
	in: corpus-mml-postfilter=OR=corpus-mml-prefilter=OR=corpus
        out: sparse
        ignore-unless: sparse-features
	rerun-on-change: sparse-features
        default-name: model/sparse-features
	template: $moses-script-dir/ems/support/build-sparse-features.perl IN $input-extension $output-extension OUT "$sparse-features"
create-config
	in: sigtest-filter-reordering-table sigtest-filter-phrase-translation-table transliteration-table generation-table sparse corpus-mml-prefilter=OR=corpus-mml-postfilter=OR=domains osm-model CONCATENATED-LM:binlm INTERPOLATED-LM:binlm LM:binlm
	out: config
	ignore-if: use-hiero thot
	rerun-on-change: decoding-steps alignment-factors translation-factors reordering-factors generation-factors lexicalized-reordering training-options script decoding-graph-backoff score-settings additional-ini mmsapt no-glue-grammar dont-tune-glue-grammar use-syntax-input-weight-feature
	default-name: model/moses.ini
	error: Unknown option
	final-model: yes
binarize-config
	in: config
	out: bin-config
	pass-unless: binarize-all
	rerun-on-change: config
	default-name: model/moses.bin.ini
	template: $binarize-all IN OUT -Binarizer $ttable-binarizer 
	final-model: yes
hiero-compile-source-suffix-array
	in: corpus-mml-postfilter=OR=corpus-mml-prefilter=OR=corpus
	out: hiero-source-suffix-array
	ignore-unless: use-hiero
	default-name: hiero-model/f.sa.bin
	template: $hiero-decode-dir/compile_bin.py -s IN.$input-extension OUT
hiero-compile-target
	in: corpus-mml-postfilter=OR=corpus-mml-prefilter=OR=corpus
	out: hiero-target-array
	ignore-unless: use-hiero
	default-name: hiero-model/e.bin
	template: $hiero-decode-dir/compile_bin.py IN.$output-extension OUT
hiero-compile-alignment
	in: corpus-mml-postfilter=OR=word-alignment
	out: hiero-alignment-array
	ignore-unless: use-hiero
	default-name: hiero-model/a.bin
	template: $hiero-decode-dir/compile_bin.py -a IN.$alignment-symmetrization-method OUT
hiero-compile-lex
	in: hiero-alignment-array hiero-source-suffix-array hiero-target-array
	out: hiero-lex-array
	ignore-unless: use-hiero
	default-name: hiero-model/lex.bin
	template: $hiero-decode-dir/compile_bin.py -x IN1 IN2 IN OUT
hiero-find-frequencies
	in: hiero-source-suffix-array
	out: hiero-topN
	ignore-unless: use-hiero
	default-name: hiero-model/f.topN
	template: $hiero-decode-dir/lcp_ops.py -t 4 IN | sort -nr | head -100 > OUT
hiero-compile-precomputations
	in: hiero-topN hiero-source-suffix-array
	out: hiero-precomputation-array
	ignore-unless: use-hiero
	default-name: hiero-model/f.precomputations.bin
	rerun-on-change: hiero-max-phrase-length hiero-max-nonterminals hiero-max-phrase-span hiero-min-gap-length hiero-freq-rank1 hiero-freq-rank2
	template: $hiero-decode-dir/compile_bin.py -r max-len=$hiero-max-phrase-length max-nt=$hiero-max-nonterminals max-size=$hiero-max-phrase-span min-gap=$hiero-min-gap-length rank1=$hiero-freq-rank1 rank2=$hiero-freq-rank2 sa=IN1 IN OUT
hiero-create-config
	in: hiero-source-suffix-array hiero-target-array hiero-alignment-array hiero-lex-array hiero-precomputation-array LM:lm
	out: hiero-config
	ignore-unless: use-hiero
	rerun-on-change: decoding-steps alignment-factors translation-factors reordering-factors generation-factors
	default-name: hiero-model/hiero.ini
	template: $hiero-util-dir/generate-ini.pl IN IN1 IN2 IN3 IN4 IN5 $hiero-max-phrase-length $hiero-max-nonterminals $hiero-max-phrase-span $hiero-min-gap-length $hiero-freq-rank1 $hiero-freq-rank2 < $GENERAL:hiero-template-ini > OUT
thot-build-ttable
	in: corpus
	out: thot-ttable
	default-name: model/phrase-table-thot
	rerun-on-change: input-extension output-extension
	template: $thot/thot_tm_train -sdir $working-dir -s IN.$input-extension -t IN.$output-extension -o OUT
thot-create-config
	in: thot-ttable LM:lm
	out: config
	ignore-unless: thot
	default-name: model/thot.ini
	template: $thot/thot_gen_cfg_file IN1/lm_desc IN/tm_desc > OUT

[TUNING] single
input-from-sgm
	in: input-sgm
	out: raw-input
	default-name: tuning/input.txt
	template: $moses-script-dir/ems/support/input-from-sgm.perl < IN > OUT
input-devtest-from-sgm
        in: input-devtest-sgm
        out: raw-input-devtest
        default-name: tuning/input.devtest.txt
	ignore-unless: use-mira
        template: $moses-script-dir/ems/support/input-from-sgm.perl < IN > OUT
tokenize-input
	in: raw-input
	out: tokenized-input
	default-name: tuning/input.tok
	pass-unless: input-tokenizer
	template: $input-tokenizer < IN > OUT
tokenize-input-devtest
	in: raw-input-devtest
	out: tokenized-input-devtest
	default-name: tuning/input.devtest.tok
	pass-unless: input-tokenizer
	ignore-unless: use-mira
	template: $input-tokenizer < IN > OUT
mock-parse-input
	in: tokenized-input
	out: mock-parsed-input
	default-name: tuning/input.mock-parsed
	pass-unless: mock-input-parser-devtesteval
	template: $mock-input-parser-devtesteval < IN > OUT
mock-parse-input-devtest
	in: tokenized-input-devtest
	out: mock-parsed-input-devtest
	default-name: tuning/input.devtest.mock-parsed
	pass-unless: mock-input-parser-devtesteval
	ignore-unless: use-mira	
	template: $mock-input-parser-devtesteval < IN > OUT
parse-input
	in: mock-parsed-input
	out: parsed-input
	default-name: tuning/input.parsed
	pass-unless: input-parser
	pass-if: skip-parse-input-devtesteval mock-input-parser-devtesteval
	template: $input-parser < IN > OUT
parse-input-devtest
	in: mock-parsed-input-devtesteval
	out: parsed-input-devtest
	default-name: tuning/input.devtest.parsed
	pass-unless: input-parser
	pass-if: skip-parse-input-devtesteval mock-input-parser-devtesteval
	ignore-unless: use-mira	
	template: $input-parser < IN > OUT
parse-relax-input
	in: parsed-input
	out: parse-relaxed-input
	default-name: tuning/input.parse-relaxed
	pass-unless: input-parse-relaxer
	pass-if: skip-parse-input-devtesteval mock-input-parser-devtesteval
    template: $input-parse-relaxer < IN > OUT
parse-relax-input-devtest
	in: parsed-input-devtest
	out: parse-relaxed-input-devtest
	default-name: tuning/input.devtest.parse-relaxed
	pass-unless: input-parse-relaxer
	pass-if: skip-parse-input-devtesteval mock-input-parser-devtesteval
	ignore-unless: use-mira
    template: $input-parse-relaxer < IN > OUT
factorize-input
	in: parse-relaxed-input
	out: factorized-input
	default-name: tuning/input.factorized
	rerun-on-change: TRAINING:input-factors
	pass-unless: TRAINING:input-factors
	error: can't open
	error: incompatible number of words in factor
factorize-input-devtest
	in: parse-relaxed-input-devtest
	out: factorized-input-devtest
	default-name: tuning/input.devtest.factorized
	rerun-on-change: TRAINING:input-factors
	pass-unless: TRAINING:input-factors
	ignore-unless: use-mira
	error: can't open
	error: incompatible number of words in factor
source-label-input
        in: factorized-input
        out: source-labelled-input
        default-name: tuning/input.labelled
        pass-unless: source-labeller
        template-if: source-labeller IN OUT
	parallelizable: yes
source-label-input-devtest
        in: factorized-input-devtest
        out: source-labelled-input-devtest
        default-name: tuning/input.devtest.labelled
        pass-unless: source-labeller
        template-if: source-labeller IN OUT
	parallelizable: yes
lowercase-input
	in: source-labelled-input
	out: truecased-input
	default-name: tuning/input.lc
	pass-unless: input-lowercaser
	ignore-if: input-truecaser
	template: $input-lowercaser < IN > OUT
lowercase-input-devtest
	in: source-labelled-input-devtest
	out: truecased-input-devtest
	default-name: tuning/input.devtest.lc
	pass-unless: input-lowercaser
	ignore-unless: use-mira
	ignore-if: input-truecaser
	template: $input-lowercaser < IN > OUT
truecase-input
	in: source-labelled-input TRUECASER:truecase-model
	out: truecased-input
	rerun-on-change: input-truecaser
	default-name: tuning/input.tc
	ignore-unless: input-truecaser
        template: $input-truecaser -model IN1.$input-extension < IN > OUT
truecase-input-devtest
	in: source-labelled-input-devtest TRUECASER:truecase-model
	out: truecased-input-devtest
	rerun-on-change: input-truecaser
	default-name: tuning/input.devtest.tc
	ignore-unless: AND input-truecaser use-mira
        template: $input-truecaser -model IN1.$input-extension < IN > OUT
split-input 
	in: truecased-input SPLITTER:splitter-model
	out: input
	rerun-on-change: input-splitter
	default-name: tuning/input.split
	pass-unless: input-splitter
	template: $input-splitter -model IN1.$input-extension < IN > OUT
split-input-devtest
	in: truecased-input-devtest SPLITTER:splitter-model
	out: input-devtest
	rerun-on-change: input-splitter
	default-name: tuning/input.devtest.split
	pass-unless: input-splitter
	ignore-unless: use-mira
	template: $input-splitter -model IN1.$input-extension < IN > OUT
reference-from-sgm
	in: reference-sgm input-sgm
	out: raw-reference
	default-name: tuning/reference.txt
	template: $moses-script-dir/ems/support/reference-from-sgm.perl IN IN1 OUT
reference-devtest-from-sgm
        in: reference-devtest-sgm input-devtest-sgm
        out: raw-reference-devtest
        default-name: tuning/reference.devtest.txt
	ignore-unless: use-mira
        template: $moses-script-dir/ems/support/reference-from-sgm.perl IN IN1 OUT
tokenize-reference
	in: raw-reference
	out: tokenized-reference
	default-name: tuning/reference.tok
	pass-unless: output-tokenizer
	multiref: $moses-script-dir/ems/support/run-command-on-multiple-refsets.perl
	template: $output-tokenizer < IN > OUT
tokenize-reference-devtest
	in: raw-reference-devtest
	out: tokenized-reference-devtest
	default-name: tuning/reference.devtest.tok
	pass-unless: output-tokenizer
	ignore-unless: use-mira
	multiref: $moses-script-dir/ems/support/run-command-on-multiple-refsets.perl
	template: $output-tokenizer < IN > OUT
mock-parse-reference
	in: tokenized-reference
	out: mock-parsed-reference
	default-name: tuning/reference.mock-parsed
	pass-unless: mock-output-parser-references
	template: $mock-output-parser-references < IN > OUT
mock-parse-reference-devtest
	in: tokenized-input-devtest
	out: mock-parsed-reference-devtest
	default-name: tuning/reference.devtest.mock-parsed
	pass-unless: mock-output-parser-references
	template: $mock-output-parser-references < IN > OUT
lowercase-reference
	in: mock-parsed-reference
	out: truecased-reference
	default-name: tuning/reference.lc
	pass-unless: output-lowercaser
	ignore-if: output-truecaser
	multiref: $moses-script-dir/ems/support/run-command-on-multiple-refsets.perl
	template: $output-lowercaser < IN > OUT	
lowercase-reference-devtest
	in: mock-parsed-reference-devtest
	out: truecased-reference-devtest
	default-name: tuning/reference.devtest.lc
	pass-unless: output-lowercaser
	ignore-if: output-truecaser
	ignore-unless: use-mira
	multiref: $moses-script-dir/ems/support/run-command-on-multiple-refsets.perl
	template: $output-lowercaser < IN > OUT	
truecase-reference
	in: mock-parsed-reference TRUECASER:truecase-model
	out: truecased-reference
	rerun-on-change: output-truecaser
	default-name: tuning/reference.tc
	ignore-unless: output-truecaser
	multiref: $moses-script-dir/ems/support/run-command-on-multiple-refsets.perl
        template: $output-truecaser -model IN1.$output-extension < IN > OUT
truecase-reference-devtest
	in: mock-parsed-reference-devtest TRUECASER:truecase-model
	out: truecased-reference-devtest
	rerun-on-change: output-truecaser
	default-name: tuning/reference.devtest.tc
	ignore-unless: AND output-truecaser use-mira
	multiref: $moses-script-dir/ems/support/run-command-on-multiple-refsets.perl
        template: $output-truecaser -model IN1.$output-extension < IN > OUT
split-reference
	in: truecased-reference SPLITTER:splitter-model
	out: split-ref
	default-name: tuning/reference.split
	pass-unless: output-splitter
	multiref: $moses-script-dir/ems/support/run-command-on-multiple-refsets.perl
	template: $output-splitter -model IN1.$output-extension < IN > OUT
split-reference-devtest
	in: truecased-reference-devtest SPLITTER:splitter-model
	out: split-ref-devtest
	default-name: tuning/reference.devtest.split
	pass-unless: output-splitter
	ignore-unless: use-mira
	multiref: $moses-script-dir/ems/support/run-command-on-multiple-refsets.perl
	template: $output-splitter -model IN1.$output-extension < IN > OUT
strip-reference
	in: split-ref
	out: reference
	default-name: tuning/reference.stripped
	pass-unless: mock-output-parser-references
	multiref: $moses-script-dir/ems/support/run-command-on-multiple-refsets.perl
	template: $moses-script-dir/training/strip-xml.perl < IN > OUT && $moses-script-dir/training/wrappers/mosesxml2brackets.py < IN > OUT.trees
strip-reference-devtest
	in: split-ref-devtest
	out: reference
	default-name: tuning/reference.devtest.stripped
	pass-unless: mock-output-parser-references
	ignore-unless: use-mira
	multiref: $moses-script-dir/ems/support/run-command-on-multiple-refsets.perl
	template: $moses-script-dir/training/strip-xml.perl < IN > OUT && $moses-script-dir/training/wrappers/mosesxml2brackets.py < IN > OUT.trees
filter
	in: input TRAINING:sigtest-filter-phrase-translation-table TRAINING:sigtest-filter-reordering-table TRAINING:corpus-mml-prefilter=OR=TRAINING:corpus-mml-postfilter=OR=TRAINING:domains TRAINING:transliteration-table
	out: filtered-dir
	default-name: tuning/filtered
	rerun-on-change: filter-settings ttable-binarizer TRAINING:config TRAINING:no-glue-grammar TRAINING:dont-tune-glue-grammar TRAINING:use-syntax-input-weight-feature
	ignore-if: TRAINING:binarize-all
	error: already exists. Please delete
filter-devtest
	in: input-devtest TRAINING:sigtest-filter-phrase-translation-table TRAINING:sigtest-filter-reordering-table
	out: filtered-dir-devtest
	default-name: tuning/filtered.devtest
	rerun-on-change: filter-settings ttable-binarizer TRAINING:config TRAINING:no-glue-grammar TRAINING:dont-tune-glue-grammar TRAINING:use-syntax-input-weight-feature
	ignore-if: TRAINING:binarize-all
	ignore-unless: use-mira	
	error: already exists. Please delete
apply-filter
	in: TRAINING:bin-config filtered-dir
	out: filtered-config
	default-name: tuning/moses.filtered.ini
	ignore-if: TRAINING:binarize-all
	template: $moses-script-dir/ems/support/substitute-filtered-tables.perl IN1/moses.ini < IN > OUT
apply-filter-devtest
	in: TRAINING:bin-config filtered-dir-devtest
	out: filtered-config-devtest
	default-name: tuning/moses.filtered.devtest.ini
	pass-if: TRAINING:binarize-all
	ignore-unless: use-mira
	template: $moses-script-dir/ems/support/substitute-filtered-tables.perl IN1/moses.ini < IN > OUT
tune
	in: TRAINING:bin-config input reference filtered-config-devtest input-devtest reference-devtest filtered-config 
	out: weight-config
	ignore-if: use-hiero
	qsub-script: yes
	default-name: tuning/moses.ini
	tmp-name: tuning/tmp
	final-model: yes
	rerun-on-change: decoder-settings tuning-settings nbest lambda async
	not-error: trans: No such file or directory
thot-tune
	in: TRAINING:config input reference
	out: config-with-reused-weights
	ignore-unless: thot
	tmp-name: tuning/thot.tmp
	default-name: tuning/thot.tuned.ini
	template: mkdir -p TMP/home ; mkdir -p TMP/tdir ; mkdir -p TMP/sdir ; HOME=TMP/home $thot/thot_smt_tune -tdir TMP/tdir -sdir TMP/sdir -c IN -s IN1 -t IN2 -o OUT
apply-weights
	in: TRAINING:bin-config weight-config
	out: config-with-reused-weights
	ignore-if: use-hiero thot
	default-name: tuning/moses.tuned.ini
	template: $moses-script-dir/ems/support/substitute-weights.perl IN IN1 OUT
	error: cannot open
hiero-tune
	in: TRAINING:hiero-config input reference
	out: hiero-weight-config
	ignore-unless: use-hiero
	qsub-script: yes
	default-name: hiero-tuning/mert
	rerun-on-change: nbest
	template: $hiero-mert --nbest $nbest --decoder $hiero-decoder --workdir OUT IN --source-file IN1 --ref-files "IN2*" --no-test
hiero-apply-weights
	in: hiero-weight-config TRAINING:hiero-config 
	out: hiero-config-with-reused-weights
	default-name: hiero-tuning/hiero.weight-reused.ini
	ignore-unless: use-hiero
	template: $hiero-util-dir/apply-weights.pl IN/best.weights < IN1 > OUT

[EVALUATION] multiple
input-from-sgm
	in: input-sgm
	out: raw-input
	ignore-unless: input-sgm
	default-name: evaluation/input.txt
	template: $moses-script-dir/ems/support/input-from-sgm.perl < IN > OUT
get-input
	in: get-corpus-script
	out: raw-input
	ignore-if: input-sgm
	default-name: evaluation/input.txt
	template: IN OUT
tokenize-input
	in: raw-input
	out: tokenized-input
	default-name: evaluation/input.tok
	pass-unless: input-tokenizer
	template: $input-tokenizer < IN > OUT
mock-parse-input
	in: tokenized-input
	out: mock-parsed-input
	default-name: evaluation/input.mock-parsed
	pass-unless: mock-input-parser-devtesteval
	template: $mock-input-parser-devtesteval < IN > OUT
parse-input
	in: mock-parsed-input
	out: parsed-input
	default-name: evaluation/input.parsed
	pass-unless: input-parser
	pass-if: skip-parse-input-devtesteval mock-input-parser-devtesteval
	template: $input-parser < IN > OUT
parse-relax-input
	in: parsed-input
	out: parse-relaxed-input
	default-name: evaluation/input.parse-relaxed
	pass-unless: input-parse-relaxer
	pass-if: skip-parse-input-devtesteval mock-input-parser-devtesteval
    template: $input-parse-relaxer < IN > OUT
factorize-input
	in: parse-relaxed-input
	out: factorized-input
	default-name: evaluation/input.factorized
	rerun-on-change: TRAINING:input-factors
	pass-unless: TRAINING:input-factors
	error: can't open
	error: incompatible number of words in factor

source-label-input
        in: factorized-input
        out: source-labelled-input
        default-name: evaluation/input.labelled
        pass-unless: source-labeller
        template-if: source-labeller IN OUT
	parallelizable: yes

lowercase-input
	in: source-labelled-input
	out: truecased-input
	default-name: evaluation/input.lc
	pass-unless: input-lowercaser
	ignore-if: input-truecaser
	template: $input-lowercaser < IN > OUT
truecase-input
	in: source-labelled-input TRUECASER:truecase-model
	out: truecased-input
	default-name: evaluation/input.tc
	rerun-on-change: input-truecaser
	ignore-unless: input-truecaser
        template: $input-truecaser -model IN1.$input-extension < IN > OUT
split-input
	in: truecased-input SPLITTER:splitter-model
	out: input
	default-name: evaluation/input.split
	pass-unless: input-splitter
	template: $input-splitter -model IN1.$input-extension < IN > OUT
filter
	in: input TRAINING:sigtest-filter-phrase-translation-table TRAINING:sigtest-filter-reordering-table TRAINING:corpus-mml-prefilter=OR=TRAINING:corpus-mml-postfilter=OR=TRAINING:domains TRAINING:transliteration-table TRAINING:config
	out: filtered-dir 
	default-name: evaluation/filtered
	rerun-on-change: filter-settings report-precision-by-coverage ttable-binarizer TRAINING:config TRAINING:no-glue-grammar TRAINING:dont-tune-glue-grammar TRAINING:use-syntax-input-weight-feature
	pass-if: TRAINING:binarize-all
	ignore-if: use-hiero
	error: already exists. Please delete
apply-filter
	in: filtered-dir TRAINING:config TUNING:config-with-reused-weights
	out: filtered-config
	default-name: evaluation/filtered.ini
	ignore-if: TRAINING:binarize-all thot
	template: $moses-script-dir/ems/support/substitute-filtered-tables-and-weights.perl IN/moses.ini IN1 IN2 OUT
decode
	in: TUNING:config-with-reused-weights input filtered-config
	out: system-output
	default-name: evaluation/output
	qsub-script: yes
	ignore-if: use-hiero thot
	rerun-on-change: decoder decoder-settings nbest report-segmentation report-precision-by-coverage analyze-search-graph wade TRAINING:post-decoding-transliteration
	error: Translation was not performed correctly
	not-error: trans: No such file or directory
	final-model: yes
hiero-decode
	in: TUNING:hiero-config-with-reused-weights input
	out: system-output
	default-name: evaluation/output
	qsub-script: yes
	ignore-unless: use-hiero
	template: $hiero-parallelizer -e OUT.edir -r -- $hiero-decoder -c IN < IN1 > OUT
	rerun-on-change: hiero-decoder
thot-filter
	in: TUNING:config-with-reused-weights input
	out: filtered-config
	ignore-unless: thot
	default-name: evaluation/filtered
	tmp-name: evaluation/filtered-tmp 
	template: mkdir -p TMP/home ; mkdir -p TMP/tdir ; mkdir -p TMP/sdir ; HOME=TMP/home $thot/thot_prepare_sys_for_test -sdir TMP/sdir -tdir TMP/tdir -t IN1 -c IN/tuned_for_dev.cfg -o OUT ; cp OUT/lm/main/* OUT/lm
thot-decode
	in: input filtered-config
	out: system-output
	ignore-unless: thot
	default-name: evaluation/output
	template: $thot/thot_decoder -sdir $working-dir -c IN1/test_specific.cfg -t IN > OUT
	not-error: Error in word penalty model file
remove-markup
	in: system-output
	out: cleaned-output
	default-name: evaluation/cleaned
	pass-if: TRAINING:hierarchical-rule-set
	pass-unless: report-segmentation
	template: $moses-script-dir/ems/support/remove-segmentation-markup.perl < IN > OUT
post-decoding-transliteration
	in: cleaned-output system-output TRAINING:transliteration-model INTERPOLATED-LM:binlm=OR=LM:binlm
	out: transliterated-output
	default-name: evaluation/transliterated
	pass-unless: TRAINING:post-decoding-transliteration
	template: $moses-script-dir/Transliteration/post-decoding-transliteration.pl --moses-src-dir $moses-src-dir --external-bin-dir $external-bin-dir --transliteration-model-dir IN2 --input-extension $input-extension --output-extension $output-extension --language-model IN3 --input-file IN0 --output-file OUT --oov-file IN1.oov --decoder $decoder
join-output
  in: transliterated-output EVALUATION:join-compound
  out: joined-output
	default-name: evaluation/joined
	pass-unless: EVALUATION:join-compound
<<<<<<< HEAD
	template: EVALUATION:join-compound < IN > OUT
=======
	template: $EVALUATION:join-compound < IN > OUT
>>>>>>> d435f3b4
recase-output
	in: joined-output RECASING:recase-config
	out: recased-output
	default-name: evaluation/recased
	pass-unless: recaser
	ignore-if: output-truecaser
	template: $recaser -moses $RECASING:decoder -in IN -model IN1 > OUT
detruecase-output
	in: joined-output
	out: recased-output
	default-name: evaluation/truecased
	ignore-unless: output-truecaser
	template: $detruecaser < IN > OUT
detokenize-output
	in: recased-output
	out: detokenized-output
	default-name: evaluation/detokenized
	pass-unless: detokenizer
	template: $detokenizer < IN > OUT
	final-model: yes
wrap
	in: detokenized-output
	out: wrapped-output
	default-name: evaluation/detokenized.sgm
	rerun-on-change: wrapping-frame use-hiero
	template: $wrapping-script $wrapping-frame < IN > OUT
	error: Use of uninitialized value in pattern match
	final-model: yes
reference-from-sgm
	in: reference-sgm input-sgm
	out: raw-reference
	default-name: evaluation/reference.txt
	template: $moses-script-dir/ems/support/reference-from-sgm.perl IN IN1 OUT
tokenize-reference
	in: raw-reference
	out: tokenized-reference
	default-name: evaluation/reference.tok
	pass-unless: output-tokenizer
	multiref: $moses-script-dir/ems/support/run-command-on-multiple-refsets.perl
	template: $output-tokenizer < IN > OUT
mock-parse-reference
	in: tokenized-reference
	out: mock-parsed-reference
	default-name: evaluation/reference.mock-parsed
	pass-unless: mock-output-parser-references
	template: $mock-output-parser-references < IN > OUT
lowercase-reference
	in: mock-parsed-reference
	out: lowercased-reference
	default-name: evaluation/reference.lowercased
	pass-unless: output-lowercaser
	pass-if: recaser
	multiref: $moses-script-dir/ems/support/run-command-on-multiple-refsets.perl
	template: $output-lowercaser < IN > OUT	
strip-reference
	in: lowercased-reference
	out: reference
	default-name: evaluation/reference
	pass-unless: mock-output-parser-references
	multiref: $moses-script-dir/ems/support/run-command-on-multiple-refsets.perl
	template: $moses-script-dir/training/strip-xml.perl < IN > OUT && $moses-script-dir/training/wrappers/mosesxml2brackets.py < IN > OUT.trees
wade
	in: filtered-dir truecased-input tokenized-reference alignment system-output
	out: wade-analysis
	default-name: evaluation/wade-analysis
	ignore-unless: wade
	rerun-on-change: wade
	template: $moses-script-dir/ems/support/run-wade.perl $wade IN IN1 IN2 IN3 IN4 OUT
nist-bleu
	in: wrapped-output reference-sgm
	out: nist-bleu-score
	default-name: evaluation/nist-bleu
	ignore-unless: nist-bleu
	rerun-on-change: nist-bleu
	error: Illegal division by zero
        template: $nist-bleu -s $input-sgm -r IN1 -t IN > OUT
	final-model: yes
nist-bleu-c
	in: wrapped-output reference-sgm
	out: nist-bleu-c-score
	default-name: evaluation/nist-bleu-c
	ignore-unless: nist-bleu-c
	rerun-on-change: nist-bleu-c
	error: Illegal division by zero
        template: $nist-bleu-c -c -s $input-sgm -r IN1 -t IN > OUT
	final-model: yes
ibm-bleu
        in: wrapped-output reference-sgm
        out: ibm-bleu-score
        default-name: evaluation/ibm-bleu
        ignore-unless: ibm-bleu
        rerun-on-change: ibm-bleu
        template: $ibm-bleu -ci -s $input-sgm -r IN1 -t IN > OUT
	final-model: yes
ibm-bleu-c
        in: wrapped-output reference-sgm
        out: ibm-bleu-c-score
        default-name: evaluation/ibm-bleu-c
        ignore-unless: ibm-bleu-c
        rerun-on-change: ibm-bleu-c
        template: $ibm-bleu-c -s $input-sgm -r IN1 -t IN > OUT
	final-model: yes
bolt-bleu
	in: detokenized-output
	out: bolt-bleu-score
	default-name: evaluation/bolt-bleu
	ignore-unless: bolt-bleu
	rerun-on-change: bolt-bleu
	template: $bolt-bleu IN > OUT
	final-model: yes
bolt-bleu-c
	in: detokenized-output
	out: bolt-bleu-c-score
	default-name: evaluation/bolt-bleu-c
	ignore-unless: bolt-bleu-c
	rerun-on-change: bolt-bleu-c
	template: $bolt-bleu-c IN > OUT
	final-model: yes
multi-bleu
	in: joined-output tokenized-reference
	out: multi-bleu-score
	default-name: evaluation/multi-bleu
	ignore-unless: multi-bleu
	rerun-on-change: multi-bleu
	template: $multi-bleu IN1 < IN > OUT
	final-model: yes
multi-bleu-c
	in: recased-output tokenized-reference
	out: multi-bleu-c-score
	default-name: evaluation/multi-bleu-c
	ignore-unless: multi-bleu-c
	rerun-on-change: multi-bleu-c
	template: $multi-bleu-c IN1 < IN > OUT
	final-model: yes

multi-bleu-detok
        in: detokenized-output tokenized-reference
        out: multi-bleu-detok-score
        default-name: evaluation/multi-bleu-detok
        ignore-unless: multi-bleu-detok
        rerun-on-change: multi-bleu-detok
        template: $multi-bleu-detok IN1 < IN > OUT
        final-model: yes
multi-bleu-c-detok
        in: detokenized-output tokenized-reference
        out: multi-bleu-c-detok-score
        default-name: evaluation/multi-bleu-c-detok
        ignore-unless: multi-bleu-c-detok
        rerun-on-change: multi-bleu-c-detok
        template: $multi-bleu-c-detok IN1 < IN > OUT
        final-model: yes

ter
	in: wrapped-output reference-sgm
	out: ter-score
	default-name: evaluation/detokenized.sgm.TER
	ignore-unless: ter
	rerun-on-change: ter
	final-model: yes
wer
	in: recased-output reference
	out: wer-score
	default-name: evaluation/wer
	ignore-unless: wer
	rerun-on-change: wer
	template: $wer IN IN1 > OUT
	final-model: yes
meteor
	in: joined-output reference
	out: meteor-score
	default-name: evaluation/meteor
	ignore-unless: meteor
	rerun-on-change: meteor
	template: $meteor IN IN1 $meteor-params > OUT
	final-model: yes
analysis
	in: recased-output reference input
	out: analysis
	default-name: evaluation/analysis
	ignore-if: report-precision-by-coverage
	ignore-unless: analysis
	rerun-on-change: analyze-search-graph
analysis-coverage
	in: input TRAINING:corpus-mml-postfilter=OR=TRAINING:corpus-mml-prefilter=OR=TRAINING:corpus TRAINING:sigtest-filter-phrase-translation-table
	out: analysis-coverage
	default-name: evaluation/analysis
	ignore-unless: AND analysis analyze-coverage
	rerun-on-change: score-settings
	final-model: yes
analysis-precision
	in: recased-output reference input TRAINING:corpus-mml-postfilter=OR=TRAINING:corpus-mml-prefilter=OR=TRAINING:corpus TRAINING:sigtest-filter-phrase-translation-table analysis-coverage
	out: analysis
	default-name: evaluation/analysis
	ignore-unless: AND analysis analyze-coverage report-precision-by-coverage
	rerun-on-change: precision-by-coverage-base
	final-model: yes

[REPORTING] single
report
	in: EVALUATION:nist-bleu-score EVALUATION:nist-bleu-c-score EVALUATION:bolt-bleu-score EVALUATION:bolt-bleu-c-score EVALUATION:multi-bleu-score EVALUATION:multi-bleu-c-score EVALUATION:multi-bleu-detok-score EVALUATION:multi-bleu-c-detok-score EVALUATION:meteor-score EVALUATION:ter-score EVALUATION:wer-score EVALUATION:ibm-bleu-score EVALUATION:ibm-bleu-c-score EVALUATION:analysis EVALUATION:analysis-coverage EVALUATION:analysis-prec TRAINING:biconcor-model EVALUATION:wade-analysis
	out: report
	default-name: evaluation/report<|MERGE_RESOLUTION|>--- conflicted
+++ resolved
@@ -1306,11 +1306,7 @@
   out: joined-output
 	default-name: evaluation/joined
 	pass-unless: EVALUATION:join-compound
-<<<<<<< HEAD
-	template: EVALUATION:join-compound < IN > OUT
-=======
 	template: $EVALUATION:join-compound < IN > OUT
->>>>>>> d435f3b4
 recase-output
 	in: joined-output RECASING:recase-config
 	out: recased-output
