--- conflicted
+++ resolved
@@ -60,12 +60,8 @@
 	out: factorized-stem
 	rerun-on-change: TRAINING:input-factors TRAINING:output-factors rerun-factorize
 	default-name: corpus/factored
-<<<<<<< HEAD
 	pass-unless: TRAINING:input-factors TRAINING:output-factors
-=======
-	pass-unless: TRAINING:input-factors
 	pass-if: factorize-after-split
->>>>>>> e53ad408
 	parallelizable: yes
 	error: can't open
 	error: incompatible number of words in factor
@@ -270,7 +266,7 @@
 	pass-unless: output-splitter
 	ignore-if: concatenate-files concatenate-files-split
 	template: $output-splitter -model IN1.$output-extension < IN > OUT
-<<<<<<< HEAD
+
 post-split-clean
 	in: lowercased-corpus split-corpus
 	out: clean-split-corpus
@@ -280,11 +276,9 @@
 	template: $SPLITTER:lm-post-split-cleaner IN OUT
 	rerun-on-change: SPLITTER:lm-post-split-cleaner
 	error: there is a blank factor
-strip
+
+post-split-factorize
         in: clean-split-corpus
-=======
-post-split-factorize
-        in: split-corpus
         out: split-factorized-corpus
         default-name: lm/split-factored
         pass-unless: AND factors factorize-after-split
@@ -294,7 +288,6 @@
         error: incompatible number of words in factor
 strip
         in: split-factorized-corpus
->>>>>>> e53ad408
         out: stripped-corpus
         default-name: lm/stripped
         pass-unless: mock-output-parser-lm
