#! /usr/bin/perl

# $Id$
#######################
# Revision history
#
# 02 Aug 2006 added strict requirement
# 01 Aug 2006 fix bug about inputfile parameter
#             fix bug about suffix index generation
# 31 Jul 2006 added parameter for reading queue parameters
# 29 Jul 2006 added code to handling consfusion networks
# 28 Jul 2006 added a better policy for removing jobs from the queue in case of killing signal (CTRL-C)
#             added the parameter -qsub-prefix which sets the prefix for the name of submitted jobs
# 27 Jul 2006 added safesystem() function and other checks to handle with process failure
#             added checks for existence of decoder and configuration file
# 26 Jul 2006 fix a bug related to the use of absolute path for srcfile and nbestfile

use strict;

use FindBin qw($Bin);
use File::Basename;
my $SCRIPTS_ROOTDIR = $Bin;
$SCRIPTS_ROOTDIR =~ s/\/generic$//;
$SCRIPTS_ROOTDIR = $ENV{"SCRIPTS_ROOTDIR"} if defined($ENV{"SCRIPTS_ROOTDIR"});

#######################
#Customizable parameters 

#parameters for submiiting processes through Sun GridEngine
my $queueparameters="";

# look for the correct pwdcmd 
my $pwdcmd = getPwdCmd();

my $workingdir = `$pwdcmd`; chomp $workingdir;
my $tmpdir="$workingdir/tmp$$";
my $splitpfx="split$$";
my $linespfx="lineNum$$";
my $timespfx="times$$";

$SIG{'INT'} = \&kill_all_and_quit; # catch exception for CTRL-C

#######################
#Default parameters 
my $jobscript="$workingdir/job$$";
my $qsubout="$workingdir/out.job$$";
my $qsuberr="$workingdir/err.job$$";

my $mosesparameters="";
my $feed_moses_via_stdin = 0;
      # a workaround, for a reason, the default "-input-file X" blocks
      # my moses, while "< X" works fine.
my $cfgfile=""; #configuration file

my $version=undef;
my $help=0;
my $dbg=0;
my $jobs=4;
my $mosescmd="$ENV{MOSESBIN}/moses"; #decoder in use
my $inputlist=undef;
my $inputfile=undef;
my $inputtype=0;
my @nbestlist=();
my $nbestlist=undef;
my $nbestfile=undef;
my $oldnbestfile=undef;
my $oldnbest=undef;
my $nbestflag=0;
my @wordgraphlist=();
my $wordgraphlist=undef;
my $wordgraphfile=undef;
my $wordgraphflag=0;
my $robust=5; # resubmit crashed jobs robust-times
my $alifile=undef;
my $logfile="";
my $logflag="";
my $existingtimesfile=undef;
my $timesfile="";
my $timesflag="";
my $searchgraphlist="";
my $searchgraphfile="";
my $searchgraphflag=0;
my $qsubname="MOSES";
my $old_sge = 0; # assume old Sun Grid Engine (<6.0) where qsub does not
                 # implement -sync and -b

#######################
# Command line options processing
sub init(){
  use Getopt::Long qw(:config pass_through no_ignore_case permute);
  GetOptions('version'=>\$version,
	     'help'=>\$help,
	     'debug'=>\$dbg,
	     'jobs=i'=>\$jobs,
	     'decoder=s'=> \$mosescmd,
	     'robust=i' => \$robust,
             'decoder-parameters=s'=> \$mosesparameters,
             'feed-decoder-via-stdin'=> \$feed_moses_via_stdin,
	     'logfile=s'=> \$logfile,
	     'timesfile=s'=> \$timesfile,
	     'existingtimesfile=s'=> \$existingtimesfile,
	     'i|inputfile|input-file=s'=> \$inputlist,
             'n-best-list=s'=> \$nbestlist,
             'n-best-file=s'=> \$oldnbestfile,
             'n-best-size=i'=> \$oldnbest,
	     'output-search-graph|osg=s'=> \$searchgraphlist,
             'output-word-graph|owg=s'=> \$wordgraphlist,
             'alignment-output-file=s'=> \$alifile,
	     'qsub-prefix=s'=> \$qsubname,
	     'queue-parameters=s'=> \$queueparameters,
	     'inputtype=i'=> \$inputtype,
	     'config|f=s'=>\$cfgfile,
	     'old-sge' => \$old_sge,
	    ) or exit(1);

  getNbestParameters();

  getSearchGraphParameters();

  getWordGraphParameters();
  
  getLogParameters();

  getTimesParameters();

#print_parameters();
#print STDERR "nbestflag:$nbestflag\n";
#print STDERR "searchgraphflag:$searchgraphflag\n";
print STDERR "wordgraphflag:$wordgraphflag\n";
#print STDERR "inputlist:$inputlist\n";

  chomp($inputfile=`basename $inputlist`) if defined($inputlist);

  $mosesparameters.="@ARGV -config $cfgfile -inputtype $inputtype";
}


#######################
##print version
sub version(){
#    print STDERR "version 1.0 (15-07-2006)\n";
#    print STDERR "version 1.1 (17-07-2006)\n";
#    print STDERR "version 1.2 (18-07-2006)\n";
#    print STDERR "version 1.3 (21-07-2006)\n";
#    print STDERR "version 1.4 (26-07-2006)\n";
#   print STDERR "version 1.5 (27-07-2006)\n";
#    print STDERR "version 1.6 (28-07-2006)\n";
#    print STDERR "version 1.7 (29-07-2006)\n";
#    print STDERR "version 1.8 (31-07-2006)\n";
#    print STDERR "version 1.9 (01-08-2006)\n";
#    print STDERR "version 1.10 (02-08-2006)\n";
#	print STDERR "version 1.11 (10-10-2006)\n";
#	print STDERR "version 1.12 (27-12-2006)\n";
	print STDERR "version 1.13 (29-12-2006)\n";
    exit(1);
}

#usage
sub usage(){
  print STDERR "moses-parallel.pl [parallel-options]  [moses-options]\n";
  print STDERR "Options marked (*) are required.\n";
  print STDERR "Parallel options:\n";
  print STDERR "*  -decoder <file> Moses decoder to use\n";
  print STDERR "*  -i|inputfile|input-file <file>   the input text to translate\n";
  print STDERR "*  -jobs <N> number of required jobs\n";
  print STDERR "   -logfile <file> file where storing log files of all jobs\n";
  print STDERR "   -timesfile <file> file where storing per-sentence translation times of all jobs\n";
  print STDERR "   -qsub-prefix <string> name for sumbitte jobs\n";
  print STDERR "   -queue-parameters <string> specific requirements for queue\n";
  print STDERR "   -old-sge Assume Sun Grid Engine < 6.0\n";
  print STDERR "   -debug debug\n";
  print STDERR "   -version print version of the script\n";
  print STDERR "   -help this help\n";
  print STDERR "Moses options:\n";
  print STDERR "   -inputtype <0|1|2> 0 for text, 1 for confusion networks, 2 for lattices\n";
  print STDERR "   -output-search-graph (osg) <file>: Output connected hypotheses of search into specified filename\n";
  print STDERR "   -output-word-graph (osg) '<file> <0|1>': Output stack info as word graph. Takes filename, 0=only hypos in stack, 1=stack + nbest hypos\n";
  print STDERR "   IMPORTANT NOTE: use single quote to group parameters of -output-word-graph\n";
  print STDERR "                   This is different from standard moses\n";
  print STDERR "   -n-best-list '<file> <N> [distinct]' where\n";
  print STDERR "                <file>:   file where storing nbest lists\n";
  print STDERR "                <N>:      size of nbest lists\n";
  print STDERR "                distinct: (optional) to activate generation of distinct nbest alternatives\n";
  print STDERR "   IMPORTANT NOTE: use single quote to group parameters of -n-best-list\n";
  print STDERR "                   This is different from standard moses\n";
  print STDERR "   IMPORTANT NOTE: The following two parameters are now OBSOLETE, and they are no more supported\n";
  print STDERR "                   -n-best-file <file> file where storing nbet lists\n";
  print STDERR "                   -n-best-size <N> size of nbest lists\n";
  print STDERR "    NOTE: -n-best-file-n-best-size    are passed to the decoder as \"-n-best-list <file> <N>\"\n";
  print STDERR "*  -config (f) <cfgfile> configuration file\n";
  print STDERR "   -decoder-parameters <string> specific parameters for the decoder\n";
  print STDERR "All other options are passed to Moses\n";
  print STDERR "  (This way to pass parameters is maintained for back compatibility\n";
  print STDERR "   but preferably use -decoder-parameters)\n";
  exit(1);
}

#printparameters
sub print_parameters(){
  print STDERR "Inputfile: $inputlist\n";
  print STDERR "Configuration file: $cfgfile\n";
  print STDERR "Decoder in use: $mosescmd\n";
  print STDERR "Number of jobs:$jobs\n";
  print STDERR "Nbest list: $nbestlist\n" if ($nbestflag);
  print STDERR "Output Search Graph: $searchgraphlist\n" if ($searchgraphflag);
  print STDERR "Output Word Graph: $wordgraphlist\n" if ($wordgraphflag);
  print STDERR "LogFile:$logfile\n" if ($logflag);
  print STDERR "TimesFile:$timesfile\n" if ($timesflag);
  print STDERR "Qsub name: $qsubname\n";
  print STDERR "Queue parameters: $queueparameters\n";
  print STDERR "Inputtype: text\n" if $inputtype == 0;
  print STDERR "Inputtype: confusion network\n" if $inputtype == 1;
  print STDERR "Inputtype: lattices\n" if $inputtype == 2;
  
  print STDERR "parameters directly passed to Moses: $mosesparameters\n";
}

#get parameters for log file
sub getLogParameters(){
  if ($logfile){ $logflag=1; }
}

#get parameters for times file
sub getTimesParameters(){
  if ($timesfile){ $timesflag=1; }
}


#get parameters for nbest computation (possibly from configuration file)
sub getNbestParameters(){
  if (!$nbestlist){
    open (CFG, "$cfgfile");
    while (chomp($_=<CFG>)){
      if (/^\[n-best-list\]/){
	my $tmp;
	while (chomp($tmp=<CFG>)){
	  last if $tmp eq "" || $tmp=~/^\[/;
	  $nbestlist .= "$tmp ";
	}
	last;
      }
    }
    close(CFG);
  }

  if ($nbestlist){
     if ($oldnbestfile){
        print STDERR "There is a conflict between NEW parameter -n-best-list and OBSOLETE parameter -n-best-file\n";
        print STDERR "Please use only -nbest-list '<file> <N> [distinct]\n";
        exit;
     }
  }
  else{
    if ($oldnbestfile){
       print STDERR "You are using the OBSOLETE parameter -n-best-file\n";
       print STDERR "Next time please use only -n-best-list '<file> <N> [distinct]\n";
       $nbestlist="$oldnbestfile";
       if ($oldnbest){ $nbestlist.=" $oldnbest"; }
       else { $nbestlist.=" 1"; }
    }
  }

  if ($nbestlist){
    my @tmp=split(/[ \t]+/,$nbestlist);
    @nbestlist = @tmp;

    if ($nbestlist[0] eq '-'){ $nbestfile="nbest"; }
    else{ chomp($nbestfile=`basename $nbestlist[0]`);     }
    $nbestflag=1;
  }
}

#get parameters for search graph computation (possibly from configuration file)
sub getSearchGraphParameters(){
  if (!$searchgraphlist){
    open (CFG, "$cfgfile");
    while (chomp($_=<CFG>)){
      if (/^\[output-search-graph\]/ || /^\[osg\]/){
	my $tmp;
	while (chomp($tmp=<CFG>)){
	  last if $tmp eq "" || $tmp=~/^\[/;
	  $searchgraphlist = "$tmp";
	}
	last;
      }
    }
    close(CFG);
  }
  if ($searchgraphlist){
    if ($searchgraphlist eq '-'){ $searchgraphfile="searchgraph"; }
    else{ chomp($searchgraphfile=`basename $searchgraphlist`); }
    $searchgraphflag=1;
  }
}

#get parameters for word graph computation (possibly from configuration file)
sub getWordGraphParameters(){
  if (!$wordgraphlist){
    open (CFG, "$cfgfile");
    while (chomp($_=<CFG>)){
      if (/^\[output-word-graph\]/ || /^\[owg\]/){
        my $tmp;
        while (chomp($tmp=<CFG>)){
          last if $tmp eq "" || $tmp=~/^\[/;
          $wordgraphlist .= "$tmp ";
        }
        last;
      }
    }
    close(CFG);
  }
  if ($wordgraphlist){
    my @tmp=split(/[ \t]+/,$wordgraphlist);
    @wordgraphlist = @tmp;

    if ($wordgraphlist[0] eq '-'){ $wordgraphfile="wordgraph"; }
    else{ chomp($wordgraphfile=`basename $wordgraphlist[0]`);     }
    $wordgraphflag=1;
  }
}

#######################
#Script starts here

init();

version() if $version;
usage() if $help;


if (!defined $inputlist || !defined $mosescmd || ! defined $cfgfile) {
  print STDERR "Please specify -input-file, -decoder and -config\n";
  usage();
}

#checking if inputfile exists
if (! -e ${inputlist} ){
  print STDERR "Inputfile ($inputlist) does not exists\n";
  usage();
}

#checking if decoder exists
if (! -e $mosescmd) {
  print STDERR "Decoder ($mosescmd) does not exists\n";
  usage();
}

#checking if configfile exists
if (! -e $cfgfile) {
  print STDERR "Configuration file ($cfgfile) does not exists\n";
  usage();
}


print_parameters(); # so that people know
exit(1) if $dbg; # debug mode: just print and do not run

safesystem("mkdir -p $tmpdir") or die;


#splitting test file in several parts
#$decimal="-d"; #split does not accept this options (on MAC OS)
my $decimal="";

my $cmd;
my $sentenceN;
my $splitN;

my @idxlist=();

# SGE jobs can be submitted as array jobs with a range (ex: -t 1-64)
# Unfortunately, SGE can't handle multiple ranges (ex: -t 1-3,9-16,20-64)
#
# If some jobs fail, we want to be able to restart them
# using a minimal number of calls to qsub.
# 
# These two arrays will be used to keep track of the start and end ranges
# of any jobs that need to be re-run.
# 
# So, if jobs 9,10,12,18,19,20 died and need to be restarted, 
# then @idxstarts would be set to  (9,12,18)
#  and @idxends   would be set to (10,12,20)
#
# $idxranges stores the (zero-based) index of the last range,
# so it would be 2 in the example above
my @idxstarts=();
my @idxends=();
my $idxranges=-1;


if ($inputtype>=0 && $inputtype<=2) {

    my $tmpfile;

    if ($inputtype==1) { #confusion network input
	# Transform the text to use only one line per sentence CN
#	$tmpdir="/tmp/$$";
    	$tmpfile="$tmpdir/cnsplit$$";
	$cmd="cat $inputlist | perl -pe 's/\\n/ _CNendline_ /g;' | perl -pe 's/_CNendline_  _CNendline_ /_CNendline_\\n/g;' > $tmpfile";
	safesystem("$cmd") or die;
    } else {
#	$tmpdir = ".";
	$tmpfile = $inputlist;
    }
    
    
    #getting the number of input sentences (one sentence per line)
    chomp($sentenceN=`wc -l ${tmpfile} | awk '{print \$1}' `);

    #Reducing the number of jobs if less sentences to translate
    if ($jobs>$sentenceN){ $jobs=$sentenceN; }

    if ($dbg){
	print STDERR "There are $sentenceN sentences to translate, and $jobs jobs.\n";
    }

    # Split the input sentences
    $cmd="$SCRIPTS_ROOTDIR/generic/balance-corpus --num-parts=$jobs --corpus=$tmpfile --prefix=$inputfile.$splitpfx- --no-zeropad --min-words=0 --index-prefix $inputfile.$linespfx-";
    if ($searchgraphflag || $wordgraphflag) {
	$cmd.=" --balance-naive";
	print STDERR "WARNING: Use of search graph and word graph outputs currently only work with the balance-corpus --balance-naive flag. Enabling that flag in lieu of the default. This disables the use of an existing times file."
    } elsif (defined $existingtimesfile) {
	my @t=();
	open(EXISTINGTIMES,$existingtimesfile) or die "Can't read existing times file:\t$existingtimesfile";
	@t=<EXISTINGTIMES>;
	close(EXISTINGTIMES);
	if ($sentenceN == scalar(@t)) {
	    $cmd.=" --balance-time $existingtimesfile";
	} else {
	    print STDERR "WARNING: The number of time entries doesn't match the number of sentences - therefore, not using existing time file.";
	}
    }
    safesystem("$cmd") or die;

    
    if ($inputtype==1) { #confusion network input
    	my @idxlist=();
	chomp(@idxlist=`ls ${tmpdir}/$tmpfile-[0-9]*`);
	grep(s/.+\-(\d+)\D*$/$1/e,@idxlist);

	# Restore the text back to multiple lines per sentence CN
	foreach my $idx (@idxlist){
	    $cmd="perl -pe 's/ _CNendline_ /\\n/g;s/ _CNendline_/\\n/g;'";
	    safesystem("cat ${tmpdir}/$tmpfile-$idx | $cmd > ${inputfile}.$splitpfx-$idx ; \\rm -f $tmpfile-$idx;");
	}
    }

} else {
    # unknown input type
    die "INPUTTYPE:$inputtype is unknown!\n";
}



chomp(@idxlist=`ls ${inputfile}.$splitpfx-*`);
grep(s/.+\-(\d+)\D*$/$1/e,@idxlist);
@idxlist = sort {$a <=> $b} @idxlist;
 
preparing_script();


#launching process through the queue
my @sgepids =();

my @idx_todo = ();
foreach (@idxlist) { push @idx_todo,$_; }

# loop up to --robust times
while ($robust && scalar @idx_todo) {
 $robust--;

 my $failure=0;
 #foreach my $idx (@idx_todo){

  my $batch_and_join = undef;
  if ($old_sge) {
    # old SGE understands -b no as the default and does not understand 'yes'
    $batch_and_join = "-j y";
  } else {
    $batch_and_join = "-b no -j yes";
  }
 calculateIdxRanges();
 for (my $rangeindex=0; $rangeindex<=$idxranges; $rangeindex+=1) {
     
  $cmd="qsub -t $idxstarts[$rangeindex]-$idxends[$rangeindex] $queueparameters $batch_and_join ${jobscript}.bash > ${jobscript}.log 2>&1";
  print STDERR "$cmd\n" if $dbg; 

  safesystem($cmd) or die;

  my ($res,$id);

  open (IN,"${jobscript}.log")
    or die "Can't read id of job ${jobscript}.log";
  chomp($res=<IN>);
  split(/\s+|\./,$res);
  $id=$_[2];
  die "Failed to guess job id from $jobscript.log, got: $res"
    if $id !~ /^[0-9]+$/;
  close(IN);

  push @sgepids, $id;
 }

 #waiting until all jobs have finished
 my $hj = "-hold_jid " . join(" -hold_jid ", @sgepids);

 if ($old_sge) {
  # we need to implement our own waiting script
  my $syncscript = "${jobscript}.sync_workaround_script.sh";
  safesystem("echo 'date' > $syncscript") or kill_all_and_quit();

  my $pwd = `$pwdcmd`; chomp $pwd;

  my $checkpointfile = "${jobscript}.sync_workaround_checkpoint";

  # delete previous checkpoint, if left from previous runs
  safesystem("\\rm -f $checkpointfile") or kill_all_and_quit();

  # start the 'hold' job, i.e. the job that will wait
  $cmd="qsub -cwd $queueparameters $hj -o $checkpointfile -e /dev/null -N $qsubname.W $syncscript 2> $qsubname.W.log";
  safesystem($cmd) or kill_all_and_quit();
  
  # and wait for checkpoint file to appear
  my $nr=0;
  while (!-e $checkpointfile) {
    sleep(10);
    $nr++;
    print STDERR "w" if $nr % 3 == 0;
  }
  print STDERR "End of waiting.\n";
  safesystem("\\rm -f $checkpointfile $syncscript") or kill_all_and_quit();
  
  my $failure = 1;
  my $nr = 0;
  while ($nr < 60 && $failure) {
    $nr ++;
    $failure=&check_exit_status();
    if (!$failure) {
      $failure = check_translation_old_sge();
    }
    last if !$failure;
    print STDERR "Extra wait ($nr) for possibly unfinished processes.\n";
    sleep 10;
  }
 } else {
  # use the -sync option for qsub
  $cmd="qsub $queueparameters -sync y $hj -j y -o /dev/null -e /dev/null -N $qsubname.W -b y /bin/ls > $qsubname.W.log";
  safesystem($cmd) or kill_all_and_quit();

  $failure=&check_exit_status();
 }

 kill_all_and_quit() if $failure && !$robust;

 # check if some translations failed
 my @idx_still_todo = check_translation();
 if ($robust) {
     # if robust, redo crashed jobs
     if ((scalar @idx_still_todo) == (scalar @idxlist)) {
	 # ... but not if all crashed
	 print STDERR "everything crashed, not trying to resubmit jobs\n";
         $robust = 0;
	 kill_all_and_quit();
     }
     @idx_todo = @idx_still_todo;
 }
 else {
     if (scalar (@idx_still_todo)) {
	 print STDERR "some jobs crashed: ".join(" ",@idx_still_todo)."\n";
	 kill_all_and_quit();
     }
     
 }
}

#concatenating translations and removing temporary files
concatenate_1best();
concatenate_logs() if $logflag;
<<<<<<< HEAD
concatenate_runtimes() if $timesflag;
=======
concatenate_ali() if defined $alifile;  
>>>>>>> b186fcd2
concatenate_nbest() if $nbestflag;  
safesystem("cat nbest$$ >> /dev/stdout") if $nbestlist[0] eq '-';

concatenate_searchgraph() if $searchgraphflag;  
safesystem("cat searchgraph$$ >> /dev/stdout") if $searchgraphlist eq '-';

concatenate_wordgraph() if $wordgraphflag;  
safesystem("cat wordgraph$$ >> /dev/stdout") if $wordgraphlist[0] eq '-';

#Commented out for debugging purposes only. Please uncomment!
#remove_temporary_files();


#script creation
sub preparing_script(){

    my $scriptheader="";
    $scriptheader.="\#\!/bin/bash\n\n";
      # qsub ignores the shebang line, so we'll also use the -S flag
      #
      # Be aware!! If you give qsub -S but not -V,
      #   you likely won't have your regular environment variables set up 

    $scriptheader.="\#\$ \-S /bin/bash\n";
    $scriptheader.="\#\$ \-o $qsubout-\$TASK_ID\n";
    $scriptheader.="\#\$ \-e $qsuberr-\$TASK_ID\n";
    $scriptheader.="\#\$ \-N $qsubname\n\n"; # Unfortunately, qsub doesn't respect the pseudo-variable $TASK_ID for -N

    $scriptheader.="if [ \"\" == \"\$SGE_TASK_ID\" ]; then\n";
    $scriptheader.="\tif [ \"\" == \"\$PBS_ARRAYID\" ]; then\n";
    $scriptheader.="\t\techo \"Job was not submitted as an array job\"\n";
    $scriptheader.="\t\texit 1\n";
    $scriptheader.="\telse\n";
    $scriptheader.="\t\techo \"SGE_TASK_ID is not available, but PBS_ARRAYID is; using that instead.\"\n";
    $scriptheader.="\t\tSGE_TASK_ID=\$PBS_ARRAYID\n";
    $scriptheader.="\tfi\n";
    $scriptheader.="fi\n\n";

    $scriptheader.="uname -a\n\n";
    $scriptheader.="ulimit -c 0\n\n"; # avoid coredumps
    $scriptheader.="cd $workingdir\n";

    $scriptheader.="\n";


    my $idxindex=1;
  foreach my $idx (@idxlist){
      $scriptheader.="idxarray[".$idxindex."]=".$idx."\n";
      $idxindex+=1;
  }
    $scriptheader.="\n";

    open (OUT, "> ${jobscript}.bash");
    print OUT $scriptheader;
    my $inputmethod = $feed_moses_via_stdin ? "<" : "-input-file";

    my $tmpnbestlist="";
    if ($nbestflag){
      $tmpnbestlist="$tmpdir/$nbestfile.$splitpfx-\${idxarray[\$SGE_TASK_ID]} $nbestlist[1]";

      $tmpnbestlist="$tmpdir/$nbestfile.$splitpfx-\${idxarray[\$SGE_TASK_ID]} $nbestlist[1]";
      $tmpnbestlist = "$tmpnbestlist $nbestlist[2]" if scalar(@nbestlist)==3;
      $tmpnbestlist = "-n-best-list $tmpnbestlist";
    }

    my $tmpalioutfile = "";
    if (defined $alifile){
      $tmpalioutfile="-alignment-output-file $tmpdir/$alifile.$splitpfx$idx";
    }

    my $tmpsearchgraphlist="";
    if ($searchgraphflag){
      $tmpsearchgraphlist="-output-search-graph $tmpdir/$searchgraphfile.$splitpfx-\${idxarray[\$SGE_TASK_ID]}";
    }

    my $tmpwordgraphlist="";
    if ($wordgraphflag){
      $tmpwordgraphlist="-output-word-graph $tmpdir/$wordgraphfile.$splitpfx-\${idxarray[\$SGE_TASK_ID]} $wordgraphlist[1]";
    }

<<<<<<< HEAD
    print OUT "$mosescmd $mosesparameters $tmpwordgraphlist $tmpsearchgraphlist $tmpnbestlist $inputmethod ${inputfile}.$splitpfx-\${idxarray[\$SGE_TASK_ID]} > $tmpdir/${inputfile}.$splitpfx-\${idxarray[\$SGE_TASK_ID]}.trans\n\n";
=======
    print OUT "$mosescmd $mosesparameters $tmpalioutfile $tmpwordgraphlist $tmpsearchgraphlist $tmpnbestlist $inputmethod ${inputfile}.$splitpfx$idx > $tmpdir/${inputfile}.$splitpfx$idx.trans\n\n";
>>>>>>> b186fcd2
    print OUT "echo exit status \$\?\n\n";

    if (defined $alifile){
      print OUT "\\mv -f $tmpdir/${alifile}.$splitpfx$idx .\n\n";
      print OUT "echo exit status \$\?\n\n";
    }
    if ($nbestflag){
      print OUT "\\mv -f $tmpdir/${nbestfile}.$splitpfx-\${idxarray[\$SGE_TASK_ID]} .\n\n";
      print OUT "echo exit status \$\?\n\n";
    }
    if ($searchgraphflag){
      print OUT "\\mv -f $tmpdir/${searchgraphfile}.$splitpfx-\${idxarray[\$SGE_TASK_ID]} .\n\n";
      print OUT "echo exit status \$\?\n\n";
    }

    if ($wordgraphflag){
      print OUT "\\mv -f $tmpdir/${wordgraphfile}.$splitpfx-\${idxarray[\$SGE_TASK_ID]} .\n\n";
      print OUT "echo exit status \$\?\n\n";
    }

    print OUT "\\mv -f $tmpdir/${inputfile}.$splitpfx-\${idxarray[\$SGE_TASK_ID]}.trans .\n\n";
    print OUT "echo exit status \$\?\n\n";
    close(OUT);

    #setting permissions of each script
    chmod(oct(755),"${jobscript}.bash");
  
}

sub concatenate_wordgraph(){
  my $oldcode="";
  my $newcode=-1;
  my %inplength = ();
  my $offset = 0;

  my $outwordgraph=$wordgraphlist[0];
  if ($wordgraphlist[0] eq '-'){ $outwordgraph="wordgraph$$"; }

  open (OUT, "> $outwordgraph");
  foreach my $idx (@idxlist){

#computing the length of each input file
    my @in=();
    open (IN, "${inputfile}.${splitpfx}-${idx}.trans");
    @in=<IN>;
    close(IN);
    $inplength{$idx} = scalar(@in);

    open (IN, "${wordgraphfile}.${splitpfx}-${idx}");
    while (<IN>){

      my $code="";
      if (/^UTTERANCE=/){
        ($code)=($_=~/^UTTERANCE=(\d+)/);
     
	print STDERR "code:$code offset:$offset\n"; 
        $code += $offset;
        if ($code ne $oldcode){

# if there is a jump between two consecutive codes
# it means that an input sentence is not translated
# fill this hole with a "fictitious" list of wordgraphs
# comprising just one "_EMPTYSEARCHGRAPH_
          while ($code - $oldcode > 1){
             $oldcode++;
             print OUT "UTTERANCE=$oldcode\n";
	print STDERR " to OUT -> code:$oldcode\n"; 
             print OUT "_EMPTYWORDGRAPH_\n";
          }
        }
      
        $oldcode=$code;
        print OUT "UTTERANCE=$oldcode\n";
        next;
      }
      print OUT "$_";
    }
    close(IN);
    $offset += $inplength{$idx};

    while ($offset - $oldcode > 1){
      $oldcode++;
      print OUT "UTTERANCE=$oldcode\n";
      print OUT "_EMPTYWORDGRAPH_\n";
    }
  }
  close(OUT);
}


sub concatenate_searchgraph(){
  my $oldcode="";
  my $newcode=-1;
  my %inplength = ();
  my $offset = 0;

  my $outsearchgraph=$searchgraphlist;
  if ($searchgraphlist eq '-'){ $outsearchgraph="searchgraph$$"; }

  open (OUT, "> $outsearchgraph");
  foreach my $idx (@idxlist){

#computing the length of each input file
    my @in=();
    open (IN, "${inputfile}.${splitpfx}-${idx}.trans");
    @in=<IN>;
    close(IN);
    $inplength{$idx} = scalar(@in);

    open (IN, "${searchgraphfile}.${splitpfx}-${idx}");
    while (<IN>){
      my ($code,@extra)=split(/[ \t]+/,$_);
      $code += $offset;
      if ($code ne $oldcode){

# if there is a jump between two consecutive codes
# it means that an input sentence is not translated
# fill this hole with a "fictitious" list of searchgraphs
# comprising just one "_EMPTYSEARCHGRAPH_
        while ($code - $oldcode > 1){
           $oldcode++;
           print OUT "$oldcode _EMPTYSEARCHGRAPH_\n";
        }
      }
      $oldcode=$code;
      print OUT join(" ",($oldcode,@extra));
    }
    close(IN);
    $offset += $inplength{$idx};

    while ($offset - $oldcode > 1){
      $oldcode++;
      print OUT "$oldcode _EMPTYSEARCHGRAPH_\n";
    }
  }
  close(OUT);
}

sub concatenate_nbest(){

    # Read original line numbers for each part	
    my @lineNum;
    my $lastLine = 0;
    foreach my $idx (@idxlist){
	open (IN,"$inputfile.$linespfx-$idx");
	for (my $i=0; <IN>; $i+=1) {
	    chomp;
	    $lineNum[$idx][$i] = $_;
	    $lastLine=$lineNum[$idx][$i] if ($lineNum[$idx][$i] > $lastLine);
	}
	close(IN);
    }

    # Initialize n-best lists to empty string
    my @nbest;
    for my $originalLine (0 .. $lastLine) {
	$nbest[$originalLine] = "";
    }

    # Read n-best lists for each part
    foreach my $idx (@idxlist){
	open (IN, "${nbestfile}.${splitpfx}-${idx}");
	while (<IN>) {
	    my ($code,@extra)=split(/\|\|\|/,$_);
	    my $originalLine = $lineNum[$idx][$code];
	    $nbest[$originalLine] .= join("\|\|\|",("$originalLine ",@extra));
	}
	close(IN);
    }
    
    # Some input lines may have returned an empty n-best lines
    # get the list of feature and set a fictitious string with zero scores
    open (IN, "${nbestfile}.${splitpfx}-$idxlist[0]");
    my $str = <IN>;
    chomp($str);
    close(IN);
    my ($code,$trans,$featurescores,$globalscore)=split(/\|\|\|/,$str);    
    my $emptytrans = "  ";
    my $emptyglobalscore = " 0.0";
    my $emptyfeaturescores = $featurescores;
    $emptyfeaturescores =~ s/[-0-9\.]+/0/g;

    # Print n-best list results
    my $outnbest=$nbestlist[0];
    if ($nbestlist[0] eq '-'){ $outnbest="nbest$$"; }
    open (OUT, "> $outnbest");
    for my $originalLine (0 .. $lastLine) {
	if ($nbest[$originalLine] eq "") {
	    print OUT join("\|\|\|",("$originalLine ",$emptytrans,$emptyfeaturescores,$emptyglobalscore)),"\n";
	} else {
	    print OUT $nbest[$originalLine];
	}
	
    }
    close(OUT);
    
}


sub concatenate_1best(){
    safesystem("rm -f ${inputfile}.$linespfx-trans");
    foreach my $idx (@idxlist){
	safesystem("paste $inputfile.$linespfx-$idx ${inputfile}.${splitpfx}-${idx}.trans >> ${inputfile}.$linespfx-trans");
    }
    safesystem("cat ${inputfile}.$linespfx-trans | sort -n | cut -f 2");
}

# Use this function to extract a list of 
#   how long it took to translate each sentence
sub concatenate_runtimes(){

    # Extract translation times for each part
    foreach my $idx (@idxlist){
	open (IN, "$qsubout-$idx");
	open (OUT, "> $inputfile.$timespfx-$idx");
	while(my $line=<IN>) {
	    print OUT $1."\n" if $line =~ /^[[:space:]]*Translation took[[:space:]]+([[:digit:]]+\.[[:digit:]]+) seconds[[:space:]]*$/;
	}
	close(IN);
	close(OUT);
    }

    # Properly order the times (by sentence number)
    safesystem("rm -f ${inputfile}.$linespfx-times");
    foreach my $idx (@idxlist){
	safesystem("paste $inputfile.$linespfx-$idx ${inputfile}.${timespfx}-${idx} >> ${inputfile}.$linespfx-times");
    }
    safesystem("cat ${inputfile}.$linespfx-times | sort -n | cut -f 2 > ${timesfile}");

}

sub concatenate_logs(){
  open (OUT, "> ${logfile}");
  foreach my $idx (@idxlist){
    my @in=();
    open (IN, "$qsubout-$idx");
    @in=<IN>;
    print OUT "@in";
    close(IN);
  }
  close(OUT);
}

sub concatenate_ali(){
  open (OUT, "> ${alifile}");
  foreach my $idx (@idxlist){
    my @in=();
    open (IN, "$alifile.$splitpfx$idx");
    @in=<IN>;
    print OUT "@in";
    close(IN);
  }
  close(OUT);
}


sub check_exit_status(){
  print STDERR "check_exit_status\n";
  my $failure=0;
  foreach my $idx (@idxlist){
    print STDERR "check_exit_status of job $idx\n";
    open(IN,"$qsubout-$idx");
    while (<IN>){
	if (/exit status 1/) {
	    $failure=1;
	    print STDERR "\tfailure found for $idx\n";
	}
    }
    close(IN);
  }
  return $failure;
}

sub kill_all_and_quit(){
  print STDERR "Got interrupt or something failed.\n";
  print STDERR "kill_all_and_quit\n";
  foreach my $id (@sgepids){
    print STDERR "qdel $id\n";
    safesystem("qdel $id");
  }

  print STDERR "Translation was not performed correctly\n";
  print STDERR "or some of the submitted jobs died.\n";
  print STDERR "qdel function was called for all submitted jobs\n";

  exit(1);
}


sub check_translation(){
  #checking if all sentences were translated
  my $inputN;
  my $outputN;
  my @failed = ();
  foreach my $idx (@idx_todo){
    if ($inputtype==0){#text input
      chomp($inputN=`wc -l ${inputfile}.$splitpfx-$idx | cut -d' ' -f1`);
    }
    elsif ($inputtype==1){#confusion network input
      chomp($inputN=`cat ${inputfile}.$splitpfx-$idx | perl -pe 's/\\n/ _CNendline_ /g;' | perl -pe 's/_CNendline_  _CNendline_ /_CNendline_\\n/g;' | wc -l | cut -d' ' -f1 `);
    }
    elsif ($inputtype==2){#lattice input
      chomp($inputN=`wc -l ${inputfile}.$splitpfx-$idx | cut -d' ' -f1`);
    }
    else{#unknown input
      die "INPUTTYPE:$inputtype is unknown!\n";
    }
    chomp($outputN=`wc -l ${inputfile}.$splitpfx-$idx.trans | cut -d' ' -f1`);
    
    if ($inputN != $outputN){
      print STDERR "Split ($idx) were not entirely translated\n";
      print STDERR "outputN=$outputN inputN=$inputN\n";
      print STDERR "outputfile=${inputfile}.$splitpfx-$idx.trans inputfile=${inputfile}.$splitpfx-$idx\n";
      push @failed,$idx;
    }
  }
  return @failed;
}

sub check_translation_old_sge(){
  #checking if all sentences were translated
  my $inputN;
  my $outputN;
  foreach my $idx (@idx_todo){
    if ($inputtype==0){#text input
      chomp($inputN=`wc -l ${inputfile}.$splitpfx-$idx | cut -d' ' -f1`);
    }
    elsif ($inputtype==1){#confusion network input
      chomp($inputN=`cat ${inputfile}.$splitpfx-$idx | perl -pe 's/\\n/ _CNendline_ /g;' | perl -pe 's/_CNendline_  _CNendline_ /_CNendline_\\n/g;' | wc -l | cut -d' ' -f1 `);
    }
    elsif ($inputtype==2){#lattice input
      chomp($inputN=`wc -l ${inputfile}.$splitpfx-$idx | cut -d' ' -f1`);
    }
    else{#unknown input
      die "INPUTTYPE:$inputtype is unknown!\n";
    }
    chomp($outputN=`wc -l ${inputfile}.$splitpfx-$idx.trans | cut -d' ' -f1`);

    if ($inputN != $outputN){
      print STDERR "Split ($idx) were not entirely translated\n";
      print STDERR "outputN=$outputN inputN=$inputN\n";
      print STDERR "outputfile=${inputfile}.$splitpfx-$idx.trans inputfile=${inputfile}.$splitpfx-$idx\n";
      return 1;
    }
  }
  return 0; 
}

sub remove_temporary_files(){
  #removing temporary files
  foreach my $idx (@idxlist){
<<<<<<< HEAD
    unlink("${inputfile}.${splitpfx}-${idx}.trans");
    unlink("${inputfile}.${linespfx}-${idx}");
    unlink("${inputfile}.${timespfx}-${idx}");
    unlink("${inputfile}.${splitpfx}-${idx}");
    unlink("${inputfile}.${linespfx}-trans");
    unlink("${inputfile}.${linespfx}-times");
    if ($nbestflag){ unlink("${nbestfile}.${splitpfx}-${idx}"); }
    if ($searchgraphflag){ unlink("${searchgraphfile}.${splitpfx}-${idx}"); }
    if ($wordgraphflag){ unlink("${wordgraphfile}.${splitpfx}-${idx}"); }
    unlink("$qsubout-$idx");
    unlink("$qsuberr-$idx");
=======
    unlink("${inputfile}.${splitpfx}${idx}.trans");
    unlink("${inputfile}.${splitpfx}${idx}");
    if (defined $alifile){ unlink("${alifile}.${splitpfx}${idx}"); }
    if ($nbestflag){ unlink("${nbestfile}.${splitpfx}${idx}"); }
    if ($searchgraphflag){ unlink("${searchgraphfile}.${splitpfx}${idx}"); }
    if ($wordgraphflag){ unlink("${wordgraphfile}.${splitpfx}${idx}"); }
    unlink("${jobscript}${idx}.bash");
    unlink("${jobscript}${idx}.log");
    unlink("$qsubname.W.log");
    unlink("$qsubout$idx");
    unlink("$qsuberr$idx");
    rmdir("$tmpdir");
>>>>>>> b186fcd2
  }
  unlink("$qsubname.W.log");
  unlink("${jobscript}.bash");
  unlink("${jobscript}.log");
  rmdir("$tmpdir");
  if ($nbestflag && $nbestlist[0] eq '-'){ unlink("${nbestfile}$$"); };
  if ($searchgraphflag  && $searchgraphlist eq '-'){ unlink("${searchgraphfile}$$"); };
  if ($wordgraphflag  && $wordgraphlist eq '-'){ unlink("${wordgraphfile}$$"); };
}

sub safesystem {
  print STDERR "Executing: @_\n";
  system(@_);
  if ($? == -1) {
    print STDERR "Failed to execute: @_\n  $!\n";
    exit(1);
  }
  elsif ($? & 127) {
    printf STDERR "Execution of: @_\n  died with signal %d, %s coredump\n",
      ($? & 127),  ($? & 128) ? 'with' : 'without';
    exit 1;
  }
  else {
    my $exitcode = $? >> 8;
    print STDERR "Exit code: $exitcode\n" if $exitcode;
    return ! $exitcode;
  }
}


# look for the correct pwdcmd (pwd by default, pawd if it exists)
# I assume that pwd always exists
sub getPwdCmd(){
	my $pwdcmd="pwd";
	my $a;
	chomp($a=`which pawd 2>/dev/null | head -1 | awk '{print $1}'`);
	if ($a && -e $a){	$pwdcmd=$a;	}
	return $pwdcmd;
}


sub calculateIdxRanges() {
    @idxstarts=();
    @idxends=();

    $idxranges=-1;

    foreach my $idx (@idx_todo) {

	if ($idxranges < 0) {
	    $idxranges += 1;
	    push(@idxstarts,$idx);
	    push(@idxends,$idx);
	} elsif ($idxends[$idxranges]+1==$idx) {
	    $idxends[$idxranges]=$idx;
	} else {
	    $idxranges += 1;
	    push(@idxstarts,$idx);
	    push(@idxends,$idx);
	}
    }
}<|MERGE_RESOLUTION|>--- conflicted
+++ resolved
@@ -17,12 +17,6 @@
 
 use strict;
 
-use FindBin qw($Bin);
-use File::Basename;
-my $SCRIPTS_ROOTDIR = $Bin;
-$SCRIPTS_ROOTDIR =~ s/\/generic$//;
-$SCRIPTS_ROOTDIR = $ENV{"SCRIPTS_ROOTDIR"} if defined($ENV{"SCRIPTS_ROOTDIR"});
-
 #######################
 #Customizable parameters 
 
@@ -35,8 +29,6 @@
 my $workingdir = `$pwdcmd`; chomp $workingdir;
 my $tmpdir="$workingdir/tmp$$";
 my $splitpfx="split$$";
-my $linespfx="lineNum$$";
-my $timespfx="times$$";
 
 $SIG{'INT'} = \&kill_all_and_quit; # catch exception for CTRL-C
 
@@ -74,9 +66,6 @@
 my $alifile=undef;
 my $logfile="";
 my $logflag="";
-my $existingtimesfile=undef;
-my $timesfile="";
-my $timesflag="";
 my $searchgraphlist="";
 my $searchgraphfile="";
 my $searchgraphflag=0;
@@ -97,8 +86,6 @@
              'decoder-parameters=s'=> \$mosesparameters,
              'feed-decoder-via-stdin'=> \$feed_moses_via_stdin,
 	     'logfile=s'=> \$logfile,
-	     'timesfile=s'=> \$timesfile,
-	     'existingtimesfile=s'=> \$existingtimesfile,
 	     'i|inputfile|input-file=s'=> \$inputlist,
              'n-best-list=s'=> \$nbestlist,
              'n-best-file=s'=> \$oldnbestfile,
@@ -120,8 +107,6 @@
   getWordGraphParameters();
   
   getLogParameters();
-
-  getTimesParameters();
 
 #print_parameters();
 #print STDERR "nbestflag:$nbestflag\n";
@@ -164,7 +149,6 @@
   print STDERR "*  -i|inputfile|input-file <file>   the input text to translate\n";
   print STDERR "*  -jobs <N> number of required jobs\n";
   print STDERR "   -logfile <file> file where storing log files of all jobs\n";
-  print STDERR "   -timesfile <file> file where storing per-sentence translation times of all jobs\n";
   print STDERR "   -qsub-prefix <string> name for sumbitte jobs\n";
   print STDERR "   -queue-parameters <string> specific requirements for queue\n";
   print STDERR "   -old-sge Assume Sun Grid Engine < 6.0\n";
@@ -205,7 +189,6 @@
   print STDERR "Output Search Graph: $searchgraphlist\n" if ($searchgraphflag);
   print STDERR "Output Word Graph: $wordgraphlist\n" if ($wordgraphflag);
   print STDERR "LogFile:$logfile\n" if ($logflag);
-  print STDERR "TimesFile:$timesfile\n" if ($timesflag);
   print STDERR "Qsub name: $qsubname\n";
   print STDERR "Queue parameters: $queueparameters\n";
   print STDERR "Inputtype: text\n" if $inputtype == 0;
@@ -219,12 +202,6 @@
 sub getLogParameters(){
   if ($logfile){ $logflag=1; }
 }
-
-#get parameters for times file
-sub getTimesParameters(){
-  if ($timesfile){ $timesflag=1; }
-}
-
 
 #get parameters for nbest computation (possibly from configuration file)
 sub getNbestParameters(){
@@ -355,8 +332,6 @@
 print_parameters(); # so that people know
 exit(1) if $dbg; # debug mode: just print and do not run
 
-safesystem("mkdir -p $tmpdir") or die;
-
 
 #splitting test file in several parts
 #$decimal="-d"; #split does not accept this options (on MAC OS)
@@ -368,96 +343,86 @@
 
 my @idxlist=();
 
-# SGE jobs can be submitted as array jobs with a range (ex: -t 1-64)
-# Unfortunately, SGE can't handle multiple ranges (ex: -t 1-3,9-16,20-64)
-#
-# If some jobs fail, we want to be able to restart them
-# using a minimal number of calls to qsub.
-# 
-# These two arrays will be used to keep track of the start and end ranges
-# of any jobs that need to be re-run.
-# 
-# So, if jobs 9,10,12,18,19,20 died and need to be restarted, 
-# then @idxstarts would be set to  (9,12,18)
-#  and @idxends   would be set to (10,12,20)
-#
-# $idxranges stores the (zero-based) index of the last range,
-# so it would be 2 in the example above
-my @idxstarts=();
-my @idxends=();
-my $idxranges=-1;
-
-
-if ($inputtype>=0 && $inputtype<=2) {
-
-    my $tmpfile;
-
-    if ($inputtype==1) { #confusion network input
-	# Transform the text to use only one line per sentence CN
-#	$tmpdir="/tmp/$$";
-    	$tmpfile="$tmpdir/cnsplit$$";
-	$cmd="cat $inputlist | perl -pe 's/\\n/ _CNendline_ /g;' | perl -pe 's/_CNendline_  _CNendline_ /_CNendline_\\n/g;' > $tmpfile";
-	safesystem("$cmd") or die;
-    } else {
-#	$tmpdir = ".";
-	$tmpfile = $inputlist;
-    }
-    
-    
-    #getting the number of input sentences (one sentence per line)
-    chomp($sentenceN=`wc -l ${tmpfile} | awk '{print \$1}' `);
-
-    #Reducing the number of jobs if less sentences to translate
-    if ($jobs>$sentenceN){ $jobs=$sentenceN; }
-
-    if ($dbg){
-	print STDERR "There are $sentenceN sentences to translate, and $jobs jobs.\n";
-    }
-
-    # Split the input sentences
-    $cmd="$SCRIPTS_ROOTDIR/generic/balance-corpus --num-parts=$jobs --corpus=$tmpfile --prefix=$inputfile.$splitpfx- --no-zeropad --min-words=0 --index-prefix $inputfile.$linespfx-";
-    if ($searchgraphflag || $wordgraphflag) {
-	$cmd.=" --balance-naive";
-	print STDERR "WARNING: Use of search graph and word graph outputs currently only work with the balance-corpus --balance-naive flag. Enabling that flag in lieu of the default. This disables the use of an existing times file."
-    } elsif (defined $existingtimesfile) {
-	my @t=();
-	open(EXISTINGTIMES,$existingtimesfile) or die "Can't read existing times file:\t$existingtimesfile";
-	@t=<EXISTINGTIMES>;
-	close(EXISTINGTIMES);
-	if ($sentenceN == scalar(@t)) {
-	    $cmd.=" --balance-time $existingtimesfile";
-	} else {
-	    print STDERR "WARNING: The number of time entries doesn't match the number of sentences - therefore, not using existing time file.";
-	}
-    }
-    safesystem("$cmd") or die;
-
-    
-    if ($inputtype==1) { #confusion network input
-    	my @idxlist=();
-	chomp(@idxlist=`ls ${tmpdir}/$tmpfile-[0-9]*`);
-	grep(s/.+\-(\d+)\D*$/$1/e,@idxlist);
-
-	# Restore the text back to multiple lines per sentence CN
-	foreach my $idx (@idxlist){
-	    $cmd="perl -pe 's/ _CNendline_ /\\n/g;s/ _CNendline_/\\n/g;'";
-	    safesystem("cat ${tmpdir}/$tmpfile-$idx | $cmd > ${inputfile}.$splitpfx-$idx ; \\rm -f $tmpfile-$idx;");
-	}
-    }
-
-} else {
-    # unknown input type
-    die "INPUTTYPE:$inputtype is unknown!\n";
-}
-
-
+if ($inputtype==0){ #text input
+#getting the number of input sentences (one sentence per line)
+  chomp($sentenceN=`wc -l ${inputlist} | awk '{print \$1}' `);
+
+#Reducing the number of jobs if less sentences to translate
+  if ($jobs>$sentenceN){ $jobs=$sentenceN; }
+
+#Computing the number of sentences for each files
+  if ($sentenceN % $jobs == 0){ $splitN=int($sentenceN / $jobs); }
+  else{ $splitN=int($sentenceN /$jobs) + 1; }
+
+  if ($dbg){
+    print STDERR "There are $sentenceN sentences to translate\n";
+    print STDERR "There are at most $splitN sentences per job\n";
+  }
+
+  $cmd="split $decimal -a 2 -l $splitN $inputlist ${inputfile}.$splitpfx-";
+  safesystem("$cmd") or die;
+}
+elsif ($inputtype==1){ #confusion network input
+  my $tmpfile="/tmp/cnsplit$$";
+  $cmd="cat $inputlist | perl -pe 's/\\n/ _CNendline_ /g;' | perl -pe 's/_CNendline_  _CNendline_ /_CNendline_\\n/g;' > $tmpfile";
+  safesystem("$cmd") or die;
+
+#getting the number of input CNs
+  chomp($sentenceN=`wc -l $tmpfile | awk '{print \$1}' `);
+
+#Reducing the number of jobs if less CNs to translate
+  if ($jobs>$sentenceN){ $jobs=$sentenceN; }
+
+#Computing the number of CNs for each files
+  if ($sentenceN % $jobs == 0){ $splitN=int($sentenceN / $jobs); }
+  else{ $splitN=int($sentenceN /$jobs) + 1; }
+
+  if ($dbg){
+    print STDERR "There are $sentenceN confusion networks to translate\n";
+    print STDERR "There are at most $splitN sentences per job\n";
+  }
+
+  $cmd="split $decimal -a 2 -l $splitN $tmpfile $tmpfile-";
+  safesystem("$cmd") or die;
+ 
+  my @idxlist=();
+  chomp(@idxlist=`ls $tmpfile-*`);
+  grep(s/.+(\-\S+)$/$1/e,@idxlist);
+
+  foreach my $idx (@idxlist){
+    $cmd="perl -pe 's/ _CNendline_ /\\n/g;s/ _CNendline_/\\n/g;'";
+    safesystem("cat $tmpfile$idx | $cmd > ${inputfile}.$splitpfx$idx ; \\rm -f $tmpfile$idx;");
+  }
+}
+elsif ($inputtype==2){ #confusion network input
+#getting the number of input lattices (one lattice per line)
+  chomp($sentenceN=`wc -l ${inputlist} | awk '{print \$1}' `);
+
+#Reducing the number of jobs if less lattices to translate
+  if ($jobs>$sentenceN){ $jobs=$sentenceN; }
+
+#Computing the number of sentences for each files
+  if ($sentenceN % $jobs == 0){ $splitN=int($sentenceN / $jobs); }
+  else{ $splitN=int($sentenceN /$jobs) + 1; }
+
+  if ($dbg){
+    print STDERR "There are $sentenceN lattices to translate\n";
+    print STDERR "There are at most $splitN lattices per job\n";
+  }
+
+  $cmd="split $decimal -a 2 -l $splitN $inputlist ${inputfile}.$splitpfx-";
+  safesystem("$cmd") or die;
+}
+else{ #unknown input type
+  die "INPUTTYPE:$inputtype is unknown!\n";
+}
 
 chomp(@idxlist=`ls ${inputfile}.$splitpfx-*`);
-grep(s/.+\-(\d+)\D*$/$1/e,@idxlist);
-@idxlist = sort {$a <=> $b} @idxlist;
- 
+grep(s/.+(\-\S+)$/$1/e,@idxlist);
+
+safesystem("mkdir -p $tmpdir") or die;
+
 preparing_script();
-
 
 #launching process through the queue
 my @sgepids =();
@@ -470,7 +435,7 @@
  $robust--;
 
  my $failure=0;
- #foreach my $idx (@idx_todo){
+ foreach my $idx (@idx_todo){
 
   my $batch_and_join = undef;
   if ($old_sge) {
@@ -479,22 +444,19 @@
   } else {
     $batch_and_join = "-b no -j yes";
   }
- calculateIdxRanges();
- for (my $rangeindex=0; $rangeindex<=$idxranges; $rangeindex+=1) {
-     
-  $cmd="qsub -t $idxstarts[$rangeindex]-$idxends[$rangeindex] $queueparameters $batch_and_join ${jobscript}.bash > ${jobscript}.log 2>&1";
+  $cmd="qsub $queueparameters $batch_and_join -o $qsubout$idx -e $qsuberr$idx -N $qsubname$idx ${jobscript}${idx}.bash > ${jobscript}${idx}.log 2>&1";
   print STDERR "$cmd\n" if $dbg; 
 
   safesystem($cmd) or die;
 
   my ($res,$id);
 
-  open (IN,"${jobscript}.log")
-    or die "Can't read id of job ${jobscript}.log";
+  open (IN,"${jobscript}${idx}.log")
+    or die "Can't read id of job ${jobscript}${idx}.log";
   chomp($res=<IN>);
-  split(/\s+|\./,$res);
+  split(/\s+/,$res);
   $id=$_[2];
-  die "Failed to guess job id from $jobscript.log, got: $res"
+  die "Failed to guess job id from $jobscript$idx.log, got: $res"
     if $id !~ /^[0-9]+$/;
   close(IN);
 
@@ -576,11 +538,7 @@
 #concatenating translations and removing temporary files
 concatenate_1best();
 concatenate_logs() if $logflag;
-<<<<<<< HEAD
-concatenate_runtimes() if $timesflag;
-=======
 concatenate_ali() if defined $alifile;  
->>>>>>> b186fcd2
 concatenate_nbest() if $nbestflag;  
 safesystem("cat nbest$$ >> /dev/stdout") if $nbestlist[0] eq '-';
 
@@ -590,58 +548,27 @@
 concatenate_wordgraph() if $wordgraphflag;  
 safesystem("cat wordgraph$$ >> /dev/stdout") if $wordgraphlist[0] eq '-';
 
-#Commented out for debugging purposes only. Please uncomment!
-#remove_temporary_files();
+remove_temporary_files();
 
 
 #script creation
 sub preparing_script(){
-
+  foreach my $idx (@idxlist){
     my $scriptheader="";
-    $scriptheader.="\#\!/bin/bash\n\n";
-      # qsub ignores the shebang line, so we'll also use the -S flag
-      #
-      # Be aware!! If you give qsub -S but not -V,
-      #   you likely won't have your regular environment variables set up 
-
-    $scriptheader.="\#\$ \-S /bin/bash\n";
-    $scriptheader.="\#\$ \-o $qsubout-\$TASK_ID\n";
-    $scriptheader.="\#\$ \-e $qsuberr-\$TASK_ID\n";
-    $scriptheader.="\#\$ \-N $qsubname\n\n"; # Unfortunately, qsub doesn't respect the pseudo-variable $TASK_ID for -N
-
-    $scriptheader.="if [ \"\" == \"\$SGE_TASK_ID\" ]; then\n";
-    $scriptheader.="\tif [ \"\" == \"\$PBS_ARRAYID\" ]; then\n";
-    $scriptheader.="\t\techo \"Job was not submitted as an array job\"\n";
-    $scriptheader.="\t\texit 1\n";
-    $scriptheader.="\telse\n";
-    $scriptheader.="\t\techo \"SGE_TASK_ID is not available, but PBS_ARRAYID is; using that instead.\"\n";
-    $scriptheader.="\t\tSGE_TASK_ID=\$PBS_ARRAYID\n";
-    $scriptheader.="\tfi\n";
-    $scriptheader.="fi\n\n";
-
+    $scriptheader.="\#\! /bin/bash\n\n";
+      # !!! this is useless. qsub ignores the first line of the script.
+      # Pass '-S /bin/bash' to qsub instead.
     $scriptheader.="uname -a\n\n";
     $scriptheader.="ulimit -c 0\n\n"; # avoid coredumps
-    $scriptheader.="cd $workingdir\n";
-
-    $scriptheader.="\n";
-
-
-    my $idxindex=1;
-  foreach my $idx (@idxlist){
-      $scriptheader.="idxarray[".$idxindex."]=".$idx."\n";
-      $idxindex+=1;
-  }
-    $scriptheader.="\n";
-
-    open (OUT, "> ${jobscript}.bash");
+    $scriptheader.="cd $workingdir\n\n";
+
+    open (OUT, "> ${jobscript}${idx}.bash");
     print OUT $scriptheader;
     my $inputmethod = $feed_moses_via_stdin ? "<" : "-input-file";
 
     my $tmpnbestlist="";
     if ($nbestflag){
-      $tmpnbestlist="$tmpdir/$nbestfile.$splitpfx-\${idxarray[\$SGE_TASK_ID]} $nbestlist[1]";
-
-      $tmpnbestlist="$tmpdir/$nbestfile.$splitpfx-\${idxarray[\$SGE_TASK_ID]} $nbestlist[1]";
+      $tmpnbestlist="$tmpdir/$nbestfile.$splitpfx$idx $nbestlist[1]";
       $tmpnbestlist = "$tmpnbestlist $nbestlist[2]" if scalar(@nbestlist)==3;
       $tmpnbestlist = "-n-best-list $tmpnbestlist";
     }
@@ -653,19 +580,15 @@
 
     my $tmpsearchgraphlist="";
     if ($searchgraphflag){
-      $tmpsearchgraphlist="-output-search-graph $tmpdir/$searchgraphfile.$splitpfx-\${idxarray[\$SGE_TASK_ID]}";
+      $tmpsearchgraphlist="-output-search-graph $tmpdir/$searchgraphfile.$splitpfx$idx";
     }
 
     my $tmpwordgraphlist="";
     if ($wordgraphflag){
-      $tmpwordgraphlist="-output-word-graph $tmpdir/$wordgraphfile.$splitpfx-\${idxarray[\$SGE_TASK_ID]} $wordgraphlist[1]";
-    }
-
-<<<<<<< HEAD
-    print OUT "$mosescmd $mosesparameters $tmpwordgraphlist $tmpsearchgraphlist $tmpnbestlist $inputmethod ${inputfile}.$splitpfx-\${idxarray[\$SGE_TASK_ID]} > $tmpdir/${inputfile}.$splitpfx-\${idxarray[\$SGE_TASK_ID]}.trans\n\n";
-=======
+      $tmpwordgraphlist="-output-word-graph $tmpdir/$wordgraphfile.$splitpfx$idx $wordgraphlist[1]";
+    }
+
     print OUT "$mosescmd $mosesparameters $tmpalioutfile $tmpwordgraphlist $tmpsearchgraphlist $tmpnbestlist $inputmethod ${inputfile}.$splitpfx$idx > $tmpdir/${inputfile}.$splitpfx$idx.trans\n\n";
->>>>>>> b186fcd2
     print OUT "echo exit status \$\?\n\n";
 
     if (defined $alifile){
@@ -673,26 +596,26 @@
       print OUT "echo exit status \$\?\n\n";
     }
     if ($nbestflag){
-      print OUT "\\mv -f $tmpdir/${nbestfile}.$splitpfx-\${idxarray[\$SGE_TASK_ID]} .\n\n";
+      print OUT "\\mv -f $tmpdir/${nbestfile}.$splitpfx$idx .\n\n";
       print OUT "echo exit status \$\?\n\n";
     }
     if ($searchgraphflag){
-      print OUT "\\mv -f $tmpdir/${searchgraphfile}.$splitpfx-\${idxarray[\$SGE_TASK_ID]} .\n\n";
+      print OUT "\\mv -f $tmpdir/${searchgraphfile}.$splitpfx$idx .\n\n";
       print OUT "echo exit status \$\?\n\n";
     }
 
     if ($wordgraphflag){
-      print OUT "\\mv -f $tmpdir/${wordgraphfile}.$splitpfx-\${idxarray[\$SGE_TASK_ID]} .\n\n";
+      print OUT "\\mv -f $tmpdir/${wordgraphfile}.$splitpfx$idx .\n\n";
       print OUT "echo exit status \$\?\n\n";
     }
 
-    print OUT "\\mv -f $tmpdir/${inputfile}.$splitpfx-\${idxarray[\$SGE_TASK_ID]}.trans .\n\n";
+    print OUT "\\mv -f $tmpdir/${inputfile}.$splitpfx$idx.trans .\n\n";
     print OUT "echo exit status \$\?\n\n";
     close(OUT);
 
     #setting permissions of each script
-    chmod(oct(755),"${jobscript}.bash");
-  
+    chmod(oct(755),"${jobscript}${idx}.bash");
+  }
 }
 
 sub concatenate_wordgraph(){
@@ -709,12 +632,12 @@
 
 #computing the length of each input file
     my @in=();
-    open (IN, "${inputfile}.${splitpfx}-${idx}.trans");
+    open (IN, "${inputfile}.${splitpfx}${idx}.trans");
     @in=<IN>;
     close(IN);
     $inplength{$idx} = scalar(@in);
 
-    open (IN, "${wordgraphfile}.${splitpfx}-${idx}");
+    open (IN, "${wordgraphfile}.${splitpfx}${idx}");
     while (<IN>){
 
       my $code="";
@@ -770,12 +693,12 @@
 
 #computing the length of each input file
     my @in=();
-    open (IN, "${inputfile}.${splitpfx}-${idx}.trans");
+    open (IN, "${inputfile}.${splitpfx}${idx}.trans");
     @in=<IN>;
     close(IN);
     $inplength{$idx} = scalar(@in);
 
-    open (IN, "${searchgraphfile}.${splitpfx}-${idx}");
+    open (IN, "${searchgraphfile}.${splitpfx}${idx}");
     while (<IN>){
       my ($code,@extra)=split(/[ \t]+/,$_);
       $code += $offset;
@@ -805,103 +728,80 @@
 }
 
 sub concatenate_nbest(){
-
-    # Read original line numbers for each part	
-    my @lineNum;
-    my $lastLine = 0;
-    foreach my $idx (@idxlist){
-	open (IN,"$inputfile.$linespfx-$idx");
-	for (my $i=0; <IN>; $i+=1) {
-	    chomp;
-	    $lineNum[$idx][$i] = $_;
-	    $lastLine=$lineNum[$idx][$i] if ($lineNum[$idx][$i] > $lastLine);
-	}
-	close(IN);
-    }
-
-    # Initialize n-best lists to empty string
-    my @nbest;
-    for my $originalLine (0 .. $lastLine) {
-	$nbest[$originalLine] = "";
-    }
-
-    # Read n-best lists for each part
-    foreach my $idx (@idxlist){
-	open (IN, "${nbestfile}.${splitpfx}-${idx}");
-	while (<IN>) {
-	    my ($code,@extra)=split(/\|\|\|/,$_);
-	    my $originalLine = $lineNum[$idx][$code];
-	    $nbest[$originalLine] .= join("\|\|\|",("$originalLine ",@extra));
-	}
-	close(IN);
-    }
-    
-    # Some input lines may have returned an empty n-best lines
-    # get the list of feature and set a fictitious string with zero scores
-    open (IN, "${nbestfile}.${splitpfx}-$idxlist[0]");
-    my $str = <IN>;
-    chomp($str);
+  my $oldcode="";
+  my $newcode=-1;
+  my %inplength = ();
+  my $offset = 0;
+ 
+# get the list of feature and set a fictitious string with zero scores
+  open (IN, "${nbestfile}.${splitpfx}$idxlist[0]");
+  my $str = <IN>;
+  chomp($str);
+  close(IN);
+  my ($code,$trans,$featurescores,$globalscore)=split(/\|\|\|/,$str);
+  
+  my $emptytrans = "  ";
+  my $emptyglobalscore = " 0.0";
+  my $emptyfeaturescores = $featurescores;
+  $emptyfeaturescores =~ s/[-0-9\.]+/0/g;
+
+  my $outnbest=$nbestlist[0];
+  if ($nbestlist[0] eq '-'){ $outnbest="nbest$$"; }
+
+  open (OUT, "> $outnbest");
+  foreach my $idx (@idxlist){
+
+#computing the length of each input file
+    my @in=();
+    open (IN, "${inputfile}.${splitpfx}${idx}.trans");
+    @in=<IN>;
     close(IN);
-    my ($code,$trans,$featurescores,$globalscore)=split(/\|\|\|/,$str);    
-    my $emptytrans = "  ";
-    my $emptyglobalscore = " 0.0";
-    my $emptyfeaturescores = $featurescores;
-    $emptyfeaturescores =~ s/[-0-9\.]+/0/g;
-
-    # Print n-best list results
-    my $outnbest=$nbestlist[0];
-    if ($nbestlist[0] eq '-'){ $outnbest="nbest$$"; }
-    open (OUT, "> $outnbest");
-    for my $originalLine (0 .. $lastLine) {
-	if ($nbest[$originalLine] eq "") {
-	    print OUT join("\|\|\|",("$originalLine ",$emptytrans,$emptyfeaturescores,$emptyglobalscore)),"\n";
-	} else {
-	    print OUT $nbest[$originalLine];
-	}
-	
-    }
-    close(OUT);
-    
-}
-
+    $inplength{$idx} = scalar(@in);
+
+    open (IN, "${nbestfile}.${splitpfx}${idx}");
+    while (<IN>){
+      my ($code,@extra)=split(/\|\|\|/,$_);
+      $code += $offset;
+      if ($code ne $oldcode){
+
+# if there is a jump between two consecutive codes
+# it means that an input sentence is not translated
+# fill this hole with a "fictitious" list of translation
+# comprising just one "emtpy translation" with zero scores
+        while ($code - $oldcode > 1){
+           $oldcode++;
+           print OUT join("\|\|\|",($oldcode,$emptytrans,$emptyfeaturescores,$emptyglobalscore)),"\n";
+        }
+      }
+      $oldcode=$code;
+      print OUT join("\|\|\|",($oldcode,@extra));
+    }
+    close(IN);
+    $offset += $inplength{$idx};
+
+    while ($offset - $oldcode > 1){
+      $oldcode++;
+      print OUT join("\|\|\|",($oldcode,$emptytrans,$emptyfeaturescores,$emptyglobalscore)),"\n";
+    }
+  }
+  close(OUT);
+}
 
 sub concatenate_1best(){
-    safesystem("rm -f ${inputfile}.$linespfx-trans");
-    foreach my $idx (@idxlist){
-	safesystem("paste $inputfile.$linespfx-$idx ${inputfile}.${splitpfx}-${idx}.trans >> ${inputfile}.$linespfx-trans");
-    }
-    safesystem("cat ${inputfile}.$linespfx-trans | sort -n | cut -f 2");
-}
-
-# Use this function to extract a list of 
-#   how long it took to translate each sentence
-sub concatenate_runtimes(){
-
-    # Extract translation times for each part
-    foreach my $idx (@idxlist){
-	open (IN, "$qsubout-$idx");
-	open (OUT, "> $inputfile.$timespfx-$idx");
-	while(my $line=<IN>) {
-	    print OUT $1."\n" if $line =~ /^[[:space:]]*Translation took[[:space:]]+([[:digit:]]+\.[[:digit:]]+) seconds[[:space:]]*$/;
-	}
-	close(IN);
-	close(OUT);
-    }
-
-    # Properly order the times (by sentence number)
-    safesystem("rm -f ${inputfile}.$linespfx-times");
-    foreach my $idx (@idxlist){
-	safesystem("paste $inputfile.$linespfx-$idx ${inputfile}.${timespfx}-${idx} >> ${inputfile}.$linespfx-times");
-    }
-    safesystem("cat ${inputfile}.$linespfx-times | sort -n | cut -f 2 > ${timesfile}");
-
+  foreach my $idx (@idxlist){
+    my @in=();
+    open (IN, "${inputfile}.${splitpfx}${idx}.trans");
+    @in=<IN>;
+    print STDOUT "@in";
+    close(IN);
+  }
 }
 
 sub concatenate_logs(){
   open (OUT, "> ${logfile}");
   foreach my $idx (@idxlist){
     my @in=();
-    open (IN, "$qsubout-$idx");
+    open (IN, "$qsubout$idx");
     @in=<IN>;
     print OUT "@in";
     close(IN);
@@ -927,12 +827,9 @@
   my $failure=0;
   foreach my $idx (@idxlist){
     print STDERR "check_exit_status of job $idx\n";
-    open(IN,"$qsubout-$idx");
+    open(IN,"$qsubout$idx");
     while (<IN>){
-	if (/exit status 1/) {
-	    $failure=1;
-	    print STDERR "\tfailure found for $idx\n";
-	}
+      $failure=1 if (/exit status 1/);
     }
     close(IN);
   }
@@ -962,23 +859,23 @@
   my @failed = ();
   foreach my $idx (@idx_todo){
     if ($inputtype==0){#text input
-      chomp($inputN=`wc -l ${inputfile}.$splitpfx-$idx | cut -d' ' -f1`);
+      chomp($inputN=`wc -l ${inputfile}.$splitpfx$idx | cut -d' ' -f1`);
     }
     elsif ($inputtype==1){#confusion network input
-      chomp($inputN=`cat ${inputfile}.$splitpfx-$idx | perl -pe 's/\\n/ _CNendline_ /g;' | perl -pe 's/_CNendline_  _CNendline_ /_CNendline_\\n/g;' | wc -l | cut -d' ' -f1 `);
+      chomp($inputN=`cat ${inputfile}.$splitpfx$idx | perl -pe 's/\\n/ _CNendline_ /g;' | perl -pe 's/_CNendline_  _CNendline_ /_CNendline_\\n/g;' | wc -l | cut -d' ' -f1 `);
     }
     elsif ($inputtype==2){#lattice input
-      chomp($inputN=`wc -l ${inputfile}.$splitpfx-$idx | cut -d' ' -f1`);
+      chomp($inputN=`wc -l ${inputfile}.$splitpfx$idx | cut -d' ' -f1`);
     }
     else{#unknown input
       die "INPUTTYPE:$inputtype is unknown!\n";
     }
-    chomp($outputN=`wc -l ${inputfile}.$splitpfx-$idx.trans | cut -d' ' -f1`);
+    chomp($outputN=`wc -l ${inputfile}.$splitpfx$idx.trans | cut -d' ' -f1`);
     
     if ($inputN != $outputN){
       print STDERR "Split ($idx) were not entirely translated\n";
       print STDERR "outputN=$outputN inputN=$inputN\n";
-      print STDERR "outputfile=${inputfile}.$splitpfx-$idx.trans inputfile=${inputfile}.$splitpfx-$idx\n";
+      print STDERR "outputfile=${inputfile}.$splitpfx$idx.trans inputfile=${inputfile}.$splitpfx$idx\n";
       push @failed,$idx;
     }
   }
@@ -991,23 +888,24 @@
   my $outputN;
   foreach my $idx (@idx_todo){
     if ($inputtype==0){#text input
-      chomp($inputN=`wc -l ${inputfile}.$splitpfx-$idx | cut -d' ' -f1`);
+      chomp($inputN=`wc -l ${inputfile}.$splitpfx$idx | cut -d' ' -f1`);
     }
     elsif ($inputtype==1){#confusion network input
-      chomp($inputN=`cat ${inputfile}.$splitpfx-$idx | perl -pe 's/\\n/ _CNendline_ /g;' | perl -pe 's/_CNendline_  _CNendline_ /_CNendline_\\n/g;' | wc -l | cut -d' ' -f1 `);
+      chomp($inputN=`cat ${inputfile}.$splitpfx$idx | perl -pe 's/\\n/ _CNendline_ /g;' | perl -pe 's/_CNendline_  _CNendline_ /_CNendline_\\n/g;' | wc -l |
+ cut -d' ' -f1 `);
     }
     elsif ($inputtype==2){#lattice input
-      chomp($inputN=`wc -l ${inputfile}.$splitpfx-$idx | cut -d' ' -f1`);
+      chomp($inputN=`wc -l ${inputfile}.$splitpfx$idx | cut -d' ' -f1`);
     }
     else{#unknown input
       die "INPUTTYPE:$inputtype is unknown!\n";
     }
-    chomp($outputN=`wc -l ${inputfile}.$splitpfx-$idx.trans | cut -d' ' -f1`);
+    chomp($outputN=`wc -l ${inputfile}.$splitpfx$idx.trans | cut -d' ' -f1`);
 
     if ($inputN != $outputN){
       print STDERR "Split ($idx) were not entirely translated\n";
       print STDERR "outputN=$outputN inputN=$inputN\n";
-      print STDERR "outputfile=${inputfile}.$splitpfx-$idx.trans inputfile=${inputfile}.$splitpfx-$idx\n";
+      print STDERR "outputfile=${inputfile}.$splitpfx$idx.trans inputfile=${inputfile}.$splitpfx$idx\n";
       return 1;
     }
   }
@@ -1017,19 +915,6 @@
 sub remove_temporary_files(){
   #removing temporary files
   foreach my $idx (@idxlist){
-<<<<<<< HEAD
-    unlink("${inputfile}.${splitpfx}-${idx}.trans");
-    unlink("${inputfile}.${linespfx}-${idx}");
-    unlink("${inputfile}.${timespfx}-${idx}");
-    unlink("${inputfile}.${splitpfx}-${idx}");
-    unlink("${inputfile}.${linespfx}-trans");
-    unlink("${inputfile}.${linespfx}-times");
-    if ($nbestflag){ unlink("${nbestfile}.${splitpfx}-${idx}"); }
-    if ($searchgraphflag){ unlink("${searchgraphfile}.${splitpfx}-${idx}"); }
-    if ($wordgraphflag){ unlink("${wordgraphfile}.${splitpfx}-${idx}"); }
-    unlink("$qsubout-$idx");
-    unlink("$qsuberr-$idx");
-=======
     unlink("${inputfile}.${splitpfx}${idx}.trans");
     unlink("${inputfile}.${splitpfx}${idx}");
     if (defined $alifile){ unlink("${alifile}.${splitpfx}${idx}"); }
@@ -1042,12 +927,7 @@
     unlink("$qsubout$idx");
     unlink("$qsuberr$idx");
     rmdir("$tmpdir");
->>>>>>> b186fcd2
-  }
-  unlink("$qsubname.W.log");
-  unlink("${jobscript}.bash");
-  unlink("${jobscript}.log");
-  rmdir("$tmpdir");
+  }
   if ($nbestflag && $nbestlist[0] eq '-'){ unlink("${nbestfile}$$"); };
   if ($searchgraphflag  && $searchgraphlist eq '-'){ unlink("${searchgraphfile}$$"); };
   if ($wordgraphflag  && $wordgraphlist eq '-'){ unlink("${wordgraphfile}$$"); };
@@ -1078,30 +958,7 @@
 sub getPwdCmd(){
 	my $pwdcmd="pwd";
 	my $a;
-	chomp($a=`which pawd 2>/dev/null | head -1 | awk '{print $1}'`);
+	chomp($a=`which pawd | head -1 | awk '{print $1}'`);
 	if ($a && -e $a){	$pwdcmd=$a;	}
 	return $pwdcmd;
 }
-
-
-sub calculateIdxRanges() {
-    @idxstarts=();
-    @idxends=();
-
-    $idxranges=-1;
-
-    foreach my $idx (@idx_todo) {
-
-	if ($idxranges < 0) {
-	    $idxranges += 1;
-	    push(@idxstarts,$idx);
-	    push(@idxends,$idx);
-	} elsif ($idxends[$idxranges]+1==$idx) {
-	    $idxends[$idxranges]=$idx;
-	} else {
-	    $idxranges += 1;
-	    push(@idxstarts,$idx);
-	    push(@idxends,$idx);
-	}
-    }
-}