--- conflicted
+++ resolved
@@ -6,13 +6,9 @@
 
 sub Beautify($);
 
-<<<<<<< HEAD
-Beautify("/home/hieu/workspace/github/hh");
-=======
 print STDERR "RealBin=$RealBin \n\n";
 
 Beautify("$RealBin/../..");
->>>>>>> fad88a14
 
 sub Beautify($)
 {
