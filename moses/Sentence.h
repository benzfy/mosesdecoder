// -*- mode: c++; indent-tabs-mode: nil; tab-width: 2 -*-
/***********************************************************************
Moses - factored phrase-based language decoder
Copyright (C) 2006 University of Edinburgh

This library is free software; you can redistribute it and/or
modify it under the terms of the GNU Lesser General Public
License as published by the Free Software Foundation; either
version 2.1 of the License, or (at your option) any later version.

This library is distributed in the hope that it will be useful,
but WITHOUT ANY WARRANTY; without even the implied warranty of
MERCHANTABILITY or FITNESS FOR A PARTICULAR PURPOSE.  See the GNU
Lesser General Public License for more details.

You should have received a copy of the GNU Lesser General Public
License along with this library; if not, write to the Free Software
Foundation, Inc., 51 Franklin Street, Fifth Floor, Boston, MA  02110-1301  USA
***********************************************************************/

#ifndef moses_Sentence_h
#define moses_Sentence_h

#include <vector>
#include <string>
#include "Word.h"
#include "Phrase.h"
#include "InputType.h"
#include "parameters/AllOptions.h"

namespace Moses
{

class Range;
class PhraseDictionary;
class TranslationOption;
class TranslationOptionCollection;
class ChartTranslationOptions;
class TranslationTask;
struct XmlOption;


/**
 * A Phrase class with an ID. Used specifically as source input so contains functionality to read
 *	from IODevice and create trans opt
 */
class Sentence : public Phrase, public InputType
{
protected:

  /**
   * Utility method that takes in a string representing an XML tag and the name of the attribute,
   * and returns the value of that tag if present, empty string otherwise
   */
  std::vector<XmlOption const*> m_xmlOptions;
  std::vector <bool> m_xmlCoverageMap;

  NonTerminalSet m_defaultLabelSet;

  void ProcessPlaceholders(const std::vector< std::pair<size_t, std::string> > &placeholders);

  // "Document Level Translation" instructions, see aux_interpret_dlt
  std::vector<std::map<std::string,std::string> > m_dlt_meta;

public:
  Sentence(AllOptions::ptr const& opts);
  Sentence(AllOptions::ptr const& opts, size_t const transId, std::string stext);
  // std::vector<FactorType> const* IFO = NULL);
  // Sentence(size_t const transId, std::string const& stext);
  ~Sentence();

  InputTypeEnum GetType() const {
    return SentenceInput;
  }

  //! Calls Phrase::GetSubString(). Implements abstract InputType::GetSubString()
  Phrase GetSubString(const Range& r) const {
    return Phrase::GetSubString(r);
  }

  //! Calls Phrase::GetWord(). Implements abstract InputType::GetWord()
  const Word& GetWord(size_t pos) const {
    return Phrase::GetWord(pos);
  }

  //! Calls Phrase::GetSize(). Implements abstract InputType::GetSize()
  size_t GetSize() const {
    return Phrase::GetSize();
  }

  //! Returns true if there were any XML tags parsed that at least partially covered the range passed
  bool XmlOverlap(size_t startPos, size_t endPos) const;

  //! populates vector argument with XML force translation options for the specific range passed
  void GetXmlTranslationOptions(std::vector<TranslationOption*> &list) const;
  void GetXmlTranslationOptions(std::vector<TranslationOption*> &list, size_t startPos, size_t endPos) const;
  std::vector<ChartTranslationOptions*> GetXmlChartTranslationOptions() const;

  virtual int
  Read(std::istream& in);
  // , const std::vector<FactorType>& factorOrder, AllOptions const& opts);

  void Print(std::ostream& out) const;

  TranslationOptionCollection*
  CreateTranslationOptionCollection(ttasksptr const& ttask) const;

  virtual void
  CreateFromString(std::vector<FactorType> const &factorOrder,
                   std::string const& phraseString);

  const NonTerminalSet&
  GetLabelSet(size_t /*startPos*/, size_t /*endPos*/) const {
    return m_defaultLabelSet;
  }


<<<<<<< HEAD
  void init(std::string line);  
=======
  void init(std::string line);
>>>>>>> 739165c2

  std::vector<std::map<std::string,std::string> > const&
  GetDltMeta() const {
    return m_dlt_meta;
  }

private:
  // auxliliary functions for Sentence initialization
  // void aux_interpret_sgml_markup(std::string& line);
  // void aux_interpret_dlt(std::string& line);
  // void aux_interpret_xml (std::string& line, std::vector<size_t> & xmlWalls,
  // 			    std::vector<std::pair<size_t, std::string> >& placeholders);

  void
  aux_interpret_sgml_markup(std::string& line);

  void
  aux_interpret_dlt(std::string& line);

  void
  aux_interpret_xml
  (std::string& line, std::vector<size_t> & xmlWalls,
   std::vector<std::pair<size_t, std::string> >& placeholders);

  void
  aux_init_partial_translation(std::string& line);

};


}

#endif<|MERGE_RESOLUTION|>--- conflicted
+++ resolved
@@ -115,11 +115,7 @@
   }
 
 
-<<<<<<< HEAD
-  void init(std::string line);  
-=======
   void init(std::string line);
->>>>>>> 739165c2
 
   std::vector<std::map<std::string,std::string> > const&
   GetDltMeta() const {
