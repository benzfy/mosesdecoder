// $Id$

/***********************************************************************
Moses - factored phrase-based language decoder
Copyright (C) 2006 University of Edinburgh

This library is free software; you can redistribute it and/or
modify it under the terms of the GNU Lesser General Public
License as published by the Free Software Foundation; either
version 2.1 of the License, or (at your option) any later version.

This library is distributed in the hope that it will be useful,
but WITHOUT ANY WARRANTY; without even the implied warranty of
MERCHANTABILITY or FITNESS FOR A PARTICULAR PURPOSE.  See the GNU
Lesser General Public License for more details.

You should have received a copy of the GNU Lesser General Public
License along with this library; if not, write to the Free Software
Foundation, Inc., 51 Franklin Street, Fifth Floor, Boston, MA  02110-1301  USA
***********************************************************************/

#include <ctime>
#include <iostream>
#include <iterator>
#include <fstream>
#include <sstream>
#include <algorithm>
#include "Parameter.h"
#include "Util.h"
#include "InputFileStream.h"
#include "StaticData.h"
#include "UserMessage.h"
#include "util/exception.hh"

using namespace std;

namespace Moses
{

/** define allowed parameters */
Parameter::Parameter()
{
  AddParam("mapping", "description of decoding steps");
  AddParam("beam-threshold", "b", "threshold for threshold pruning");
  AddParam("config", "f", "location of the configuration file");
  //AddParam("continue-partial-translation", "cpt", "start from nonempty hypothesis");
  AddParam("decoding-graph-backoff", "dpb", "only use subsequent decoding paths for unknown spans of given length");
  AddParam("drop-unknown", "du", "drop unknown words instead of copying them");
  AddParam("disable-discarding", "dd", "disable hypothesis discarding");
  AddParam("factor-delimiter", "fd", "specify a different factor delimiter than the default");
  AddParam("input-factors", "list of factors in the input");
  AddParam("input-file", "i", "location of the input file to be translated");
  AddParam("inputtype", "text (0), confusion network (1), word lattice (2), tree (3) (default = 0)");
  AddParam("labeled-n-best-list", "print out labels for each weight type in n-best list. default is true");
  AddParam("mark-unknown", "mu", "mark unknown words in output");
  AddParam("max-partial-trans-opt", "maximum number of partial translation options per input span (during mapping steps)");
  AddParam("max-trans-opt-per-coverage", "maximum number of translation options per input span (after applying mapping steps)");
  AddParam("max-phrase-length", "maximum phrase length (default 20)");
  AddParam("n-best-list", "file and size of n-best-list to be generated; specify - as the file in order to write to STDOUT");
  AddParam("n-best-trees", "Write n-best target-side trees to n-best-list");
  AddParam("lattice-samples", "generate samples from lattice, in same format as nbest list. Uses the file and size arguments, as in n-best-list");
  AddParam("n-best-factor", "factor to compute the maximum number of contenders (=factor*nbest-size). value 0 means infinity, i.e. no threshold. default is 0");
  AddParam("print-all-derivations", "to print all derivations in search graph");
  AddParam("output-factors", "list of factors in the output");
  AddParam("phrase-drop-allowed", "da", "if present, allow dropping of source words"); //da = drop any (word); see -du for comparison
  AddParam("report-all-factors", "report all factors in output, not just first");
  AddParam("report-all-factors-in-n-best", "Report all factors in n-best-lists. Default is false");
  AddParam("stack", "s", "maximum stack size for histogram pruning. 0 = unlimited stack size");
  AddParam("stack-diversity", "sd", "minimum number of hypothesis of each coverage in stack (default 0)");
  AddParam("threads","th", "number of threads to use in decoding (defaults to single-threaded)");
  AddParam("translation-details", "T", "for each best hypothesis, report translation details to the given file");
  AddParam("tree-translation-details", "Ttree", "for each hypothesis, report translation details with tree fragment info to given file");
  //DIMw
  AddParam("translation-all-details", "Tall", "for all hypotheses, report translation details to the given file");
  AddParam("translation-option-threshold", "tot", "threshold for translation options relative to best for input phrase");
  AddParam("early-discarding-threshold", "edt", "threshold for constructing hypotheses based on estimate cost");
  AddParam("verbose", "v", "verbosity level of the logging");
  AddParam("references", "Reference file(s) - used for bleu score feature");
  AddParam("output-factors", "list if factors in the output");
  AddParam("distortion-limit", "dl", "distortion (reordering) limit in maximum number of words (0 = monotone, -1 = unlimited)");
  AddParam("monotone-at-punctuation", "mp", "do not reorder over punctuation");
  AddParam("distortion-file", "source factors (0 if table independent of source), target factors, location of the factorized/lexicalized reordering tables");
  AddParam("distortion", "configurations for each factorized/lexicalized reordering model.");
  AddParam("early-distortion-cost", "edc", "include estimate of distortion cost yet to be incurred in the score [Moore & Quirk 2007]. Default is no");
  AddParam("xml-input", "xi", "allows markup of input with desired translations and probabilities. values can be 'pass-through' (default), 'inclusive', 'exclusive', 'constraint', 'ignore'");
  AddParam("xml-brackets", "xb", "specify strings to be used as xml tags opening and closing, e.g. \"{{ }}\" (default \"< >\"). Avoid square brackets because of configuration file format. Valid only with text input mode" );
  AddParam("minimum-bayes-risk", "mbr", "use miminum Bayes risk to determine best translation");
  AddParam("lminimum-bayes-risk", "lmbr", "use lattice miminum Bayes risk to determine best translation");
  AddParam("mira", "do mira training");
  AddParam("consensus-decoding", "con", "use consensus decoding (De Nero et. al. 2009)");
  AddParam("mbr-size", "number of translation candidates considered in MBR decoding (default 200)");
  AddParam("mbr-scale", "scaling factor to convert log linear score probability in MBR decoding (default 1.0)");
  AddParam("lmbr-thetas", "theta(s) for lattice mbr calculation");
  AddParam("lmbr-pruning-factor", "average number of nodes/word wanted in pruned lattice");
  AddParam("lmbr-p", "unigram precision value for lattice mbr");
  AddParam("lmbr-r", "ngram precision decay value for lattice mbr");
  AddParam("lmbr-map-weight", "weight given to map solution when doing lattice MBR (default 0)");
  AddParam("lattice-hypo-set", "to use lattice as hypo set during lattice MBR");
  AddParam("lmodel-oov-feature", "add language model oov feature, one per model");
  AddParam("clean-lm-cache", "clean language model caches after N translations (default N=1)");
  AddParam("recover-input-path", "r", "(conf net/word lattice only) - recover input path corresponding to the best translation");
  AddParam("output-word-graph", "owg", "Output stack info as word graph. Takes filename, 0=only hypos in stack, 1=stack + nbest hypos");
  AddParam("time-out", "seconds after which is interrupted (-1=no time-out, default is -1)");
  AddParam("output-search-graph", "osg", "Output connected hypotheses of search into specified filename");
  AddParam("output-search-graph-extended", "osgx", "Output connected hypotheses of search into specified filename, in extended format");
  AddParam("unpruned-search-graph", "usg", "When outputting chart search graph, do not exclude dead ends. Note: stack pruning may have eliminated some hypotheses");
  AddParam("output-search-graph-slf", "slf", "Output connected hypotheses of search into specified directory, one file per sentence, in HTK standard lattice format (SLF) - the flag should be followed by a directory name, which must exist");
  AddParam("output-search-graph-hypergraph", "Output connected hypotheses of search into specified directory, one file per sentence, in a hypergraph format (see Kenneth Heafield's lazy hypergraph decoder). This flag is followed by 3 values: 'true (gz|txt|bz) directory-name'");
  AddParam("include-lhs-in-search-graph", "lhssg", "When outputting chart search graph, include the label of the LHS of the rule (useful when using syntax)");
#ifdef HAVE_PROTOBUF
  AddParam("output-search-graph-pb", "pb", "Write phrase lattice to protocol buffer objects in the specified path.");
#endif
  AddParam("cube-pruning-pop-limit", "cbp", "How many hypotheses should be popped for each stack. (default = 1000)");
  AddParam("cube-pruning-diversity", "cbd", "How many hypotheses should be created for each coverage. (default = 0)");
  AddParam("search-algorithm", "Which search algorithm to use. 0=normal stack, 1=cube pruning, 2=cube growing. (default = 0)");
  AddParam("description", "Source language, target language, description");
  AddParam("max-chart-span", "maximum num. of source word chart rules can consume (default 10)");
  AddParam("non-terminals", "list of non-term symbols, space separated");
  AddParam("rule-limit", "a little like table limit. But for chart decoding rules. Default is DEFAULT_MAX_TRANS_OPT_SIZE");
  AddParam("source-label-overlap", "What happens if a span already has a label. 0=add more. 1=replace. 2=discard. Default is 0");
  AddParam("output-hypo-score", "Output the hypo score to stdout with the output string. For search error analysis. Default is false");
  AddParam("unknown-lhs", "file containing target lhs of unknown words. 1 per line: LHS prob");
  AddParam("cube-pruning-lazy-scoring", "cbls", "Don't fully score a hypothesis until it is popped");
  AddParam("search-algorithm", "Which search algorithm to use. 0=normal stack, 1=cube pruning, 2=cube growing, 4=stack with batched lm requests (default = 0)");
  AddParam("link-param-count", "Number of parameters on word links when using confusion networks or lattices (default = 1)");
  AddParam("description", "Source language, target language, description");

  AddParam("max-chart-span", "maximum num. of source word chart rules can consume (default 10)");
  AddParam("non-terminals", "list of non-term symbols, space separated");
  AddParam("rule-limit", "a little like table limit. But for chart decoding rules. Default is DEFAULT_MAX_TRANS_OPT_SIZE");
  AddParam("source-label-overlap", "What happens if a span already has a label. 0=add more. 1=replace. 2=discard. Default is 0");
  AddParam("output-hypo-score", "Output the hypo score to stdout with the output string. For search error analysis. Default is false");
  AddParam("show-weights", "print feature weights and exit");
  AddParam("start-translation-id", "Id of 1st input. Default = 0");
  AddParam("output-unknowns", "Output the unknown (OOV) words to the given file, one line per sentence");

  // Compact phrase table and reordering table.
  AddParam("minlexr-memory", "Load lexical reordering table in minlexr format into memory");
  AddParam("minphr-memory", "Load phrase table in minphr format into memory");

  AddParam("print-alignment-info", "Output word-to-word alignment to standard out, separated from translation by |||. Word-to-word alignments are takne from the phrase table if any. Default is false");
  AddParam("include-segmentation-in-n-best", "include phrasal segmentation in the n-best list. default is false");
  AddParam("print-alignment-info-in-n-best", "Include word-to-word alignment in the n-best list. Word-to-word alignments are takne from the phrase table if any. Default is false");
  AddParam("alignment-output-file", "print output word alignments into given file");
  AddParam("sort-word-alignment", "Sort word alignments for more consistent display. 0=no sort (default), 1=target order");
  AddParam("report-segmentation", "t", "report phrase segmentation in the output");
  AddParam("report-segmentation-enriched", "tt", "report phrase segmentation in the output with additional information");
  AddParam("link-param-count", "DEPRECATED. DO NOT USE. Number of parameters on word links when using confusion networks or lattices (default = 1)");

  AddParam("weight-slm", "slm", "DEPRECATED. DO NOT USE. weight(s) for syntactic language model");
  AddParam("weight-bl", "bl", "DEPRECATED. DO NOT USE. weight for bleu score feature");
  AddParam("weight-d", "d", "DEPRECATED. DO NOT USE. weight(s) for distortion (reordering components)");
  AddParam("weight-dlm", "dlm", "DEPRECATED. DO NOT USE. weight for discriminative LM feature function (on top of sparse weights)");
  AddParam("weight-lr", "lr", "DEPRECATED. DO NOT USE. weight(s) for lexicalized reordering, if not included in weight-d");
  AddParam("weight-generation", "g", "DEPRECATED. DO NOT USE. weight(s) for generation components");
  AddParam("weight-i", "I", "DEPRECATED. DO NOT USE. weight(s) for word insertion - used for parameters from confusion network and lattice input links");
  AddParam("weight-l", "lm", "DEPRECATED. DO NOT USE. weight(s) for language models");
  AddParam("weight-lex", "lex", "DEPRECATED. DO NOT USE. weight for global lexical model");
  AddParam("weight-glm", "glm", "DEPRECATED. DO NOT USE. weight for global lexical feature, sparse producer");
  AddParam("weight-wt", "wt", "DEPRECATED. DO NOT USE. weight for word translation feature");
  AddParam("weight-pp", "pp", "DEPRECATED. DO NOT USE. weight for phrase pair feature");
  AddParam("weight-pb", "pb", "DEPRECATED. DO NOT USE. weight for phrase boundary feature");
  AddParam("weight-t", "tm", "DEPRECATED. DO NOT USE. weights for translation model components");
  AddParam("weight-p", "w", "DEPRECATED. DO NOT USE. weight for phrase penalty");
  AddParam("weight-w", "w", "DEPRECATED. DO NOT USE. weight for word penalty");
  AddParam("weight-u", "u", "DEPRECATED. DO NOT USE. weight for unknown word penalty");
  AddParam("weight-e", "e", "DEPRECATED. DO NOT USE. weight for word deletion");
  AddParam("text-type", "DEPRECATED. DO NOT USE. should be one of dev/devtest/test, used for domain adaptation features");
  AddParam("input-scores", "DEPRECATED. DO NOT USE. 2 numbers on 2 lines - [1] of scores on each edge of a confusion network or lattice input (default=1). [2] Number of 'real' word scores (0 or 1. default=0)");

  AddParam("dlm-model", "DEPRECATED. DO NOT USE. Order, factor and vocabulary file for discriminative LM. Use * for filename to indicate unlimited vocabulary.");
  AddParam("generation-file", "DEPRECATED. DO NOT USE. location and properties of the generation table");
  AddParam("global-lexical-file", "gl", "DEPRECATED. DO NOT USE. discriminatively trained global lexical translation model file");
  AddParam("glm-feature", "DEPRECATED. DO NOT USE. discriminatively trained global lexical translation feature, sparse producer");
  AddParam("lmodel-file", "DEPRECATED. DO NOT USE. location and properties of the language models");
  AddParam("lmodel-dub", "DEPRECATED. DO NOT USE. dictionary upper bounds of language models");

#ifdef HAVE_SYNLM
  AddParam("slmodel-file", "DEPRECATED. DO NOT USE. location of the syntactic language model file(s)");
  AddParam("slmodel-factor", "DEPRECATED. DO NOT USE. factor to use with syntactic language model");
  AddParam("slmodel-beam", "DEPRECATED. DO NOT USE. beam width to use with syntactic language model's parser");
#endif
  AddParam("ttable-file", "DEPRECATED. DO NOT USE. location and properties of the translation tables");
  AddParam("phrase-pair-feature", "DEPRECATED. DO NOT USE. Source and target factors for phrase pair feature");
  AddParam("phrase-boundary-source-feature", "DEPRECATED. DO NOT USE. Source factors for phrase boundary feature");
  AddParam("phrase-boundary-target-feature", "DEPRECATED. DO NOT USE. Target factors for phrase boundary feature");
  AddParam("phrase-length-feature", "DEPRECATED. DO NOT USE. Count features for source length, target length, both of each phrase");
  AddParam("target-word-insertion-feature", "DEPRECATED. DO NOT USE. Count feature for each unaligned target word");
  AddParam("source-word-deletion-feature", "DEPRECATED. DO NOT USE. Count feature for each unaligned source word");
  AddParam("word-translation-feature", "DEPRECATED. DO NOT USE. Count feature for word translation according to word alignment");

  AddParam("weight-file", "wf", "feature weights file. Do *not* put weights for 'core' features in here - they go in moses.ini");

  AddParam("weight", "weights for ALL models, 1 per line 'WeightName value'. Weight names can be repeated");
  AddParam("weight-overwrite", "special parameter for mert. All on 1 line. Overrides weights specified in 'weights' argument");
  AddParam("feature-overwrite", "Override arguments in a particular feature function with a particular key. Format: -feature-overwrite \"FeatureName key=value\"");
  AddParam("weight-add", "Add weight for FF if it doesn't exist, i.e weights here are added 1st, and can be override by the ini file or on the command line. Used to specify initial weights for FF that was also specified on the copmmand line");
  AddParam("feature-add", "Add a feature function on the command line. Used by mira to add BLEU feature");
  AddParam("feature-name-overwrite", "Override feature name (NOT arguments). Eg. SRILM-->KENLM, PhraseDictionaryMemory-->PhraseDictionaryScope3");

  AddParam("feature", "All the feature functions should be here");

  AddParam("print-id", "prefix translations with id. Default if false");

  AddParam("print-passthrough", "output the sgml tag <passthrough> without any computation on that. Default is false");
  AddParam("print-passthrough-in-n-best", "output the sgml tag <passthrough> without any computation on that in each entry of the n-best-list. Default is false");

  AddParam("alternate-weight-setting", "aws", "alternate set of weights to used per xml specification");

  AddParam("placeholder-factor", "Which source factor to use to store the original text for placeholders. The factor must not be used by a translation or gen model");
  AddParam("no-cache", "Disable all phrase-table caching. Default = false (ie. enable caching)");
  AddParam("default-non-term-for-empty-range-only", "Don't add [X] to all ranges, just ranges where there isn't a source non-term. Default = false (ie. add [X] everywhere)");
  AddParam("s2t", "Use specialized string-to-tree decoder.");
  AddParam("s2t-parsing-algorithm", "Which S2T parsing algorithm to use. 0=recursive CYK+, 1=scope-3 (default = 0)");

  AddParam("spe-src", "Simulated post-editing. Source filename");
  AddParam("spe-trg", "Simulated post-editing. Target filename");
  AddParam("spe-aln", "Simulated post-editing. Alignment filename");
}

Parameter::~Parameter()
{
}

const PARAM_VEC *Parameter::GetParam(const std::string &paramName) const
{
	PARAM_MAP::const_iterator iter = m_setting.find( paramName );
	if (iter == m_setting.end()) {
		return NULL;
	}
	else {
		return &iter->second;
	}

}

/** initialize a parameter, sub of constructor */
void Parameter::AddParam(const string &paramName, const string &description)
{
  m_valid[paramName] = true;
  m_description[paramName] = description;
}

/** initialize a parameter (including abbreviation), sub of constructor */
void Parameter::AddParam(const string &paramName, const string &abbrevName, const string &description)
{
  m_valid[paramName] = true;
  m_valid[abbrevName] = true;
  m_abbreviation[paramName] = abbrevName;
  m_fullname[abbrevName] = paramName;
  m_description[paramName] = description;
}

/** print descriptions of all parameters */
void Parameter::Explain()
{
  cerr << "Usage:" << endl;
  for(PARAM_STRING::const_iterator iterParam = m_description.begin(); iterParam != m_description.end(); iterParam++) {
    const string paramName = iterParam->first;
    const string paramDescription = iterParam->second;
    cerr <<  "\t-" << paramName;
    PARAM_STRING::const_iterator iterAbbr = m_abbreviation.find( paramName );
    if ( iterAbbr != m_abbreviation.end() )
      cerr <<  " (" << iterAbbr->second << ")";
    cerr <<  ": " << paramDescription << endl;
  }
}

/** check whether an item on the command line is a switch or a value
 * \param token token on the command line to checked **/

bool Parameter::isOption(const char* token)
{
  if (! token) return false;
  std::string tokenString(token);
  size_t length = tokenString.size();
  if (length > 0 && tokenString.substr(0,1) != "-") return false;
  if (length > 1 && tokenString.substr(1,1).find_first_not_of("0123456789") == 0) return true;
  return false;
}

/** load all parameters from the configuration file and the command line switches */
bool Parameter::LoadParam(const string &filePath)
{
  const char *argv[] = {"executable", "-f", filePath.c_str() };
  return LoadParam(3, (char**) argv);
}

/** load all parameters from the configuration file and the command line switches */
bool Parameter::LoadParam(int argc, char* argv[])
{
  // config file (-f) arg mandatory
  string configPath;
  if ( (configPath = FindParam("-f", argc, argv)) == ""
       && (configPath = FindParam("-config", argc, argv)) == "") {
    PrintCredit();
    Explain();
    PrintFF();

    cerr << endl;
    UserMessage::Add("No configuration file was specified.  Use -config or -f");
    cerr << endl;
    return false;
  } else {
    if (!ReadConfigFile(configPath)) {
      UserMessage::Add("Could not read "+configPath);
      return false;
    }
  }

  // overwrite parameters with values from switches
  for(PARAM_STRING::const_iterator iterParam = m_description.begin();
      iterParam != m_description.end(); iterParam++) {
    const string paramName = iterParam->first;
    OverwriteParam("-" + paramName, paramName, argc, argv);
  }

  // ... also shortcuts
  for(PARAM_STRING::const_iterator iterParam = m_abbreviation.begin();
      iterParam != m_abbreviation.end(); iterParam++) {
    const string paramName = iterParam->first;
    const string paramShortName = iterParam->second;
    OverwriteParam("-" + paramShortName, paramName, argc, argv);
  }

  AddFeaturesCmd();

  // logging of parameters that were set in either config or switch
  int verbose = 1;
  if (m_setting.find("verbose") != m_setting.end() &&
      m_setting["verbose"].size() > 0)
    verbose = Scan<int>(m_setting["verbose"][0]);
  if (verbose >= 1) { // only if verbose
    TRACE_ERR( "Defined parameters (per moses.ini or switch):" << endl);
    for(PARAM_MAP::const_iterator iterParam = m_setting.begin() ;
        iterParam != m_setting.end(); iterParam++) {
      TRACE_ERR( "\t" << iterParam->first << ": ");
      for ( size_t i = 0; i < iterParam->second.size(); i++ )
        TRACE_ERR( iterParam->second[i] << " ");
      TRACE_ERR( endl);
    }
  }

  // don't mix old and new format
<<<<<<< HEAD
  if ((isParamSpecified("feature") || isParamSpecified("weight"))
      && (isParamSpecified("weight-slm") || isParamSpecified("weight-bl") || isParamSpecified("weight-d") ||
          isParamSpecified("weight-dlm") || isParamSpecified("weight-lrl") || isParamSpecified("weight-generation") ||
          isParamSpecified("weight-i") || isParamSpecified("weight-l") || isParamSpecified("weight-lex") ||
          isParamSpecified("weight-glm") || isParamSpecified("weight-wt") || isParamSpecified("weight-pp") ||
          isParamSpecified("weight-pb") || isParamSpecified("weight-t") || isParamSpecified("weight-w") ||
          isParamSpecified("weight-p") ||
          isParamSpecified("weight-u") || isParamSpecified("weight-e") ||
          isParamSpecified("dlm-mode") || isParamSpecified("generation-file") || isParamSpecified("global-lexical-file") ||
          isParamSpecified("glm-feature") || isParamSpecified("lmodel-file") || isParamSpecified("lmodel-dub") ||
          isParamSpecified("slmodel-file") || isParamSpecified("slmodel-factor") ||
          isParamSpecified("slmodel-beam") || isParamSpecified("ttable-file") || isParamSpecified("phrase-pair-feature") ||
          isParamSpecified("phrase-boundary-source-feature") || isParamSpecified("phrase-boundary-target-feature") || isParamSpecified("phrase-length-feature") ||
          isParamSpecified("target-word-insertion-feature") || isParamSpecified("source-word-deletion-feature") || isParamSpecified("word-translation-feature")
=======
  if ((GetParam("feature") || GetParam("weight"))
      && (GetParam("weight-slm") || GetParam("weight-bl") || GetParam("weight-d") ||
    	  GetParam("weight-dlm") || GetParam("weight-lrl") || GetParam("weight-generation") ||
    	  GetParam("weight-i") || GetParam("weight-l") || GetParam("weight-lex") ||
          GetParam("weight-glm") || GetParam("weight-wt") || GetParam("weight-pp") ||
          GetParam("weight-pb") || GetParam("weight-t") || GetParam("weight-w") ||
          GetParam("weight-u") || GetParam("weight-e") ||
          GetParam("dlm-mode") || GetParam("generation-file") || GetParam("global-lexical-file") ||
          GetParam("glm-feature") || GetParam("lmodel-file") || GetParam("lmodel-dub") ||
          GetParam("slmodel-file") || GetParam("slmodel-factor") ||
          GetParam("slmodel-beam") || GetParam("ttable-file") || GetParam("phrase-pair-feature") ||
          GetParam("phrase-boundary-source-feature") || GetParam("phrase-boundary-target-feature") || GetParam("phrase-length-feature") ||
          GetParam("target-word-insertion-feature") || GetParam("source-word-deletion-feature") || GetParam("word-translation-feature")
>>>>>>> a0b6b6a3
         )
     ) {
    UTIL_THROW(util::Exception, "Don't mix old and new ini file format");
  }

  // convert old weights args to new format
  if (GetParam("feature") == NULL) {
    ConvertWeightArgs();
  }
  CreateWeightsMap();
  WeightOverwrite();

  // check for illegal parameters
  bool noErrorFlag = true;
  for (int i = 0 ; i < argc ; i++) {
    if (isOption(argv[i])) {
      string paramSwitch = (string) argv[i];
      string paramName = paramSwitch.substr(1);
      if (m_valid.find(paramName) == m_valid.end()) {
        UserMessage::Add("illegal switch: " + paramSwitch);
        noErrorFlag = false;
      }
    }
  }

  //Save("/tmp/moses.ini.new");

  // check if parameters make sense
  return Validate() && noErrorFlag;
}

void Parameter::AddFeaturesCmd()
{
  const PARAM_VEC *params = GetParam("feature-add");
  if (params) {
	  PARAM_VEC::const_iterator iter;
	  for (iter = params->begin(); iter != params->end(); ++iter) {
		const string &line = *iter;
		AddFeature(line);
	  }

	  m_setting.erase("feature-add");
  }
}

std::vector<float> Parameter::GetWeights(const std::string &name)
{
  std::vector<float> ret = m_weights[name];

  // cerr << "WEIGHT " << name << "=";
  // for (size_t i = 0; i < ret.size(); ++i) {
  //   cerr << ret[i] << ",";
  // }
  // cerr << endl;
  return ret;
}

void Parameter::SetWeight(const std::string &name, size_t ind, float weight)
{
  PARAM_VEC &newWeights = m_setting["weight"];
  string line = name + SPrint(ind) + "= " + SPrint(weight);
  newWeights.push_back(line);
}

void Parameter::SetWeight(const std::string &name, size_t ind, const vector<float> &weights)
{
  PARAM_VEC &newWeights = m_setting["weight"];
  string line = name + SPrint(ind) + "=";

  for (size_t i = 0; i < weights.size(); ++i) {
    line += " " + SPrint(weights[i]);
  }
  newWeights.push_back(line);
}

void
Parameter::
AddWeight(const std::string &name, size_t ind,
          const std::vector<float> &weights)
{
  PARAM_VEC &newWeights = m_setting["weight"];

  string sought = name + SPrint(ind) + "=";
  for (size_t i = 0; i < newWeights.size(); ++i) {
    string &line = newWeights[i];
    if (line.find(sought) == 0) {
      // found existing weight, most likely to be input weights. Append to this line
      for (size_t i = 0; i < weights.size(); ++i) {
        line += " " + SPrint(weights[i]);
      }
      return;
    }
  }

  // nothing found. Just set
  SetWeight(name, ind, weights);
}

void Parameter::ConvertWeightArgsSingleWeight(const string &oldWeightName, const string &newWeightName)
{
  size_t ind = 0;
  PARAM_MAP::iterator iterMap;

  iterMap = m_setting.find(oldWeightName);
  if (iterMap != m_setting.end()) {
    const PARAM_VEC &weights = iterMap->second;
    for (size_t i = 0; i < weights.size(); ++i) {
      SetWeight(newWeightName, ind, Scan<float>(weights[i]));
    }

    m_setting.erase(iterMap);
  }
}

void Parameter::ConvertWeightArgsPhraseModel(const string &oldWeightName)
{
  const PARAM_VEC *params;

  // process input weights 1st
  params = GetParam("weight-i");
  if (params) {
    vector<float> inputWeights = Scan<float>(*params);
    PARAM_VEC &numInputScores = m_setting["input-scores"];
    if (inputWeights.size() == 1) {
      UTIL_THROW_IF2(numInputScores.size() != 0, "No [input-scores] section allowed");
      numInputScores.push_back("1");
      numInputScores.push_back("0");
    } else if (inputWeights.size() == 2) {
      UTIL_THROW_IF2(numInputScores.size() != 0, "No [input-scores] section allowed");
      numInputScores.push_back("1");
      numInputScores.push_back("1");
    }

    SetWeight("PhraseDictionaryBinary", 0, inputWeights);
  }

  // convert actually pt feature
  VERBOSE(2,"Creating phrase table features" << endl);

  size_t numInputScores = 0;
  size_t numRealWordsInInput = 0;
  map<string, size_t> ptIndices;

  params = GetParam("input-scores");
  if (params) {
    numInputScores = Scan<size_t>(params->at(0));

    if (params->size() > 1) {
      numRealWordsInInput = Scan<size_t>(params->at(1));
    }
  }

  // load phrase translation tables
  params = GetParam("ttable-file");
  if (params) {
    // weights
    const vector<string> translationVector = *params;

    vector<size_t>  maxTargetPhrase;
    params = GetParam("ttable-limit");
    if (params) {
    	maxTargetPhrase = Scan<size_t>(*params);
    }

    if(maxTargetPhrase.size() == 1 && translationVector.size() > 1) {
      VERBOSE(1, "Using uniform ttable-limit of " << maxTargetPhrase[0] << " for all translation tables." << endl);
      for(size_t i = 1; i < translationVector.size(); i++)
        maxTargetPhrase.push_back(maxTargetPhrase[0]);
    } else if(maxTargetPhrase.size() != 1 && maxTargetPhrase.size() < translationVector.size()) {
      stringstream strme;
      strme << "You specified " << translationVector.size() << " translation tables, but only " << maxTargetPhrase.size() << " ttable-limits.";
      UserMessage::Add(strme.str());
      return;
    }

    // MAIN LOOP
    const PARAM_VEC &oldWeights = m_setting[oldWeightName];

    size_t currOldInd = 0;
    for(size_t currDict = 0 ; currDict < translationVector.size(); currDict++) {
      stringstream ptLine;

      vector<string> token = Tokenize(translationVector[currDict]);

      if(currDict == 0 && token.size() == 4) {
        UserMessage::Add("Phrase table specification in old 4-field format. No longer supported");
        return;
      }
      UTIL_THROW_IF2(token.size() < 5, "Phrase table must have at least 5 scores");

      int implementation = Scan<int>(token[0]);

      string ptType;
      switch (implementation) {
      case 0: // Memory
        ptType = "PhraseDictionaryMemory";
        break;
      case 1: // Binary
        ptType = "PhraseDictionaryBinary";
        break;
      case 2: // OnDisk
        ptType = "PhraseDictionaryOnDisk";
        break;
      case 6: // SCFG
        ptType = "PhraseDictionaryMemory";
        break;
      case 12: // Compact
        ptType = "PhraseDictionaryCompact";
        break;
      case 8: // SuffixArray
        ptType = "PhraseDictionarySuffixArray";
        break;
      case 14: // DSuffixArray
        ptType = "PhraseDictionaryDynSuffixArray";
        break;
      case DCacheBased:
        ptType = "PhraseDictionaryDynamicCacheBased";
        break;
      default:
        break;
      }

      size_t ptInd;
      if (ptIndices.find(ptType) == ptIndices.end()) {
        ptIndices[ptType] = 0;
        ptInd = 0;
      } else {
        ptInd = ++ptIndices[ptType];
      }

      // weights
      size_t numFFInd = (token.size() == 4) ? 2 : 3;
      size_t numFF = Scan<size_t>(token[numFFInd]);

      vector<float> weights(numFF);
      for (size_t currFF = 0; currFF < numFF; ++currFF) {
        UTIL_THROW_IF2(currOldInd >= oldWeights.size(),
                       "Errors converting old phrase-table weights to new weights");
        float weight = Scan<float>(oldWeights[currOldInd]);
        weights[currFF] = weight;

        ++currOldInd;
      }

      // cerr << weights.size() << " PHRASE TABLE WEIGHTS "
      // << __FILE__ << ":" << __LINE__ << endl;
      AddWeight(ptType, ptInd, weights);

      // actual pt
      ptLine << ptType << " ";
      ptLine << "input-factor=" << token[1] << " ";
      ptLine << "output-factor=" << token[2] << " ";
      ptLine << "path=" << token[4] << " ";

      //characteristics of the phrase table

      vector<FactorType>  input   = Tokenize<FactorType>(token[1], ",")
                                    ,output  = Tokenize<FactorType>(token[2], ",");
      size_t numScoreComponent = Scan<size_t>(token[3]);
      string filePath= token[4];

      if(currDict==0) {
        // only the 1st pt. THis is shit
        // TODO. find what the assumptions made by confusion network about phrase table output which makes
        // it only work with binary file. This is a hack
        numScoreComponent += numInputScores + numRealWordsInInput;
      }

      ptLine << "num-features=" << numScoreComponent << " ";
      ptLine << "table-limit=" << maxTargetPhrase[currDict] << " ";

      if (implementation == 8 || implementation == 14) {
        ptLine << "target-path=" << token[5] << " ";
        ptLine << "alignment-path=" << token[6] << " ";
      }

      AddFeature(ptLine.str());
    } // for(size_t currDict = 0 ; currDict < translationVector.size(); currDict++) {
  } // if (GetParam("ttable-file").size() > 0) {

  m_setting.erase("weight-i");
  m_setting.erase(oldWeightName);
  m_setting.erase("ttable-file");
  m_setting.erase("ttable-limit");

}

void Parameter::AddFeature(const std::string &line)
{
  PARAM_VEC &features = m_setting["feature"];
  features.push_back(line);
}

void Parameter::ConvertWeightArgsDistortion()
{
  const string oldWeightName = "weight-d";
  const string oldLexReordingName = "distortion-file";

  // distortion / lex distortion
  const PARAM_VEC *oldWeights = GetParam(oldWeightName);

  if (oldWeights) {
	const PARAM_VEC *searchAlgo = GetParam("search-algorithm");
    if (searchAlgo == NULL ||
        (searchAlgo->size() > 0
         && (Trim(searchAlgo->at(0)) == "0" || Trim(searchAlgo->at(0)) == "1")
        )
       ) {
      // phrase-based. Add distance distortion to list of features
      AddFeature("Distortion");
      SetWeight("Distortion", 0, Scan<float>(oldWeights->at(0)));
    }

    // everything but the last is lex reordering model

    size_t currOldInd = 1;
    const PARAM_VEC *lextable = GetParam(oldLexReordingName);

    for (size_t indTable = 0; lextable && indTable < lextable->size(); ++indTable) {
      const string &line = lextable->at(indTable);
      vector<string> toks = Tokenize(line);

      size_t numFF = Scan<size_t>(toks[2]);

      vector<float> weights(numFF);
      for (size_t currFF = 0; currFF < numFF; ++currFF) {
<<<<<<< HEAD
        UTIL_THROW_IF2(currOldInd >= oldWeights.size(),
                       "Errors converting old distortion weights to new weights");
        float weight = Scan<float>(oldWeights[currOldInd]);
=======
    	UTIL_THROW_IF2(oldWeights && currOldInd >= oldWeights->size(),
    			  "Errors converting old distortion weights to new weights");
        float weight = Scan<float>(oldWeights->at(currOldInd));
>>>>>>> a0b6b6a3
        weights[currFF] = weight;

        ++currOldInd;
      }
      SetWeight("LexicalReordering", indTable, weights);

      stringstream strme;
      strme << "LexicalReordering "
            << "type=" << toks[1] << " ";

      vector<FactorType> factors = Tokenize<FactorType>(toks[0], "-");
      UTIL_THROW_IF2(factors.size() != 2,
                     "Error in old factor specification for lexicalized reordering model: "
                     << toks[0]);
      strme << "input-factor=" << factors[0]
            << " output-factor=" << factors[1] << " ";

      strme << "num-features=" << toks[2] << " ";
      strme << "path=" << toks[3];

      AddFeature(strme.str());
    }
  }

  m_setting.erase(oldWeightName);
  m_setting.erase(oldLexReordingName);

}

void Parameter::ConvertWeightArgsLM()
{
  const string oldWeightName = "weight-l";
  const string oldFeatureName = "lmodel-file";
  const PARAM_VEC *params;

  bool isChartDecoding = true;

  params = GetParam("search-algorithm");
  if (params == NULL ||
      (params->size() > 0
       && (Trim(params->at(0)) == "0" || Trim(params->at(0)) == "1")
      )
     ) {
    isChartDecoding = false;
  }

  vector<int> oovWeights;
  params = GetParam("lmodel-oov-feature");
  if (params) {
    oovWeights = Scan<int>(*params);
  }

  PARAM_MAP::iterator iterMap;

  iterMap = m_setting.find(oldWeightName);
  if (iterMap != m_setting.end()) {

    size_t currOldInd = 0;
    const PARAM_VEC &weights = iterMap->second;
    const PARAM_VEC &models = m_setting[oldFeatureName];
    for (size_t lmIndex = 0; lmIndex < models.size(); ++lmIndex) {
      const string &line = models[lmIndex];
      vector<string> modelToks = Tokenize(line);

      int lmType = Scan<int>(modelToks[0]);

      string newFeatureName;
      switch (lmType) {
      case 0:
        newFeatureName = "SRILM";
        break;
      case 1:
        newFeatureName = "IRSTLM";
        break;
      case 8:
      case 9:
        newFeatureName = "KENLM";
        break;
      default:
        UTIL_THROW2("Unkown language model type id:"  << lmType);
      }

      size_t numFF = 1;
      if (oovWeights.size() > lmIndex)
        numFF += oovWeights[lmIndex];

      vector<float> weightsLM(numFF);
      for (size_t currFF = 0; currFF < numFF; ++currFF) {
        UTIL_THROW_IF2(currOldInd >= weights.size(),
                       "Errors converting old LM weights to new weights");
        weightsLM[currFF] = Scan<float>(weights[currOldInd]);
        if (isChartDecoding) {
          weightsLM[currFF] = UntransformLMScore(weightsLM[currFF]);
        }

        ++currOldInd;
      }

      SetWeight(newFeatureName, lmIndex, weightsLM);

      string featureLine = newFeatureName + " "
                           + "factor=" + modelToks[1] + " "  // factor
                           + "order="  + modelToks[2] + " " // order
                           + "num-features=" + SPrint(numFF) + " ";
      if (lmType == 9) {
        featureLine += "lazyken=1 ";
      } else if (lmType == 8) {
        featureLine += "lazyken=0 ";
      }

      featureLine += "path=" + modelToks[3]; // file

      AddFeature(featureLine);
    } // for (size_t lmIndex = 0; lmIndex < models.size(); ++lmIndex) {

    m_setting.erase(iterMap);
  }

  m_setting.erase(oldFeatureName);
}

void Parameter::ConvertWeightArgsGeneration(const std::string &oldWeightName, const std::string &newWeightName)
{
  string oldFeatureName = "generation-file";

  // distortion / lex distortion
  PARAM_VEC &oldWeights = m_setting[oldWeightName];

  if (oldWeights.size() > 0) {
    size_t currOldInd = 0;
    PARAM_VEC &models = m_setting[oldFeatureName];

    for (size_t indTable = 0; indTable < models.size(); ++indTable) {
      string &line = models[indTable];
      vector<string> modelToks = Tokenize(line);

      size_t numFF = Scan<size_t>(modelToks[2]);

      vector<float> weights(numFF);
      for (size_t currFF = 0; currFF < numFF; ++currFF) {
        UTIL_THROW_IF2(currOldInd >= oldWeights.size(),
                       "Errors converting old generation weights to new weights");
        float weight = Scan<float>(oldWeights[currOldInd]);
        weights[currFF] = weight;

        ++currOldInd;
      }
      SetWeight(newWeightName, indTable, weights);

      stringstream strme;
      strme << "Generation "
            << "input-factor=" << modelToks[0] << " "
            << "output-factor=" << modelToks[1] << " "
            << "num-features=" << modelToks[2] << " "
            << "path=" << modelToks[3];
      AddFeature(strme.str());
    }
  }

  m_setting.erase(oldWeightName);
  m_setting.erase(oldFeatureName);
}

void Parameter::ConvertWeightArgsWordPenalty()
{
  const std::string oldWeightName = "weight-w";
  const std::string newWeightName = "WordPenalty";

  bool isChartDecoding = true;
  const PARAM_VEC *searchAlgo = GetParam("search-algorithm");
  if (searchAlgo == NULL ||
      (searchAlgo->size() > 0
       && (Trim(searchAlgo->at(0)) == "0" || Trim(searchAlgo->at(0)) == "1")
      )
     ) {
    isChartDecoding = false;
  }

  PARAM_MAP::iterator iterMap;

  iterMap = m_setting.find(oldWeightName);
  if (iterMap != m_setting.end()) {
    const PARAM_VEC &weights = iterMap->second;
    for (size_t i = 0; i < weights.size(); ++i) {
      float weight = Scan<float>(weights[i]);
      if (isChartDecoding) {
        weight *= 0.434294482;
      }
      SetWeight(newWeightName, i, weight);
    }

    m_setting.erase(iterMap);
  }

}

void Parameter::ConvertPhrasePenalty()
{
  string oldWeightName = "weight-p";
<<<<<<< HEAD
  if (isParamSpecified(oldWeightName)) {
    UTIL_THROW_IF2(m_setting[oldWeightName].size() != 1,
                   "There should be only 1 phrase-penalty weight");
    float weight = Scan<float>(m_setting[oldWeightName][0]);
=======
  const PARAM_VEC *params = GetParam(oldWeightName);
  if (params) {
	UTIL_THROW_IF2(params->size() != 1,
			"There should be only 1 phrase-penalty weight");
    float weight = Scan<float>(params->at(0));
>>>>>>> a0b6b6a3
    AddFeature("PhrasePenalty");
    SetWeight("PhrasePenalty", 0, weight);

    m_setting.erase(oldWeightName);
  }
}

void Parameter::ConvertWeightArgs()
{
  // can't handle discr LM. must do it manually 'cos of bigram/n-gram split
  UTIL_THROW_IF2( m_setting.count("weight-dlm") != 0,
                  "Can't handle discr LM. must do it manually 'cos of bigram/n-gram split");

  // check that old & new format aren't mixed
  if (m_setting.count("weight") &&
      (m_setting.count("weight-i") || m_setting.count("weight-t") || m_setting.count("weight-w") ||
       m_setting.count("weight-l") || m_setting.count("weight-u") || m_setting.count("weight-lex") ||
       m_setting.count("weight-generation") || m_setting.count("weight-lr") || m_setting.count("weight-d")
      )) {
    cerr << "Do not mix old and new format for specify weights";
  }

  ConvertWeightArgsWordPenalty();
  ConvertWeightArgsLM();
  ConvertWeightArgsSingleWeight("weight-slm", "SyntacticLM");
  ConvertWeightArgsSingleWeight("weight-u", "UnknownWordPenalty");
  ConvertWeightArgsGeneration("weight-generation", "Generation");
  ConvertWeightArgsDistortion();

  // don't know or can't be bothered converting these weights
  ConvertWeightArgsSingleWeight("weight-lr", "LexicalReordering");
  ConvertWeightArgsSingleWeight("weight-bl", "BleuScoreFeature");
  ConvertWeightArgsSingleWeight("weight-glm", "GlobalLexicalModel");
  ConvertWeightArgsSingleWeight("weight-wt", "WordTranslationFeature");
  ConvertWeightArgsSingleWeight("weight-pp", "PhrasePairFeature");
  ConvertWeightArgsSingleWeight("weight-pb", "PhraseBoundaryFeature");

  ConvertWeightArgsSingleWeight("weight-e", "WordDeletion"); // TODO Can't find real name
  ConvertWeightArgsSingleWeight("weight-lex", "GlobalLexicalReordering"); // TODO Can't find real name

  ConvertPhrasePenalty();

  AddFeature("WordPenalty");
  AddFeature("UnknownWordPenalty");

  ConvertWeightArgsPhraseModel("weight-t");

}

void Parameter::CreateWeightsMap()
{
  CreateWeightsMap(m_setting["weight-add"]);
  CreateWeightsMap(m_setting["weight"]);
}

void Parameter::CreateWeightsMap(const PARAM_VEC &vec)
{
  for (size_t i = 0; i < vec.size(); ++i) {
    const string &line = vec[i];
    vector<string> toks = Tokenize(line);
    UTIL_THROW_IF2(toks.size() < 2,
                   "Error in format of weights: " << line);

    string name = toks[0];
    name = name.substr(0, name.size() - 1);

    vector<float> weights(toks.size() - 1);
    for (size_t i = 1; i < toks.size(); ++i) {
      float weight = Scan<float>(toks[i]);
      weights[i - 1] = weight;
    }
    m_weights[name] = weights;
  }
}

void Parameter::WeightOverwrite()
{
  PARAM_VEC &vec = m_setting["weight-overwrite"];

  if (vec.size() == 0)
    return;

  // should only be on 1 line
  UTIL_THROW_IF2(vec.size() != 1,
                 "Weight override should only be on 1 line");

  string name("");
  vector<float> weights;
  vector<string> toks = Tokenize(vec[0]);
  for (size_t i = 0; i < toks.size(); ++i) {
    const string &tok = toks[i];

    if (tok.substr(tok.size() - 1, 1) == "=") {
      // start of new feature

      if (name != "") {
        // save previous ff
        m_weights[name] = weights;
        weights.clear();
      }

      name = tok.substr(0, tok.size() - 1);
    } else {
      // a weight for curr ff
      float weight = Scan<float>(toks[i]);
      weights.push_back(weight);
    }
  }

  m_weights[name] = weights;

}

/** check that parameter settings make sense */
bool Parameter::Validate()
{
  bool noErrorFlag = true;

  PARAM_MAP::const_iterator iterParams;
  for (iterParams = m_setting.begin(); iterParams != m_setting.end(); ++iterParams) {
    const std::string &key = iterParams->first;

    if (m_valid.find(key) == m_valid.end()) {
      UserMessage::Add("Unknown parameter " + key);
      noErrorFlag = false;
    }
  }

  if (m_setting["lmodel-dub"].size() > 0) {
    if (m_setting["lmodel-file"].size() != m_setting["lmodel-dub"].size()) {
      stringstream errorMsg("");
      errorMsg << "Config and parameters specify "
               << static_cast<int>(m_setting["lmodel-file"].size())
               << " language model files (lmodel-file), but "
               << static_cast<int>(m_setting["lmodel-dub"].size())
               << " LM upperbounds (lmodel-dub)"
               << endl;
      UserMessage::Add(errorMsg.str());
      noErrorFlag = false;
    }
  }

  /*
  const vector<float> &lmWeights = GetWeights("LM");
  if (m_setting["lmodel-file"].size() * (m_setting.find("lmodel-oov-feature") != m_setting.end() ? 2 : 1)
         != lmWeights.size()) {
    stringstream errorMsg("");
    errorMsg << "Config and parameters specify "
             << static_cast<int>(m_setting["lmodel-file"].size())
             << " language model files (lmodel-file), but "
             << static_cast<int>(lmWeights.size())
             << " weights (weight-l)";
    errorMsg << endl << "You might be giving '-lmodel-file TYPE FACTOR ORDER FILENAME' but you should be giving these four as a single argument, i.e. '-lmodel-file \"TYPE FACTOR ORDER FILENAME\"'";
    errorMsg << endl << "You should also remember that each language model requires 2 weights, if and only if lmodel-oov-feature is on.";
    UserMessage::Add(errorMsg.str());
    noErrorFlag = false;
  }
  */

  // do files exist?

  // input file
  if (noErrorFlag && m_setting["input-file"].size() == 1) {
    noErrorFlag = FileExists(m_setting["input-file"][0]);
    if (!noErrorFlag) {
      stringstream errorMsg("");
      errorMsg << endl << "Input file " << m_setting["input-file"][0] << " does not exist";
      UserMessage::Add(errorMsg.str());
    }
  }
  // generation tables
  if (noErrorFlag) {
    std::vector<std::string> ext;
    //raw tables in either un compressed or compressed form
    ext.push_back("");
    ext.push_back(".gz");
    noErrorFlag = FilesExist("generation-file", 3, ext);
  }
  // distortion
  if (noErrorFlag) {
    std::vector<std::string> ext;
    //raw tables in either un compressed or compressed form
    ext.push_back("");
    ext.push_back(".gz");
    //prefix tree format
    ext.push_back(".binlexr.idx");
    //prefix tree format
    ext.push_back(".minlexr");
    noErrorFlag = FilesExist("distortion-file", 3, ext);
  }
  return noErrorFlag;
}

/** check whether a file exists */
bool Parameter::FilesExist(const string &paramName, int fieldNo, std::vector<std::string> const& extensions)
{
  typedef std::vector<std::string> StringVec;
  StringVec::const_iterator iter;

  PARAM_MAP::const_iterator iterParam = m_setting.find(paramName);
  if (iterParam == m_setting.end()) {
    // no param. therefore nothing to check
    return true;
  }
  const StringVec &pathVec = (*iterParam).second;
  for (iter = pathVec.begin() ; iter != pathVec.end() ; ++iter) {
    StringVec vec = Tokenize(*iter);

    size_t tokenizeIndex;
    if (fieldNo == -1)
      tokenizeIndex = vec.size() - 1;
    else
      tokenizeIndex = static_cast<size_t>(fieldNo);

    if (tokenizeIndex >= vec.size()) {
      stringstream errorMsg("");
      errorMsg << "Expected at least " << (tokenizeIndex+1) << " tokens per entry in '"
               << paramName << "', but only found "
               << vec.size();
      UserMessage::Add(errorMsg.str());
      return false;
    }
    const string &pathStr = vec[tokenizeIndex];

    bool fileFound=0;
    for(size_t i=0; i<extensions.size() && !fileFound; ++i) {
      fileFound|=FileExists(pathStr + extensions[i]);
    }
    if(!fileFound) {
      stringstream errorMsg("");
      errorMsg << "File " << pathStr << " does not exist";
      UserMessage::Add(errorMsg.str());
      return false;
    }
  }
  return true;
}

/** look for a switch in arg, update parameter */
// TODO arg parsing like this does not belong in the library, it belongs
// in moses-cmd
string Parameter::FindParam(const string &paramSwitch, int argc, char* argv[])
{
  for (int i = 0 ; i < argc ; i++) {
    if (string(argv[i]) == paramSwitch) {
      if (i+1 < argc) {
        return argv[i+1];
      } else {
        stringstream errorMsg("");
        errorMsg << "Option " << paramSwitch << " requires a parameter!";
        UserMessage::Add(errorMsg.str());
        // TODO return some sort of error, not the empty string
      }
    }
  }
  return "";
}

/** update parameter settings with command line switches
 * \param paramSwitch (potentially short) name of switch
 * \param paramName full name of parameter
 * \param argc number of arguments on command line
 * \param argv values of paramters on command line */
void Parameter::OverwriteParam(const string &paramSwitch, const string &paramName, int argc, char* argv[])
{
  int startPos = -1;
  for (int i = 0 ; i < argc ; i++) {
    if (string(argv[i]) == paramSwitch) {
      startPos = i+1;
      break;
    }
  }
  if (startPos < 0)
    return;

  int index = 0;
  m_setting[paramName]; // defines the parameter, important for boolean switches
  while (startPos < argc && (!isOption(argv[startPos]))) {
    if (m_setting[paramName].size() > (size_t)index)
      m_setting[paramName][index] = argv[startPos];
    else
      m_setting[paramName].push_back(argv[startPos]);
    index++;
    startPos++;
  }
}


/** read parameters from a configuration file */
bool Parameter::ReadConfigFile(const string &filePath )
{
  InputFileStream inFile(filePath);
  string line, paramName;
  while(getline(inFile, line)) {
    // comments
    size_t comPos = line.find_first_of("#");
    if (comPos != string::npos)
      line = line.substr(0, comPos);
    // trim leading and trailing spaces/tabs
    line = Trim(line);

    if (line.size() == 0) {
      // blank line. do nothing.
    } else if (line[0]=='[') {
      // new parameter
      for (size_t currPos = 0 ; currPos < line.size() ; currPos++) {
        if (line[currPos] == ']') {
          paramName = line.substr(1, currPos - 1);
          break;
        }
      }
    } else {
      // add value to parameter
      m_setting[paramName].push_back(line);
    }
  }
  return true;
}

struct Credit {
  string name, contact, currentPursuits, areaResponsibility;
  int sortId;

  Credit(string name, string contact, string currentPursuits, string areaResponsibility) {
    this->name								= name							;
    this->contact							= contact						;
    this->currentPursuits			= currentPursuits		;
    this->areaResponsibility	= areaResponsibility;
    this->sortId							= rand() % 1000;
  }

  bool operator<(const Credit &other) const {
    /*
    if (areaResponsibility.size() != 0 && other.areaResponsibility.size() ==0)
    	return true;
    if (areaResponsibility.size() == 0 && other.areaResponsibility.size() !=0)
    	return false;

    return name < other.name;
    */
    return sortId < other.sortId;
  }

};

std::ostream& operator<<(std::ostream &os, const Credit &credit)
{
  os << credit.name;
  if (credit.contact != "")
    os << "\t   contact: " << credit.contact;
  if (credit.currentPursuits != "")
    os << "   " << credit.currentPursuits;
  if (credit.areaResponsibility != "")
    os << "   I'll answer question on: " << credit.areaResponsibility;
  return os;
}

void Parameter::PrintCredit()
{
  vector<Credit> everyone;
  srand ( time(NULL) );

  everyone.push_back(Credit("Nicola Bertoldi"
                            , "911"
                            , ""
                            , "scripts & other stuff"));
  everyone.push_back(Credit("Ondrej Bojar"
                            , ""
                            , "czech this out!"
                            , ""));
  everyone.push_back(Credit("Chris Callison-Burch"
                            , "anytime, anywhere"
                            , "international playboy"
                            , ""));
  everyone.push_back(Credit("Alexandra Constantin"
                            , ""
                            , "eu sunt varza"
                            , ""));
  everyone.push_back(Credit("Brooke Cowan"
                            , "brooke@csail.mit.edu"
                            , "if you're going to san francisco, be sure to wear a flower in your hair"
                            , ""));
  everyone.push_back(Credit("Chris Dyer"
                            , "can't. i'll be out driving my mustang"
                            , "driving my mustang"
                            , ""));
  everyone.push_back(Credit("Marcello Federico"
                            , "federico at itc at it"
                            , "Researcher at ITC-irst, Trento, Italy"
                            , "IRST language model"));
  everyone.push_back(Credit("Evan Herbst"
                            , "Small college in upstate New York"
                            , ""
                            , ""));
  everyone.push_back(Credit("Philipp Koehn"
                            , "only between 2 and 4am"
                            , ""
                            , "Nothing fazes this dude"));
  everyone.push_back(Credit("Christine Moran"
                            , "weird building at MIT"
                            , ""
                            , ""));
  everyone.push_back(Credit("Wade Shen"
                            , "via morse code"
                            , "buying another laptop"
                            , ""));
  everyone.push_back(Credit("Richard Zens"
                            , "richard at aachen dot de"
                            , ""
                            , "ambiguous source input, confusion networks, confusing source code"));
  everyone.push_back(Credit("Hieu Hoang", "http://www.hoang.co.uk/hieu/"
                            , "phd student at Edinburgh Uni. Original Moses developer"
                            , "general queries/ flames on Moses."));

  sort(everyone.begin(), everyone.end());


  cerr <<  "Moses - A beam search decoder for phrase-based statistical machine translation models" << endl
       << "Copyright (C) 2006 University of Edinburgh" << endl << endl

       << "This library is free software; you can redistribute it and/or" << endl
       << "modify it under the terms of the GNU Lesser General Public" << endl
       << "License as published by the Free Software Foundation; either" << endl
       << "version 2.1 of the License, or (at your option) any later version." << endl << endl

       << "This library is distributed in the hope that it will be useful," << endl
       << "but WITHOUT ANY WARRANTY; without even the implied warranty of" << endl
       << "MERCHANTABILITY or FITNESS FOR A PARTICULAR PURPOSE.  See the GNU" << endl
       << "Lesser General Public License for more details." << endl << endl

       << "You should have received a copy of the GNU Lesser General Public" << endl
       << "License along with this library; if not, write to the Free Software" << endl
       << "Foundation, Inc., 51 Franklin Street, Fifth Floor, Boston, MA  02110-1301  USA" << endl << endl
       << "***********************************************************************" << endl << endl
       << "Built on " << __DATE__ << " at " __TIME__ << endl << endl
       << "WHO'S FAULT IS THIS GODDAM SOFTWARE:" << endl;

  ostream_iterator<Credit> out(cerr, "\n");
  copy(everyone.begin(), everyone.end(), out);
  cerr <<  endl << endl;
}

/** update parameter settings with command line switches
 * \param paramName full name of parameter
 * \param values inew values for paramName */
void Parameter::OverwriteParam(const string &paramName, PARAM_VEC values)
{
  VERBOSE(2,"Overwriting parameter " << paramName);

  m_setting[paramName]; // defines the parameter, important for boolean switches
  if (m_setting[paramName].size() > 1) {
    VERBOSE(2," (the parameter had " << m_setting[paramName].size() << " previous values)");
    UTIL_THROW_IF2(m_setting[paramName].size() != values.size(),
                   "Number of weight override for " << paramName
                   << " is not the same as the original number of weights");
  } else {
    VERBOSE(2," (the parameter does not have previous values)");
    m_setting[paramName].resize(values.size());
  }
  VERBOSE(2," with the following values:");
  int i=0;
  for (PARAM_VEC::iterator iter = values.begin(); iter != values.end() ; iter++, i++) {
    m_setting[paramName][i] = *iter;
    VERBOSE(2, " " << *iter);
  }
  VERBOSE(2, std::endl);
}

void Parameter::PrintFF() const
{
  StaticData::Instance().GetFeatureRegistry().PrintFF();
}

std::set<std::string> Parameter::GetWeightNames() const
{
  std::set<std::string> ret;
  std::map<std::string, std::vector<float> >::const_iterator iter;
  for (iter = m_weights.begin(); iter != m_weights.end(); ++iter) {
    const string &key = iter->first;
    ret.insert(key);
  }
  return ret;
}

void Parameter::Save(const std::string path)
{
  ofstream file;
  file.open(path.c_str());

  PARAM_MAP::const_iterator iterOuter;
  for (iterOuter = m_setting.begin(); iterOuter != m_setting.end(); ++iterOuter) {
    const std::string &sectionName = iterOuter->first;
    file << "[" << sectionName << "]" << endl;

    const PARAM_VEC &values = iterOuter->second;

    PARAM_VEC::const_iterator iterInner;
    for (iterInner = values.begin(); iterInner != values.end(); ++iterInner) {
      const std::string &value = *iterInner;
      file << value << endl;
    }

    file << endl;
  }


  file.close();
}

template<>
void Parameter::SetParameter<bool>(bool &parameter, const std::string &parameterName, const bool &defaultValue) const
{
  const PARAM_VEC *params = GetParam(parameterName);

  // default value if nothing is specified
  parameter = defaultValue;
  if (params == NULL) {
    return;
  }

  // if parameter is just specified as, e.g. "-parameter" set it true
  if (params->size() == 0) {
    parameter = true;
  }
  // if paramter is specified "-parameter true" or "-parameter false"
  else if (params->size() == 1) {
    parameter = Scan<bool>( params->at(0));
  }
}

} // namespace

<|MERGE_RESOLUTION|>--- conflicted
+++ resolved
@@ -342,28 +342,13 @@
   }
 
   // don't mix old and new format
-<<<<<<< HEAD
-  if ((isParamSpecified("feature") || isParamSpecified("weight"))
-      && (isParamSpecified("weight-slm") || isParamSpecified("weight-bl") || isParamSpecified("weight-d") ||
-          isParamSpecified("weight-dlm") || isParamSpecified("weight-lrl") || isParamSpecified("weight-generation") ||
-          isParamSpecified("weight-i") || isParamSpecified("weight-l") || isParamSpecified("weight-lex") ||
-          isParamSpecified("weight-glm") || isParamSpecified("weight-wt") || isParamSpecified("weight-pp") ||
-          isParamSpecified("weight-pb") || isParamSpecified("weight-t") || isParamSpecified("weight-w") ||
-          isParamSpecified("weight-p") ||
-          isParamSpecified("weight-u") || isParamSpecified("weight-e") ||
-          isParamSpecified("dlm-mode") || isParamSpecified("generation-file") || isParamSpecified("global-lexical-file") ||
-          isParamSpecified("glm-feature") || isParamSpecified("lmodel-file") || isParamSpecified("lmodel-dub") ||
-          isParamSpecified("slmodel-file") || isParamSpecified("slmodel-factor") ||
-          isParamSpecified("slmodel-beam") || isParamSpecified("ttable-file") || isParamSpecified("phrase-pair-feature") ||
-          isParamSpecified("phrase-boundary-source-feature") || isParamSpecified("phrase-boundary-target-feature") || isParamSpecified("phrase-length-feature") ||
-          isParamSpecified("target-word-insertion-feature") || isParamSpecified("source-word-deletion-feature") || isParamSpecified("word-translation-feature")
-=======
   if ((GetParam("feature") || GetParam("weight"))
       && (GetParam("weight-slm") || GetParam("weight-bl") || GetParam("weight-d") ||
     	  GetParam("weight-dlm") || GetParam("weight-lrl") || GetParam("weight-generation") ||
     	  GetParam("weight-i") || GetParam("weight-l") || GetParam("weight-lex") ||
           GetParam("weight-glm") || GetParam("weight-wt") || GetParam("weight-pp") ||
           GetParam("weight-pb") || GetParam("weight-t") || GetParam("weight-w") ||
+          GetParam("weight-p") ||
           GetParam("weight-u") || GetParam("weight-e") ||
           GetParam("dlm-mode") || GetParam("generation-file") || GetParam("global-lexical-file") ||
           GetParam("glm-feature") || GetParam("lmodel-file") || GetParam("lmodel-dub") ||
@@ -371,7 +356,6 @@
           GetParam("slmodel-beam") || GetParam("ttable-file") || GetParam("phrase-pair-feature") ||
           GetParam("phrase-boundary-source-feature") || GetParam("phrase-boundary-target-feature") || GetParam("phrase-length-feature") ||
           GetParam("target-word-insertion-feature") || GetParam("source-word-deletion-feature") || GetParam("word-translation-feature")
->>>>>>> a0b6b6a3
          )
      ) {
     UTIL_THROW(util::Exception, "Don't mix old and new ini file format");
@@ -587,7 +571,7 @@
       case 14: // DSuffixArray
         ptType = "PhraseDictionaryDynSuffixArray";
         break;
-      case DCacheBased:
+      case 15: // DCacheBased:
         ptType = "PhraseDictionaryDynamicCacheBased";
         break;
       default:
@@ -698,15 +682,9 @@
 
       vector<float> weights(numFF);
       for (size_t currFF = 0; currFF < numFF; ++currFF) {
-<<<<<<< HEAD
-        UTIL_THROW_IF2(currOldInd >= oldWeights.size(),
-                       "Errors converting old distortion weights to new weights");
-        float weight = Scan<float>(oldWeights[currOldInd]);
-=======
     	UTIL_THROW_IF2(oldWeights && currOldInd >= oldWeights->size(),
     			  "Errors converting old distortion weights to new weights");
         float weight = Scan<float>(oldWeights->at(currOldInd));
->>>>>>> a0b6b6a3
         weights[currFF] = weight;
 
         ++currOldInd;
@@ -906,18 +884,11 @@
 void Parameter::ConvertPhrasePenalty()
 {
   string oldWeightName = "weight-p";
-<<<<<<< HEAD
-  if (isParamSpecified(oldWeightName)) {
-    UTIL_THROW_IF2(m_setting[oldWeightName].size() != 1,
-                   "There should be only 1 phrase-penalty weight");
-    float weight = Scan<float>(m_setting[oldWeightName][0]);
-=======
   const PARAM_VEC *params = GetParam(oldWeightName);
   if (params) {
 	UTIL_THROW_IF2(params->size() != 1,
 			"There should be only 1 phrase-penalty weight");
     float weight = Scan<float>(params->at(0));
->>>>>>> a0b6b6a3
     AddFeature("PhrasePenalty");
     SetWeight("PhrasePenalty", 0, weight);
 
