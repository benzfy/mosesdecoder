--- conflicted
+++ resolved
@@ -82,13 +82,7 @@
     return m_collection.size();
   }
 
-<<<<<<< HEAD
-  std::vector< const std::pair<size_t,size_t>* > GetSortedAlignments(int order) const;
-  	  // 0 = no sort, 1 = source, 2 = target
-
-=======
   std::vector< const std::pair<size_t,size_t>* > GetSortedAlignments() const;
->>>>>>> 2029b8a6
   bool Cross(const std::pair<size_t,size_t> &align) const;
 
   std::vector<size_t> GetSourceIndex2PosMap() const;
