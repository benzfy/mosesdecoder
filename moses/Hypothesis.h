// -*- mode: c++; indent-tabs-mode: nil; tab-width:2  -*-
/***********************************************************************
Moses - factored phrase-based language decoder
Copyright (C) 2006 University of Edinburgh

This library is free software; you can redistribute it and/or
modify it under the terms of the GNU Lesser General Public
License as published by the Free Software Foundation; either
version 2.1 of the License, or (at your option) any later version.

This library is distributed in the hope that it will be useful,
but WITHOUT ANY WARRANTY; without even the implied warranty of
MERCHANTABILITY or FITNESS FOR A PARTICULAR PURPOSE.  See the GNU
Lesser General Public License for more details.

You should have received a copy of the GNU Lesser General Public
License along with this library; if not, write to the Free Software
Foundation, Inc., 51 Franklin Street, Fifth Floor, Boston, MA  02110-1301  USA
***********************************************************************/

#ifndef moses_Hypothesis_h
#define moses_Hypothesis_h

#include <iostream>
#include <memory>

#include <boost/scoped_ptr.hpp>

#include <vector>
#include "Phrase.h"
#include "TypeDef.h"
#include "Bitmap.h"
#include "Sentence.h"
#include "Phrase.h"
#include "GenerationDictionary.h"
#include "ScoreComponentCollection.h"
#include "InputType.h"
#include "ObjectPool.h"
#include "xmlrpc-c.h"

namespace Moses
{

class SquareMatrix;
class StaticData;
class TranslationOption;
class Range;
class Hypothesis;
class FFState;
class StatelessFeatureFunction;
class StatefulFeatureFunction;
class Manager;
struct ReportingOptions;

typedef std::vector<Hypothesis*> ArcList;

/** Used to store a state in the beam search
    for the best translation. With its link back to the previous hypothesis
    m_prevHypo, we can trace back to the sentence start to read of the
    (partial) translation to this point.

		The expansion of hypotheses is handled in the class Manager, which
    stores active hypothesis in the search in hypothesis stacks.
***/
class Hypothesis
{
  friend std::ostream& operator<<(std::ostream&, const Hypothesis&);
protected:
  const Hypothesis* m_prevHypo; /*! backpointer to previous hypothesis (from which this one was created) */
  const Bitmap	&m_sourceCompleted; /*! keeps track of which words have been translated so far */
  InputType const&  m_sourceInput;
  Range				m_currSourceWordsRange; /*! source word positions of the last phrase that was used to create this hypothesis */
  Range        m_currTargetWordsRange; /*! target word positions of the last phrase that was used to create this hypothesis */
  bool							m_wordDeleted;
  float							m_futureScore;  /*! score so far */
  float							m_estimatedScore; /*! estimated future cost to translate rest of sentence */
  /*! sum of scores of this hypothesis, and previous hypotheses. Lazily initialised.  */
  mutable boost::scoped_ptr<ScoreComponentCollection> m_scoreBreakdown;
  ScoreComponentCollection m_currScoreBreakdown; /*! scores for this hypothesis only */
  std::vector<const FFState*> m_ffStates;
  const Hypothesis 	*m_winningHypo;
  ArcList 					*m_arcList; /*! all arcs that end at the same trellis point as this hypothesis */
  const TranslationOption &m_transOpt;
  Manager& m_manager;

  int m_id; /*! numeric ID of this hypothesis, used for logging */

public:
  /*! used by initial seeding of the translation process */
  Hypothesis(Manager& manager, InputType const& source, const TranslationOption &initialTransOpt, const Bitmap &bitmap, int id);
  /*! used when creating a new hypothesis using a translation option (phrase translation) */
  Hypothesis(const Hypothesis &prevHypo, const TranslationOption &transOpt, const Bitmap &bitmap, int id);
  ~Hypothesis();

<<<<<<< HEAD
  /** return the subclass of Hypothesis most appropriate to the given translation option */
  static Hypothesis* Create(const Hypothesis &prevHypo, const TranslationOption &transOpt);

  static Hypothesis* Create(Manager& manager, const WordsBitmap &initialCoverage);

  /** return the subclass of Hypothesis most appropriate to the given target phrase */
  static Hypothesis* Create(Manager& manager, InputType const& source, const TranslationOption &initialTransOpt);

  /** return the subclass of Hypothesis most appropriate to the given translation option */
  Hypothesis* CreateNext(const TranslationOption &transOpt) const;

  void Recalc();
=======
>>>>>>> 512f04c3
  void PrintHypothesis() const;

  const InputType& GetInput() const {
    return m_sourceInput;
  }

  /** return target phrase used to create this hypothesis */
//	const Phrase &GetCurrTargetPhrase() const
  const TargetPhrase &GetCurrTargetPhrase() const;

  /** return input positions covered by the translation option (phrasal translation) used to create this hypothesis */
  inline const Range &GetCurrSourceWordsRange() const {
    return m_currSourceWordsRange;
  }

  inline const Range &GetCurrTargetWordsRange() const {
    return m_currTargetWordsRange;
  }

  Manager& GetManager() const {
    return m_manager;
  }

  /** output length of the translation option used to create this hypothesis */
  inline size_t GetCurrTargetLength() const {
    return m_currTargetWordsRange.GetNumWordsCovered();
  }

  void EvaluateWhenApplied(float estimatedScore);

  int GetId()const {
    return m_id;
  }

  const Hypothesis* GetPrevHypo() const;

  /** length of the partial translation (from the start of the sentence) */
  inline size_t GetSize() const {
    return m_currTargetWordsRange.GetEndPos() + 1;
  }

  std::string GetSourcePhraseStringRep(const std::vector<FactorType> factorsToPrint) const;
  std::string GetTargetPhraseStringRep(const std::vector<FactorType> factorsToPrint) const;
  std::string GetSourcePhraseStringRep() const;
  std::string GetTargetPhraseStringRep() const;

  /** curr - pos is relative from CURRENT hypothesis's starting index
   * (ie, start of sentence would be some negative number, which is
   * not allowed- USE WITH CAUTION) */
  inline const Word &GetCurrWord(size_t pos) const {
    return GetCurrTargetPhrase().GetWord(pos);
  }
  inline const Factor *GetCurrFactor(size_t pos, FactorType factorType) const {
    return GetCurrTargetPhrase().GetFactor(pos, factorType);
  }
  /** recursive - pos is relative from start of sentence */
  inline const Word &GetWord(size_t pos) const {
    const Hypothesis *hypo = this;
    while (pos < hypo->GetCurrTargetWordsRange().GetStartPos()) {
      hypo = hypo->GetPrevHypo();
      UTIL_THROW_IF2(hypo == NULL, "Previous hypothesis should not be NULL");
    }
    return hypo->GetCurrWord(pos - hypo->GetCurrTargetWordsRange().GetStartPos());
  }
  inline const Factor* GetFactor(size_t pos, FactorType factorType) const {
    return GetWord(pos)[factorType];
  }

  /***
   * \return The bitmap of source words we cover
   */
  inline const Bitmap &GetWordsBitmap() const {
    return m_sourceCompleted;
  }

  inline bool IsSourceCompleted() const {
    return m_sourceCompleted.IsComplete();
  }

  void GetOutputPhrase(Phrase &out) const;

  void ToStream(std::ostream& out) const {
    Phrase ret;
    GetOutputPhrase(ret);
    out << ret;
  }

  void ToStringStream(std::stringstream& out) const {
    if (m_prevHypo != NULL) {
      m_prevHypo->ToStream(out);
    }
    out << (const Phrase&) GetCurrTargetPhrase();
  }

  std::string GetOutputString() const {
    std::stringstream out;
    ToStringStream(out);
    return out.str();
  }

  TO_STRING();

  inline void SetWinningHypo(const Hypothesis *hypo) {
    m_winningHypo = hypo;
  }
  inline const Hypothesis *GetWinningHypo() const {
    return m_winningHypo;
  }

  void AddArc(Hypothesis *loserHypo);
  void CleanupArcList(size_t nBestSize, bool distinctNBest);

  //! returns a list alternative previous hypotheses (or NULL if n-best support is disabled)
  inline const ArcList* GetArcList() const {
    return m_arcList;
  }
  const ScoreComponentCollection& GetScoreBreakdown() const {
    if (!m_scoreBreakdown) {
      m_scoreBreakdown.reset(new ScoreComponentCollection);
      m_scoreBreakdown->PlusEquals(m_currScoreBreakdown);
      if (m_prevHypo) {
        m_scoreBreakdown->PlusEquals(m_prevHypo->GetScoreBreakdown());
      }
    }
    return *(m_scoreBreakdown.get());
  }
<<<<<<< HEAD
  
  ScoreComponentCollection& GetCurrScoreBreakdown() {
    return m_currScoreBreakdown;
  }
  
  float GetTotalScore() const {
    return m_totalScore;
=======
  float GetFutureScore() const {
    return m_futureScore;
>>>>>>> 512f04c3
  }
  float GetScore() const {
    return m_futureScore-m_estimatedScore;
  }
  const FFState* GetFFState(int idx) const {
    return m_ffStates[idx];
  }
  void SetFFState(int idx, FFState* state) {
    m_ffStates[idx] = state;
  }

  std::vector<std::vector<unsigned int> > *GetLMStats() const {
    return NULL;
  }

  const TranslationOption &GetTranslationOption() const {
    return m_transOpt;
  }

  size_t OutputAlignment(std::ostream &out, bool recursive) const;

  void OutputInput(std::ostream& os) const;
  static void OutputInput(std::vector<const Phrase*>& map, const Hypothesis* hypo);

  // creates a map of TARGET positions which should be replaced by word using placeholder
  std::map<size_t, const Moses::Factor*> GetPlaceholders(const Moses::Hypothesis &hypo, Moses::FactorType placeholderFactor) const;

  // for unordered_set in stack
  size_t hash() const;
  bool operator==(const Hypothesis& other) const;

#ifdef HAVE_XMLRPC_C
  // these are implemented in moses/server/Hypothesis_4server.cpp !
  void OutputWordAlignment(std::vector<xmlrpc_c::value>& out) const;
  void OutputLocalWordAlignment(std::vector<xmlrpc_c::value>& dest) const;
#endif

  bool beats(Hypothesis const& b) const;


};

std::ostream& operator<<(std::ostream& out, const Hypothesis& hypothesis);

// sorting helper
struct CompareHypothesisTotalScore {
  bool operator()(const Hypothesis* a, const Hypothesis* b) const {
    return a->beats(*b);
  }
};

}
#endif<|MERGE_RESOLUTION|>--- conflicted
+++ resolved
@@ -50,6 +50,7 @@
 class StatelessFeatureFunction;
 class StatefulFeatureFunction;
 class Manager;
+class WordsBitmap;
 struct ReportingOptions;
 
 typedef std::vector<Hypothesis*> ArcList;
@@ -92,7 +93,6 @@
   Hypothesis(const Hypothesis &prevHypo, const TranslationOption &transOpt, const Bitmap &bitmap, int id);
   ~Hypothesis();
 
-<<<<<<< HEAD
   /** return the subclass of Hypothesis most appropriate to the given translation option */
   static Hypothesis* Create(const Hypothesis &prevHypo, const TranslationOption &transOpt);
 
@@ -105,8 +105,6 @@
   Hypothesis* CreateNext(const TranslationOption &transOpt) const;
 
   void Recalc();
-=======
->>>>>>> 512f04c3
   void PrintHypothesis() const;
 
   const InputType& GetInput() const {
@@ -233,18 +231,13 @@
     }
     return *(m_scoreBreakdown.get());
   }
-<<<<<<< HEAD
-  
+
   ScoreComponentCollection& GetCurrScoreBreakdown() {
     return m_currScoreBreakdown;
   }
-  
-  float GetTotalScore() const {
-    return m_totalScore;
-=======
+
   float GetFutureScore() const {
     return m_futureScore;
->>>>>>> 512f04c3
   }
   float GetScore() const {
     return m_futureScore-m_estimatedScore;
