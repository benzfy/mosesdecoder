// $Id$
// vim:tabstop=2
/***********************************************************************
 Moses - factored phrase-based language decoder
 Copyright (C) 2010 Hieu Hoang

 This library is free software; you can redistribute it and/or
 modify it under the terms of the GNU Lesser General Public
 License as published by the Free Software Foundation; either
 version 2.1 of the License, or (at your option) any later version.

 This library is distributed in the hope that it will be useful,
 but WITHOUT ANY WARRANTY; without even the implied warranty of
 MERCHANTABILITY or FITNESS FOR A PARTICULAR PURPOSE.  See the GNU
 Lesser General Public License for more details.

 You should have received a copy of the GNU Lesser General Public
 License along with this library; if not, write to the Free Software
 Foundation, Inc., 51 Franklin Street, Fifth Floor, Boston, MA  02110-1301  USA
 ***********************************************************************/

#pragma once

#include <list>
#include <vector>
#include "WordsRange.h"
#include "StackVec.h"
#include "InputPath.h"

namespace Moses
{

class ChartParserCallback;
class ChartRuleLookupManager;
class InputType;
class Sentence;
class ChartCellCollectionBase;
class Word;
class Phrase;
class TargetPhraseCollection;
class DecodeGraph;

class ChartParserUnknown
{
public:
  ChartParserUnknown();
  ~ChartParserUnknown();

  void Process(const Word &sourceWord, const WordsRange &range, ChartParserCallback &to);

  const std::vector<Phrase*> &GetUnknownSources() const {
    return m_unksrcs;
  }

private:
  std::vector<Phrase*> m_unksrcs;
  std::list<TargetPhraseCollection*> m_cacheTargetPhraseCollection;
};

class ChartParser
{
public:
  ChartParser(const InputType &source, ChartCellCollectionBase &cells);
  ~ChartParser();

  void Create(const WordsRange &range, ChartParserCallback &to);

  //! the sentence being decoded
  //const Sentence &GetSentence() const;
  long GetTranslationId() const;
  size_t GetSize() const;
  const InputPath &GetInputPath(size_t startPos, size_t endPos) const;
  const InputPath &GetInputPath(const WordsRange &range) const;
<<<<<<< HEAD
  const std::vector<Phrase*> &GetUnknownSources() const { return m_unknown.GetUnknownSources(); }
=======
  const std::vector<Phrase*> &GetUnknownSources() const {
    return m_unknown.GetUnknownSources();
  }
>>>>>>> ff7fbd55

private:
  ChartParserUnknown m_unknown;
  std::vector <DecodeGraph*> m_decodeGraphList;
  std::vector<ChartRuleLookupManager*> m_ruleLookupManagers;
  InputType const& m_source; /**< source sentence to be translated */

  typedef std::vector< std::vector<InputPath*> > InputPathMatrix;
  InputPathMatrix	m_inputPathMatrix;

  void CreateInputPaths(const InputType &input);
  InputPath &GetInputPath(size_t startPos, size_t endPos);

};

}
<|MERGE_RESOLUTION|>--- conflicted
+++ resolved
@@ -71,13 +71,9 @@
   size_t GetSize() const;
   const InputPath &GetInputPath(size_t startPos, size_t endPos) const;
   const InputPath &GetInputPath(const WordsRange &range) const;
-<<<<<<< HEAD
-  const std::vector<Phrase*> &GetUnknownSources() const { return m_unknown.GetUnknownSources(); }
-=======
   const std::vector<Phrase*> &GetUnknownSources() const {
     return m_unknown.GetUnknownSources();
   }
->>>>>>> ff7fbd55
 
 private:
   ChartParserUnknown m_unknown;
