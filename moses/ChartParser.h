--- conflicted
+++ resolved
@@ -57,11 +57,7 @@
 private:
   std::vector<Phrase*> m_unksrcs;
   std::list<TargetPhraseCollection::shared_ptr> m_cacheTargetPhraseCollection;
-<<<<<<< HEAD
-  AllOptions::ptr const& options() const; 
-=======
   AllOptions::ptr const& options() const;
->>>>>>> 739165c2
 };
 
 class ChartParser
@@ -83,11 +79,7 @@
     return m_unknown.GetUnknownSources();
   }
 
-<<<<<<< HEAD
-  AllOptions::ptr const& options() const; 
-=======
   AllOptions::ptr const& options() const;
->>>>>>> 739165c2
 
 private:
   ChartParserUnknown m_unknown;
