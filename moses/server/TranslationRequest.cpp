--- conflicted
+++ resolved
@@ -398,11 +398,7 @@
     // word alignment, if requested
     vector<xmlrpc_c::value> w_aln;
     BOOST_FOREACH(Hypothesis const* e, edges)
-<<<<<<< HEAD
-    e->OutputLocalWordAlignment(w_aln, m_options.output);
-=======
       e->OutputLocalWordAlignment(w_aln);
->>>>>>> 5fea1ad5
     dest["word-align"] = xmlrpc_c::value_array(w_aln);
   }
 }
