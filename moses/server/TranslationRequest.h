--- conflicted
+++ resolved
@@ -58,30 +58,17 @@
   run_phrase_decoder();
 
   void
-<<<<<<< HEAD
   pack_hypothesis(const Moses::Manager& manager, std::vector<Moses::Hypothesis const* > const& edges,
-=======
-  pack_hypothesis(Moses::Manager const& manager, 
-		  std::vector<Moses::Hypothesis const* > const& edges,
->>>>>>> a7f0a6b9
                   std::string const& key,
                   std::map<std::string, xmlrpc_c::value> & dest) const;
 
   void
-<<<<<<< HEAD
   pack_hypothesis(const Moses::Manager& manager, Moses::Hypothesis const* h, std::string const& key,
                   std::map<std::string, xmlrpc_c::value> & dest) const;
-
-=======
-  pack_hypothesis(Moses::Manager const& manager,
-		  Moses::Hypothesis const* h, std::string const& key,
-                  std::map<std::string, xmlrpc_c::value> & dest) const;
-
 
   // void
   // output_phrase(std::ostream& out, Moses::Phrase const& phrase) const;
 
->>>>>>> a7f0a6b9
   void
   add_phrase_aln_info(Moses::Hypothesis const& h,
                       std::vector<xmlrpc_c::value>& aInfo) const;
