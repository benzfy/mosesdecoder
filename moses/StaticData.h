--- conflicted
+++ resolved
@@ -757,9 +757,6 @@
 
   void ResetWeights(const std::string &denseWeights, const std::string &sparseFile);
 
-<<<<<<< HEAD
-=======
-
   // need global access for output of tree structure
   const StatefulFeatureFunction* GetTreeStructure() const {
       return m_treeStructure;
@@ -769,7 +766,6 @@
       m_treeStructure = treeStructure;
   }
 
->>>>>>> 3f7778db
 };
 
 }
