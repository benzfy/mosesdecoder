--- conflicted
+++ resolved
@@ -752,15 +752,9 @@
   const std::map<Word, std::set<Word> >* Get_Soft_Matches_Reverse() const {
     return &m_soft_matches_map_reverse;
   }
-<<<<<<< HEAD
-=======
-
-  bool AdjacentOnly() const
-  { return m_adjacentOnly; }
-
 
   void ResetWeights(const std::string &denseWeights, const std::string &sparseFile);
->>>>>>> b48f410b
+
 };
 
 }
