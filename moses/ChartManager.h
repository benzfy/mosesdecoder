// $Id$
// vim:tabstop=2
/***********************************************************************
 Moses - factored phrase-based language decoder
 Copyright (C) 2010 Hieu Hoang

 This library is free software; you can redistribute it and/or
 modify it under the terms of the GNU Lesser General Public
 License as published by the Free Software Foundation; either
 version 2.1 of the License, or (at your option) any later version.

 This library is distributed in the hope that it will be useful,
 but WITHOUT ANY WARRANTY; without even the implied warranty of
 MERCHANTABILITY or FITNESS FOR A PARTICULAR PURPOSE.  See the GNU
 Lesser General Public License for more details.

 You should have received a copy of the GNU Lesser General Public
 License along with this library; if not, write to the Free Software
 Foundation, Inc., 51 Franklin Street, Fifth Floor, Boston, MA  02110-1301  USA
 ***********************************************************************/

#pragma once

#include <vector>
#include <boost/unordered_map.hpp>
#include "ChartCell.h"
#include "ChartCellCollection.h"
#include "WordsRange.h"
#include "SentenceStats.h"
#include "ChartTranslationOptionList.h"
#include "ChartParser.h"
#include "ChartKBestExtractor.h"
#include "BaseManager.h"
#include "moses/Syntax/KBestExtractor.h"

#include <boost/shared_ptr.hpp>

namespace Moses
{

class ChartHypothesis;
class ChartSearchGraphWriter;

/** Holds everything you need to decode 1 sentence with the hierachical/syntax decoder
 */
class ChartManager : public BaseManager
{
private:
  ChartCellCollection m_hypoStackColl;
  std::auto_ptr<SentenceStats> m_sentenceStats;
  clock_t m_start; /**< starting time, used for logging */
  unsigned m_hypothesisId; /* For handing out hypothesis ids to ChartHypothesis */

  ChartParser m_parser;

  ChartTranslationOptionList m_translationOptionList; /**< pre-computed list of translation options for the phrases in this sentence */

  /* auxilliary functions for SearchGraphs */
  void FindReachableHypotheses( 
    const ChartHypothesis *hypo, std::map<unsigned,bool> &reachable , size_t* winners, size_t* losers) const; 
  void WriteSearchGraph(const ChartSearchGraphWriter& writer) const;

  // output
  void OutputNBestList(OutputCollector *collector,
		  	  	  	  const ChartKBestExtractor::KBestVec &nBestList,
                      long translationId) const;
  size_t CalcSourceSize(const Moses::ChartHypothesis *hypo) const;
  size_t OutputAlignmentNBest(Alignments &retAlign,
		  	  	  	  	  	  const Moses::ChartKBestExtractor::Derivation &derivation,
		  	  	  	  	  	  size_t startTarget) const;
  size_t OutputAlignment(Alignments &retAlign,
		  	  	  	  	  const Moses::ChartHypothesis *hypo,
		  	  	  	  	  size_t startTarget) const;
  void OutputDetailedTranslationReport(
		  	  	  	  	  	OutputCollector *collector,
							const ChartHypothesis *hypo,
							const Sentence &sentence,
							long translationId) const;
  void OutputTranslationOptions(std::ostream &out,
		  	  	  	  	  ApplicationContext &applicationContext,
		  	  	  	  	  const ChartHypothesis *hypo,
		  	  	  	  	  const Sentence &sentence,
		  	  	  	  	  long translationId) const;
  void OutputTranslationOption(std::ostream &out,
  			ApplicationContext &applicationContext,
  			const ChartHypothesis *hypo,
  			const Sentence &sentence,
  			long translationId) const;
  void ReconstructApplicationContext(const ChartHypothesis &hypo,
      const Sentence &sentence,
      ApplicationContext &context) const;
  void OutputTreeFragmentsTranslationOptions(std::ostream &out,
		  ApplicationContext &applicationContext,
		  const ChartHypothesis *hypo,
		  const Sentence &sentence,
		  long translationId) const;
  void OutputDetailedAllTranslationReport(
		  OutputCollector *collector,
		  const std::vector<boost::shared_ptr<Moses::ChartKBestExtractor::Derivation> > &nBestList,
		  const Sentence &sentence,
		  long translationId) const;

public:
  ChartManager(InputType const& source);
  ~ChartManager();
  void Decode();
  void AddXmlChartOptions();
  const ChartHypothesis *GetBestHypothesis() const;
  void CalcNBest(size_t n, std::vector<boost::shared_ptr<ChartKBestExtractor::Derivation> > &nBestList, bool onlyDistinct=false) const;

  /** "Moses" (osg)  type format */
  void OutputSearchGraphMoses(std::ostream &outputSearchGraphStream) const;

  /** Output in (modified) Kenneth hypergraph format */
  void OutputSearchGraphAsHypergraph(std::ostream &outputSearchGraphStream) const;

  //! debug data collected when decoding sentence
  SentenceStats& GetSentenceStats() const {
    return *m_sentenceStats;
  }

  //DIMw
  const ChartCellCollection& GetChartCellCollection() const {
    return m_hypoStackColl;
  }

  /***
   * to be called after processing a sentence (which may consist of more than just calling ProcessSentence() )
   * currently an empty function
   */
  void CalcDecoderStatistics() const {
  }

  void ResetSentenceStats(const InputType& source) {
    m_sentenceStats = std::auto_ptr<SentenceStats>(new SentenceStats(source));
  }

  //! contigious hypo id for each input sentence. For debugging purposes
  unsigned GetNextHypoId() {
    return m_hypothesisId++;
  }

<<<<<<< HEAD
  const ChartParser &GetParser() const {
    return m_parser;
  }
=======
  const ChartParser &GetParser() const { return m_parser; }

  // outputs
  void OutputNBest(OutputCollector *collector) const;
  void OutputLatticeSamples(OutputCollector *collector) const
  {}
  void OutputAlignment(OutputCollector *collector) const;
  void OutputDetailedTranslationReport(OutputCollector *collector) const;
  void OutputUnknowns(OutputCollector *collector) const;
  void OutputDetailedTreeFragmentsTranslationReport(OutputCollector *collector) const;
  void OutputWordGraph(OutputCollector *collector) const
  {}
  void OutputSearchGraph(OutputCollector *collector) const;
  void OutputSearchGraphSLF() const
  {}
  void OutputSearchGraphHypergraph() const;

>>>>>>> a0b6b6a3
};

}
<|MERGE_RESOLUTION|>--- conflicted
+++ resolved
@@ -140,11 +140,6 @@
     return m_hypothesisId++;
   }
 
-<<<<<<< HEAD
-  const ChartParser &GetParser() const {
-    return m_parser;
-  }
-=======
   const ChartParser &GetParser() const { return m_parser; }
 
   // outputs
@@ -162,7 +157,6 @@
   {}
   void OutputSearchGraphHypergraph() const;
 
->>>>>>> a0b6b6a3
 };
 
 }
