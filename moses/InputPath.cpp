#include "InputPath.h"
#include "ScoreComponentCollection.h"
#include "TargetPhraseCollection.h"
#include "StaticData.h"
#include "TypeDef.h"
#include "AlignmentInfo.h"
#include "util/exception.hh"
#include "TranslationModel/PhraseDictionary.h"
using namespace std;

namespace Moses
{
InputPath::
InputPath(const Phrase &phrase, const NonTerminalSet &sourceNonTerms,
          const WordsRange &range, const InputPath *prevNode,
          const ScorePair *inputScore)
  :m_prevPath(prevNode)
  ,m_phrase(phrase)
  ,m_range(range)
  ,m_inputScore(inputScore)
  ,m_nextNode(1)
  ,m_sourceNonTerms(sourceNonTerms)
  ,m_sourceNonTermArray(FactorCollection::Instance().GetNumNonTerminals(), false)
{
  for (NonTerminalSet::const_iterator iter = sourceNonTerms.begin(); iter != sourceNonTerms.end(); ++iter) {
    size_t idx = (*iter)[0]->GetId();
    m_sourceNonTermArray[idx] = true;
  }

  //cerr << "phrase=" << phrase << " m_inputScore=" << *m_inputScore << endl;

}

InputPath::~InputPath()
{
  // Since there is no way for the Phrase Dictionaries to tell in
  // which (sentence) context phrases were looked up, we tell them
  // now that the phrase isn't needed any more by this inputPath
  typedef std::pair<const TargetPhraseCollection*, const void* > entry;
  std::map<const PhraseDictionary*, entry>::const_iterator iter;
  for (iter = m_targetPhrases.begin(); iter != m_targetPhrases.end(); ++iter)
    iter->first->Release(iter->second.first);

  delete m_inputScore;
}

const TargetPhraseCollection *InputPath::GetTargetPhrases(const PhraseDictionary &phraseDictionary) const
{
  std::map<const PhraseDictionary*, std::pair<const TargetPhraseCollection*, const void*> >::const_iterator iter;
  iter = m_targetPhrases.find(&phraseDictionary);
  if (iter == m_targetPhrases.end()) {
    return NULL;
  }
  return iter->second.first;
}

const void *InputPath::GetPtNode(const PhraseDictionary &phraseDictionary) const
{
  std::map<const PhraseDictionary*, std::pair<const TargetPhraseCollection*, const void*> >::const_iterator iter;
  iter = m_targetPhrases.find(&phraseDictionary);
  if (iter == m_targetPhrases.end()) {
    return NULL;
  }
  return iter->second.second;
}

void InputPath::SetTargetPhrases(const PhraseDictionary &phraseDictionary
                                 , const TargetPhraseCollection *targetPhrases
                                 , const void *ptNode)
{
  std::pair<const TargetPhraseCollection*, const void*> value(targetPhrases, ptNode);
  m_targetPhrases[&phraseDictionary] = value;
}

const Word &InputPath::GetLastWord() const
{
  size_t len = m_phrase.GetSize();
  UTIL_THROW_IF2(len == 0, "Input path phrase cannot be empty");
  const Word &ret = m_phrase.GetWord(len - 1);
  return ret;
}

size_t InputPath::GetTotalRuleSize() const
{
  size_t ret = 0;
  std::map<const PhraseDictionary*, std::pair<const TargetPhraseCollection*, const void*> >::const_iterator iter;
  for (iter = m_targetPhrases.begin(); iter != m_targetPhrases.end(); ++iter) {
<<<<<<< HEAD
    const PhraseDictionary *pt = iter->first;
    const TargetPhraseCollection *tpColl = iter->second.first;
=======
    // const PhraseDictionary *pt = iter->first;
	const TargetPhraseCollection *tpColl = iter->second.first;
>>>>>>> a0b6b6a3

    if (tpColl) {
      ret += tpColl->GetSize();
    }
  }

  return ret;
}

std::ostream& operator<<(std::ostream& out, const InputPath& obj)
{
  out << &obj << " " << obj.GetWordsRange() << " " << obj.GetPrevPath() << " " << obj.GetPhrase();

  out << "pt: ";
  std::map<const PhraseDictionary*, std::pair<const TargetPhraseCollection*, const void*> >::const_iterator iter;
  for (iter = obj.m_targetPhrases.begin(); iter != obj.m_targetPhrases.end(); ++iter) {
    const PhraseDictionary *pt = iter->first;
    const TargetPhraseCollection *tpColl = iter->second.first;

    out << pt << "=";
    if (tpColl) {
      cerr << tpColl->GetSize() << " ";
    } else {
      cerr << "NULL ";
    }
  }

  return out;
}

}<|MERGE_RESOLUTION|>--- conflicted
+++ resolved
@@ -85,13 +85,8 @@
   size_t ret = 0;
   std::map<const PhraseDictionary*, std::pair<const TargetPhraseCollection*, const void*> >::const_iterator iter;
   for (iter = m_targetPhrases.begin(); iter != m_targetPhrases.end(); ++iter) {
-<<<<<<< HEAD
-    const PhraseDictionary *pt = iter->first;
-    const TargetPhraseCollection *tpColl = iter->second.first;
-=======
     // const PhraseDictionary *pt = iter->first;
 	const TargetPhraseCollection *tpColl = iter->second.first;
->>>>>>> a0b6b6a3
 
     if (tpColl) {
       ret += tpColl->GetSize();
@@ -105,7 +100,6 @@
 {
   out << &obj << " " << obj.GetWordsRange() << " " << obj.GetPrevPath() << " " << obj.GetPhrase();
 
-  out << "pt: ";
   std::map<const PhraseDictionary*, std::pair<const TargetPhraseCollection*, const void*> >::const_iterator iter;
   for (iter = obj.m_targetPhrases.begin(); iter != obj.m_targetPhrases.end(); ++iter) {
     const PhraseDictionary *pt = iter->first;
