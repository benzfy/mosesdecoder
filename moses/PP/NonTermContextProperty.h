
#pragma once

#include "moses/PP/PhraseProperty.h"
#include "util/exception.hh"
#include <string>
#include <list>
#include <map>
#include <vector>

namespace Moses
{
class Factor;

class NonTermContextProperty : public PhraseProperty
{
<<<<<<< HEAD
//////////////////////////////////////
  class ProbStore {
	  typedef std::map<const Factor*, float> Map; // map word -> prob
	  typedef std::vector<Map> Vec;
	  Vec m_vecInd; // left outside, left inside, right inside, right outside

	  typedef std::map< std::pair<const Factor*, const Factor*>, float> MapJoint; // map word -> prob
	  typedef std::vector<MapJoint> VecJoint;
	  VecJoint m_vecJoint; // inside, outside

	  float m_totalCount;

	  float GetCount(size_t contextInd,
			  const Factor *factor,
			  float smoothConstant) const;
	  float GetCount(size_t contextInd,
	  			const Factor *left,
	  			const Factor *right,
	  			float smoothConstant) const;

	  float GetTotalCount(size_t contextInd, float smoothConstant) const;
=======
public:

  NonTermContextProperty();
  ~NonTermContextProperty();

  virtual void ProcessValue(const std::string &value);

  virtual const std::string *GetValueString() const {
    UTIL_THROW2("NonTermContextProperty: value string not available in this phrase property");
    return NULL;
  };

  float GetProb(size_t ntInd,
                size_t contextInd,
                const Factor *factor,
                float smoothConstant) const;

protected:

  class ProbStore
  {
    typedef std::map<const Factor*, float> Map; // map word -> prob
    typedef std::vector<Map> Vec; // left outside, left inside, right inside, right outside
    Vec m_vec;
    float m_totalCount;

    float GetCount(size_t contextInd,
                   const Factor *factor,
                   float smoothConstant) const;
    float GetTotalCount(size_t contextInd, float smoothConstant) const;
>>>>>>> 6289b39f

  public:
    ProbStore();

<<<<<<< HEAD
	  float GetProb(size_t contextInd, // left outside, left inside, right inside, right outside
			  const Factor *factor,
			  float smoothConstant) const;
	  float GetProb(size_t contextInd,
	  			const Factor *left,
	  			const Factor *right,
	  			float smoothConstant) const;

	  float GetSize(size_t index) const
	  { return m_vecInd[index].size(); }

	  void AddToMap(size_t index, const Factor *factor, float count);
	  void AddToMap(size_t index, const Factor *left, const Factor *right, float count);

  };
/////////////////////////////////////////////
// class NonTermContextProperty

public:
=======
    ProbStore()
      :m_vec(4)
      ,m_totalCount(0) {
    }

    float GetProb(size_t contextInd,
                  const Factor *factor,
                  float smoothConstant) const;

    float GetSize(size_t index) const {
      return m_vec[index].size();
    }

    void AddToMap(size_t index, const Factor *factor, float count);
>>>>>>> 6289b39f

  NonTermContextProperty();
  ~NonTermContextProperty();

  virtual void ProcessValue(const std::string &value);

  virtual const std::string *GetValueString() const {
    UTIL_THROW2("NonTermContextProperty: value string not available in this phrase property");
    return NULL;
  };

  float GetProb(size_t ntInd,
		  size_t contextInd,
		  const Factor *factor,
		  float smoothConstant) const;

  // 0 = inside. 1 = outside
  float GetProb(size_t ntInd,
		  size_t contextInd,
		  const Factor *left,
		  const Factor *right,
		  float smoothConstant) const;

protected:
  // by nt index
  std::vector<ProbStore> m_probStores;

  void AddToMap(size_t ntIndex, size_t contextIndex, const Factor *factor, float count);
  void AddToMap(size_t ntIndex,
				size_t contextIndex,
				const Factor *left,
				const Factor *right,
				float count);

};

} // namespace Moses
<|MERGE_RESOLUTION|>--- conflicted
+++ resolved
@@ -14,7 +14,6 @@
 
 class NonTermContextProperty : public PhraseProperty
 {
-<<<<<<< HEAD
 //////////////////////////////////////
   class ProbStore {
 	  typedef std::map<const Factor*, float> Map; // map word -> prob
@@ -36,43 +35,10 @@
 	  			float smoothConstant) const;
 
 	  float GetTotalCount(size_t contextInd, float smoothConstant) const;
-=======
-public:
-
-  NonTermContextProperty();
-  ~NonTermContextProperty();
-
-  virtual void ProcessValue(const std::string &value);
-
-  virtual const std::string *GetValueString() const {
-    UTIL_THROW2("NonTermContextProperty: value string not available in this phrase property");
-    return NULL;
-  };
-
-  float GetProb(size_t ntInd,
-                size_t contextInd,
-                const Factor *factor,
-                float smoothConstant) const;
-
-protected:
-
-  class ProbStore
-  {
-    typedef std::map<const Factor*, float> Map; // map word -> prob
-    typedef std::vector<Map> Vec; // left outside, left inside, right inside, right outside
-    Vec m_vec;
-    float m_totalCount;
-
-    float GetCount(size_t contextInd,
-                   const Factor *factor,
-                   float smoothConstant) const;
-    float GetTotalCount(size_t contextInd, float smoothConstant) const;
->>>>>>> 6289b39f
 
   public:
     ProbStore();
 
-<<<<<<< HEAD
 	  float GetProb(size_t contextInd, // left outside, left inside, right inside, right outside
 			  const Factor *factor,
 			  float smoothConstant) const;
@@ -92,22 +58,6 @@
 // class NonTermContextProperty
 
 public:
-=======
-    ProbStore()
-      :m_vec(4)
-      ,m_totalCount(0) {
-    }
-
-    float GetProb(size_t contextInd,
-                  const Factor *factor,
-                  float smoothConstant) const;
-
-    float GetSize(size_t index) const {
-      return m_vec[index].size();
-    }
-
-    void AddToMap(size_t index, const Factor *factor, float count);
->>>>>>> 6289b39f
 
   NonTermContextProperty();
   ~NonTermContextProperty();
@@ -144,4 +94,4 @@
 
 };
 
-} // namespace Moses
+} // namespace Moses