#ifndef moses_SearchNormal_h
#define moses_SearchNormal_h

#include <vector>
#include "Search.h"
#include "HypothesisStackNormal.h"
#include "TranslationOptionCollection.h"
#include "Timer.h"

namespace Moses
{

class Manager;
class TranslationOptionCollection;

class SearchNormal;

class FunctorNormal {
  public:
    FunctorNormal(SearchNormal* search) : m_search(search) {}
    
    virtual void operator()(const Hypothesis &hypothesis,
                       size_t startPos, size_t endPos) = 0;
    
    virtual SearchNormal* GetSearch() {
      return m_search;
    }
    
  protected:
    SearchNormal* m_search;
};

class ExpanderNormal : public FunctorNormal {
  public:
    ExpanderNormal(SearchNormal* search) : FunctorNormal(search) {}
    virtual void operator()(const Hypothesis &hypothesis,
                       size_t startPos, size_t endPos);
};

class CollectorNormal : public FunctorNormal, public Collector {
  public:
    CollectorNormal(SearchNormal* search) : FunctorNormal(search) {}
    virtual void operator()(const Hypothesis &hypothesis,
                       size_t startPos, size_t endPos);

    std::vector<const Hypothesis*> GetHypotheses() {
      return m_hypotheses;                   
    }
    
    std::vector<const TranslationOptionList*>& GetOptions(int hypId) {
      return m_options[hypId];
    }
    
  private:
    std::vector<const Hypothesis*> m_hypotheses;
    std::map<size_t, std::vector<const TranslationOptionList*> > m_options;
};

/** Functions and variables you need to decoder an input using the
 *  phrase-based decoder (NO cube-pruning)
 *  Instantiated by the Manager class
 */
class SearchNormal: public Search
{
protected:
<<<<<<< HEAD
  friend ExpanderNormal;
  friend CollectorNormal;
    
  const InputType &m_source;
=======
>>>>>>> 512f04c3
  //! stacks to store hypotheses (partial translations)
  // no of elements = no of words in source + 1
  std::vector < HypothesisStack* > m_hypoStackColl;

  /** actual (full expanded) stack of hypotheses*/
  HypothesisStackNormal* actual_hypoStack;

  /** pre-computed list of translation options for the phrases in this sentence */
  const TranslationOptionCollection &m_transOptColl;

  // functions for creating hypotheses

  void ProcessStackForNeuro(HypothesisStackNormal*& stack);
  void CacheForNeural(Collector& collector);
  
  virtual bool
  ProcessOneStack(HypothesisStack* hstack, FunctorNormal* functor);

  virtual void
  ProcessOneHypothesis(const Hypothesis &hypothesis, FunctorNormal* functor);

  virtual void
  ExpandAllHypotheses(const Hypothesis &hypothesis, size_t startPos, size_t endPos);

  virtual void
  ExpandHypothesis(const Hypothesis &hypothesis,
                   const TranslationOption &transOpt,
                   float expectedScore,
                   float estimatedScore,
                   const Bitmap &bitmap);

public:
  SearchNormal(Manager& manager, const TranslationOptionCollection &transOptColl);
  ~SearchNormal();

  void Decode();

  void OutputHypoStackSize();
  void OutputHypoStack();

  virtual const std::vector < HypothesisStack* >& GetHypothesisStacks() const;
  virtual const Hypothesis *GetBestHypothesis() const;
};

}

#endif<|MERGE_RESOLUTION|>--- conflicted
+++ resolved
@@ -63,13 +63,10 @@
 class SearchNormal: public Search
 {
 protected:
-<<<<<<< HEAD
   friend ExpanderNormal;
   friend CollectorNormal;
     
   const InputType &m_source;
-=======
->>>>>>> 512f04c3
   //! stacks to store hypotheses (partial translations)
   // no of elements = no of words in source + 1
   std::vector < HypothesisStack* > m_hypoStackColl;
