--- conflicted
+++ resolved
@@ -694,15 +694,13 @@
       PhraseDictionaryDynSuffixArray* model = new PhraseDictionaryDynSuffixArray(line);
       vector<float> weights = m_parameter->GetWeights(model->GetScoreProducerDescription());
       SetWeights(model, weights);
-<<<<<<< HEAD
     } else if (feature == "OpSequenceModel") {
 	  OpSequenceModel* model = new OpSequenceModel(line);
 	  vector<float> weights = m_parameter->GetWeights(model->GetScoreProducerDescription());
-=======
+	  SetWeights(model, weights);
     } else if (feature == "PhrasePenalty") {
       PhrasePenalty* model = new PhrasePenalty(line);
   	  vector<float> weights = m_parameter->GetWeights(model->GetScoreProducerDescription());
->>>>>>> e15a4fc8
 	  SetWeights(model, weights);
     }
 
