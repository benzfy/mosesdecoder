--- conflicted
+++ resolved
@@ -1,3 +1,4 @@
+
 // $Id$
 // vim:tabstop=2
 
@@ -209,11 +210,6 @@
 
   m_parameter->SetParameter(m_wordAlignmentSort, "sort-word-alignment", NoSort);
 
-<<<<<<< HEAD
-  m_parameter->SetParameter( m_PrintAlignmentInfoNbest, "print-alignment-info-in-n-best", false );
-
-=======
->>>>>>> 0ee4feec
   if (m_PrintAlignmentInfoNbest) {
     m_needAlignmentInfo = true;
   }
