<<<<<<< HEAD

=======
// -*- mode: c++; indent-tabs-mode: nil; tab-width: 2 -*-
>>>>>>> 8af06a6f
// $Id$
// vim:tabstop=2

/***********************************************************************
Moses - factored phrase-based language decoder
Copyright (C) 2006 University of Edinburgh

This library is free software; you can redistribute it and/or
modify it under the terms of the GNU Lesser General Public
License as published by the Free Software Foundation; either
version 2.1 of the License, or (at your option) any later version.

This library is distributed in the hope that it will be useful,
but WITHOUT ANY WARRANTY; without even the implied warranty of
MERCHANTABILITY or FITNESS FOR A PARTICULAR PURPOSE.  See the GNU
Lesser General Public License for more details.

You should have received a copy of the GNU Lesser General Public
License along with this library; if not, write to the Free Software
Foundation, Inc., 51 Franklin Street, Fifth Floor, Boston, MA  02110-1301  USA
***********************************************************************/

#include <string>
#include <boost/algorithm/string/predicate.hpp>

#include "moses/FF/Factory.h"
#include "TypeDef.h"
#include "moses/FF/WordPenaltyProducer.h"
#include "moses/FF/UnknownWordPenaltyProducer.h"
#include "moses/FF/InputFeature.h"
#include "moses/FF/DynamicCacheBasedLanguageModel.h"
#include "moses/TranslationModel/PhraseDictionaryDynamicCacheBased.h"

#include "DecodeStepTranslation.h"
#include "DecodeStepGeneration.h"
#include "GenerationDictionary.h"
#include "StaticData.h"
#include "Util.h"
#include "FactorCollection.h"
#include "Timer.h"
#include "TranslationOption.h"
#include "DecodeGraph.h"
#include "InputFileStream.h"
#include "ScoreComponentCollection.h"
#include "DecodeGraph.h"
#include "TranslationModel/PhraseDictionary.h"
#include "TranslationModel/PhraseDictionaryTreeAdaptor.h"

#ifdef WITH_THREADS
#include <boost/thread.hpp>
#endif

using namespace std;
using namespace boost::algorithm;

namespace Moses
{
bool g_mosesDebug = false;

StaticData StaticData::s_instance;

StaticData::StaticData()
<<<<<<< HEAD
  :m_sourceStartPosMattersForRecombination(false)
  ,m_requireSortingAfterSourceContext(false)
  ,m_doJoining(false)
  ,m_inputType(SentenceInput)
  ,m_lmEnableOOVFeature(false)
  ,m_isAlwaysCreateDirectTranslationOption(false)
  ,m_currentWeightSetting("default")
  ,m_treeStructure(NULL)
=======
  : m_sourceStartPosMattersForRecombination(false)
  , m_requireSortingAfterSourceContext(false)
  , m_inputType(SentenceInput)
  , m_lmEnableOOVFeature(false)
  , m_isAlwaysCreateDirectTranslationOption(false)
  , m_currentWeightSetting("default")
  , m_treeStructure(NULL)
>>>>>>> 8af06a6f
{
  m_xmlBrackets.first="<";
  m_xmlBrackets.second=">";

  // memory pools
  Phrase::InitializeMemPool();
}

StaticData::~StaticData()
{
  RemoveAllInColl(m_decodeGraphs);
<<<<<<< HEAD

  /*
  size_t numPasses = FeatureFunction::GetNumPasses();
  for (size_t pass = 0; pass < numPasses; ++pass) {
	  const std::vector<FeatureFunction*> &producers = FeatureFunction::GetFeatureFunctions(pass);
	  for(size_t i=0;i<producers.size();++i) {
	  FeatureFunction *ff = producers[i];
		delete ff;
	  }
   }
  */

  // memory pools
=======
>>>>>>> 8af06a6f
  Phrase::FinalizeMemPool();
}

bool StaticData::LoadDataStatic(Parameter *parameter, const std::string &execPath)
{
  s_instance.SetExecPath(execPath);
  return s_instance.LoadData(parameter);
}

void
StaticData
::initialize_features()
{
  std::map<std::string, std::string> featureNameOverride = OverrideFeatureNames();
  // all features
  map<string, int> featureIndexMap;

  const PARAM_VEC* params = m_parameter->GetParam("feature");
  for (size_t i = 0; params && i < params->size(); ++i) {
    const string &line = Trim(params->at(i));
    VERBOSE(1,"line=" << line << endl);
    if (line.empty())
      continue;

    vector<string> toks = Tokenize(line);

    string &feature = toks[0];
    std::map<std::string, std::string>::const_iterator iter
    = featureNameOverride.find(feature);
    if (iter == featureNameOverride.end()) {
      // feature name not override
      m_registry.Construct(feature, line);
    } else {
      // replace feature name with new name
      string newName = iter->second;
      feature = newName;
      string newLine = Join(" ", toks);
      m_registry.Construct(newName, newLine);
    }
  }

  NoCache();
  OverrideFeatures();

}

void
StaticData
::ini_input_options()
{
  const PARAM_VEC *params;

  // input type has to be specified BEFORE loading the phrase tables!
  m_parameter->SetParameter(m_inputType, "inputtype", SentenceInput);

  m_parameter->SetParameter(m_continuePartialTranslation,
                            "continue-partial-translation", false );

  std::string s_it = "text input";
  if (m_inputType == 1) {
    s_it = "confusion net";
  }
  if (m_inputType == 2) {
    s_it = "word lattice";
  }
  if (m_inputType == 3) {
    s_it = "tree";
  }
  VERBOSE(2,"input type is: "<<s_it<<"\n");

  // use of xml in input
  m_parameter->SetParameter<XmlInputType>(m_xmlInputType, "xml-input", XmlPassThrough);

  // specify XML tags opening and closing brackets for XML option
  params = m_parameter->GetParam("xml-brackets");
  if (params && params->size()) {
    std::vector<std::string> brackets = Tokenize(params->at(0));
    if(brackets.size()!=2) {
      cerr << "invalid xml-brackets value, must specify exactly 2 blank-delimited strings for XML tags opening and closing brackets" << endl;
      exit(1);
    }
    m_xmlBrackets.first= brackets[0];
    m_xmlBrackets.second=brackets[1];
    VERBOSE(1,"XML tags opening and closing brackets for XML input are: "
            << m_xmlBrackets.first << " and " << m_xmlBrackets.second << endl);
  }

  m_parameter->SetParameter(m_defaultNonTermOnlyForEmptyRange,
                            "default-non-term-for-empty-range-only", false );

}

bool
StaticData
::ini_output_options()
{
  const PARAM_VEC *params;

  // verbose level
  m_parameter->SetParameter(m_verboseLevel, "verbose", (size_t) 1);


  m_parameter->SetParameter(m_recoverPath, "recover-input-path", false);
  if (m_recoverPath && m_inputType == SentenceInput) {
    TRACE_ERR("--recover-input-path should only be used with confusion net or word lattice input!\n");
    m_recoverPath = false;
  }

  m_parameter->SetParameter(m_outputHypoScore, "output-hypo-score", false );
  m_parameter->SetParameter(m_PrintAlignmentInfo, "print-alignment-info", false );
  m_parameter->SetParameter(m_wordAlignmentSort, "sort-word-alignment", NoSort);
  params = m_parameter->GetParam("alignment-output-file");
  if (params && params->size()) {
    m_alignmentOutputFile = Scan<std::string>(params->at(0));
  }

  m_parameter->SetParameter( m_PrintID, "print-id", false );
  m_parameter->SetParameter( m_PrintPassthroughInformation, "print-passthrough", false );

  params = m_parameter->GetParam("output-word-graph");
  m_outputWordGraph = (params && params->size() == 2);

  params = m_parameter->GetParam("output-search-graph");
  if (params && params->size()) {
    if (params->size() != 1) {
      std::cerr << "ERROR: wrong format for switch -output-search-graph file";
      return false;
    }
    m_outputSearchGraph = true;
  }
  // ... in extended format
  else if (m_parameter->GetParam("output-search-graph-extended") &&
           m_parameter->GetParam("output-search-graph-extended")->size()) {
    if (m_parameter->GetParam("output-search-graph-extended")->size() != 1) {
      std::cerr << "ERROR: wrong format for switch -output-search-graph-extended file";
      return false;
    }
    m_outputSearchGraph = true;
    m_outputSearchGraphExtended = true;
  } else {
    m_outputSearchGraph = false;
  }

  params = m_parameter->GetParam("output-search-graph-slf");
  if (params && params->size()) {
    m_outputSearchGraphSLF = true;
  } else {
    m_outputSearchGraphSLF = false;
  }

  params = m_parameter->GetParam("output-search-graph-hypergraph");
  if (params && params->size()) {
    m_outputSearchGraphHypergraph = true;
  } else {
    m_outputSearchGraphHypergraph = false;
  }

#ifdef HAVE_PROTOBUF
  params = m_parameter->GetParam("output-search-graph-pb");
  if (params && params->size()) {
    if (params->size() != 1) {
      cerr << "ERROR: wrong format for switch -output-search-graph-pb path";
      return false;
    }
    m_outputSearchGraphPB = true;
  } else
    m_outputSearchGraphPB = false;
#endif

  m_parameter->SetParameter( m_unprunedSearchGraph, "unpruned-search-graph", false );
  m_parameter->SetParameter( m_includeLHSInSearchGraph, "include-lhs-in-search-graph", false );

  m_parameter->SetParameter<string>(m_outputUnknownsFile, "output-unknowns", "");

  // printing source phrase spans
  m_parameter->SetParameter( m_reportSegmentation, "report-segmentation", false );
  m_parameter->SetParameter( m_reportSegmentationEnriched, "report-segmentation-enriched", false );

  // print all factors of output translations
  m_parameter->SetParameter( m_reportAllFactors, "report-all-factors", false );

  //Print Translation Options
  m_parameter->SetParameter(m_printTranslationOptions, "print-translation-option", false );

  //Print All Derivations
  m_parameter->SetParameter(m_printAllDerivations , "print-all-derivations", false );

  // additional output
  m_parameter->SetParameter<string>(m_detailedTranslationReportingFilePath,
                                    "translation-details", "");
  m_parameter->SetParameter<string>(m_detailedTreeFragmentsTranslationReportingFilePath,
                                    "tree-translation-details", "");
  m_parameter->SetParameter<string>(m_detailedAllTranslationReportingFilePath,
                                    "translation-all-details", "");
  m_parameter->SetParameter<long>(m_startTranslationId, "start-translation-id", 0);

  //lattice samples
  params = m_parameter->GetParam("lattice-samples");
  if (params) {
    if (params->size() ==2 ) {
      m_latticeSamplesFilePath = params->at(0);
      m_latticeSamplesSize = Scan<size_t>(params->at(1));
    } else {
      std::cerr <<"wrong format for switch -lattice-samples file size";
      return false;
    }
  } else {
    m_latticeSamplesSize = 0;
  }
  return true;
}

void
StaticData
::ini_compact_table_options()
{
  // Compact phrase table and reordering model
  m_parameter->SetParameter(m_minphrMemory, "minphr-memory", false );
  m_parameter->SetParameter(m_minlexrMemory, "minlexr-memory", false );
}

void
StaticData
::ini_lm_options()
{
  m_parameter->SetParameter<size_t>(m_lmcache_cleanup_threshold, "clean-lm-cache", 1);
}

// threads, timeouts, etc.
bool
StaticData
::ini_performance_options()
{
  const PARAM_VEC *params;
  // m_parameter->SetParameter<size_t>(m_timeout_threshold, "time-out", -1);
  // m_timeout = (GetTimeoutThreshold() == (size_t)-1) ? false : true;

  m_threadCount = 1;
  params = m_parameter->GetParam("threads");
  if (params && params->size()) {
    if (params->at(0) == "all") {
#ifdef WITH_THREADS
      m_threadCount = boost::thread::hardware_concurrency();
      if (!m_threadCount) {
        std::cerr << "-threads all specified but Boost doesn't know how many cores there are";
        return false;
      }
#else
      std::cerr << "-threads all specified but moses not built with thread support";
      return false;
#endif
    } else {
      m_threadCount = Scan<int>(params->at(0));
      if (m_threadCount < 1) {
        std::cerr << "Specify at least one thread.";
        return false;
      }
#ifndef WITH_THREADS
      if (m_threadCount > 1) {
        std::cerr << "Error: Thread count of " << params->at(0)
                  << " but moses not built with thread support";
        return false;
      }
#endif
    }
  }
  return true;
}

void
StaticData
::ini_factor_maps()
{
  const PARAM_VEC *params;
  // factor delimiter
  m_parameter->SetParameter<string>(m_factorDelimiter, "factor-delimiter", "|");
  if (m_factorDelimiter == "none") {
    m_factorDelimiter = "";
  }

  //input factors
  params = m_parameter->GetParam("input-factors");
  if (params) {
    m_inputFactorOrder = Scan<FactorType>(*params);
  }
  if(m_inputFactorOrder.empty()) {
    m_inputFactorOrder.push_back(0);
  }

  //output factors
  params = m_parameter->GetParam("output-factors");
  if (params) {
    m_outputFactorOrder = Scan<FactorType>(*params);
  }
  if(m_outputFactorOrder.empty()) {
    // default. output factor 0
    m_outputFactorOrder.push_back(0);
  }
}

void
StaticData
::ini_oov_options()
{
  // unknown word processing
  m_parameter->SetParameter(m_dropUnknown, "drop-unknown", false );
  m_parameter->SetParameter(m_markUnknown, "mark-unknown", false );
  m_parameter->SetParameter<string>(m_unknownWordPrefix, "unknown-word-prefix", "UNK" );
  m_parameter->SetParameter<string>(m_unknownWordSuffix, "unknown-word-suffix", "" );

  m_parameter->SetParameter(m_lmEnableOOVFeature, "lmodel-oov-feature", false);

  //source word deletion
  m_parameter->SetParameter(m_wordDeletionEnabled, "phrase-drop-allowed", false );

  m_parameter->SetParameter(m_isAlwaysCreateDirectTranslationOption, "always-create-direct-transopt", false );
}

void
StaticData
::ini_zombie_options()
{
  //Disable discarding
  m_parameter->SetParameter(m_disableDiscarding, "disable-discarding", false);

}

bool StaticData::LoadData(Parameter *parameter)
{
  ResetUserTime();
  m_parameter = parameter;

  const PARAM_VEC *params;

  m_options.init(*parameter);

  if (IsSyntax())
    LoadChartDecodingParameters();

  // ORDER HERE MATTERS, SO DON'T CHANGE IT UNLESS YOU KNOW WHAT YOU ARE DOING!
  // input, output
  ini_factor_maps();
  ini_input_options();
  m_bookkeeping_options.init(*parameter);
  if (!ini_output_options()) return false;

  // threading etc.
  if (!ini_performance_options()) return false;

  // model loading
  ini_compact_table_options();

  // search
  ini_oov_options();

  // set m_nbest_options.enabled = true if necessary:
  if (m_options.mbr.enabled
      || m_options.mira
      || m_options.search.consensus
      || m_outputSearchGraph
      || m_outputSearchGraphSLF
      || m_outputSearchGraphHypergraph
#ifdef HAVE_PROTOBUF
      || m_outputSearchGraphPB
#endif
      || m_latticeSamplesFilePath.size()) {
    m_options.nbest.enabled = true;
  }

  // S2T decoder
  m_parameter->SetParameter(m_s2tParsingAlgorithm, "s2t-parsing-algorithm",
                            RecursiveCYKPlus);


  ini_zombie_options(); // probably dead, or maybe not

  m_parameter->SetParameter(m_placeHolderFactor, "placeholder-factor", NOT_FOUND);

  // FEATURE FUNCTION INITIALIZATION HAPPENS HERE ===============================
  initialize_features();

  if (m_parameter->GetParam("show-weights") == NULL)
    LoadFeatureFunctions();

  LoadDecodeGraphs();

  // sanity check that there are no weights without an associated FF
  if (!CheckWeights()) return false;

  //Load extra feature weights
  string weightFile;
  m_parameter->SetParameter<string>(weightFile, "weight-file", "");
  if (!weightFile.empty()) {
    ScoreComponentCollection extraWeights;
    if (!extraWeights.Load(weightFile)) {
      std::cerr << "Unable to load weights from " << weightFile;
      return false;
    }
    m_allWeights.PlusEquals(extraWeights);
  }

  //Load sparse features from config (overrules weight file)
  LoadSparseWeightsFromConfig();

  // load alternate weight settings
  //
  // When and where are these used??? [UG]
  //
  // Update: Just checked the manual. The config file is NOT the right
  // place to do this. [UG]
  //
  // <TODO>
  // * Eliminate alternate-weight-setting. Alternate weight settings should
  //   be provided with the input, not in the config file.
  // </TODO>
  params = m_parameter->GetParam("alternate-weight-setting");
  if (params && params->size() && !LoadAlternateWeightSettings())
    return false;

  return true;
}

void StaticData::SetWeight(const FeatureFunction* sp, float weight)
{
  m_allWeights.Resize();
  m_allWeights.Assign(sp,weight);
}

void StaticData::SetWeights(const FeatureFunction* sp, const std::vector<float>& weights)
{
  m_allWeights.Resize();
  m_allWeights.Assign(sp,weights);
}

void StaticData::LoadNonTerminals()
{
  string defaultNonTerminals;
  m_parameter->SetParameter<string>(defaultNonTerminals, "non-terminals", "X");

  FactorCollection &factorCollection = FactorCollection::Instance();

  m_inputDefaultNonTerminal.SetIsNonTerminal(true);
  const Factor *sourceFactor = factorCollection.AddFactor(Input, 0, defaultNonTerminals, true);
  m_inputDefaultNonTerminal.SetFactor(0, sourceFactor);

  m_outputDefaultNonTerminal.SetIsNonTerminal(true);
  const Factor *targetFactor = factorCollection.AddFactor(Output, 0, defaultNonTerminals, true);
  m_outputDefaultNonTerminal.SetFactor(0, targetFactor);

  // for unknown words
  const PARAM_VEC *params = m_parameter->GetParam("unknown-lhs");
  if (params == NULL || params->size() == 0) {
    UnknownLHSEntry entry(defaultNonTerminals, 0.0f);
    m_unknownLHS.push_back(entry);
  } else {
    const string &filePath = params->at(0);

    InputFileStream inStream(filePath);
    string line;
    while(getline(inStream, line)) {
      vector<string> tokens = Tokenize(line);
      UTIL_THROW_IF2(tokens.size() != 2,
                     "Incorrect unknown LHS format: " << line);
      UnknownLHSEntry entry(tokens[0], Scan<float>(tokens[1]));
      m_unknownLHS.push_back(entry);
      // const Factor *targetFactor =
      factorCollection.AddFactor(Output, 0, tokens[0], true);
    }

  }

}

void StaticData::LoadChartDecodingParameters()
{
  LoadNonTerminals();

  // source label overlap
  m_parameter->SetParameter(m_sourceLabelOverlap, "source-label-overlap", SourceLabelOverlapAdd);
  m_parameter->SetParameter(m_ruleLimit, "rule-limit", DEFAULT_MAX_TRANS_OPT_SIZE);

}

void StaticData::LoadDecodeGraphs()
{
  vector<string> mappingVector;
  vector<size_t> maxChartSpans;

  const PARAM_VEC *params;

  params = m_parameter->GetParam("mapping");
  if (params && params->size()) {
    mappingVector = *params;
  }

  params = m_parameter->GetParam("max-chart-span");
  if (params && params->size()) {
    maxChartSpans = Scan<size_t>(*params);
  }

  vector<string> toks = Tokenize(mappingVector[0]);
  if (toks.size() == 3) {
    // eg 0 T 0
    LoadDecodeGraphsOld(mappingVector, maxChartSpans);
  } else if (toks.size() == 2) {
    if (toks[0] == "T" || toks[0] == "G") {
      // eg. T 0
      LoadDecodeGraphsOld(mappingVector, maxChartSpans);
    } else {
      // eg. 0 TM1
      LoadDecodeGraphsNew(mappingVector, maxChartSpans);
    }
  } else {
    UTIL_THROW(util::Exception, "Malformed mapping");
  }
}

void StaticData::LoadDecodeGraphsOld(const vector<string> &mappingVector, const vector<size_t> &maxChartSpans)
{
  const vector<PhraseDictionary*>& pts = PhraseDictionary::GetColl();
  const vector<GenerationDictionary*>& gens = GenerationDictionary::GetColl();

  const std::vector<FeatureFunction*> *featuresRemaining = &FeatureFunction::GetFeatureFunctions(0);
  DecodeStep *prev = 0;
  size_t prevDecodeGraphInd = 0;

  for(size_t i=0; i<mappingVector.size(); i++) {
    vector<string>	token		= Tokenize(mappingVector[i]);
    size_t decodeGraphInd;
    DecodeType decodeType;
    size_t index;
    if (token.size() == 2) {
      // eg. T 0
      decodeGraphInd = 0;
      decodeType = token[0] == "T" ? Translate : Generate;
      index = Scan<size_t>(token[1]);
    } else if (token.size() == 3) {
      // eg. 0 T 0
      // For specifying multiple translation model
      decodeGraphInd = Scan<size_t>(token[0]);
      //the vectorList index can only increment by one
      UTIL_THROW_IF2(decodeGraphInd != prevDecodeGraphInd && decodeGraphInd != prevDecodeGraphInd + 1,
                     "Malformed mapping");
      if (decodeGraphInd > prevDecodeGraphInd) {
        prev = NULL;
      }

      if (prevDecodeGraphInd < decodeGraphInd) {
        featuresRemaining = &FeatureFunction::GetFeatureFunctions(0);
      }

      decodeType = token[1] == "T" ? Translate : Generate;
      index = Scan<size_t>(token[2]);
    } else {
      UTIL_THROW(util::Exception, "Malformed mapping");
    }

    DecodeStep* decodeStep = NULL;
    switch (decodeType) {
    case Translate:
      if(index>=pts.size()) {
        stringstream strme;
        strme << "No phrase dictionary with index "
              << index << " available!";
        UTIL_THROW(util::Exception, strme.str());
      }
      decodeStep = new DecodeStepTranslation(pts[index], prev, *featuresRemaining);
      break;
    case Generate:
      if(index>=gens.size()) {
        stringstream strme;
        strme << "No generation dictionary with index "
              << index << " available!";
        UTIL_THROW(util::Exception, strme.str());
      }
      decodeStep = new DecodeStepGeneration(gens[index], prev, *featuresRemaining);
      break;
    default:
      UTIL_THROW(util::Exception, "Unknown decode step");
      break;
    }

    featuresRemaining = &decodeStep->GetFeaturesRemaining();

    UTIL_THROW_IF2(decodeStep == NULL, "Null decode step");
    if (m_decodeGraphs.size() < decodeGraphInd + 1) {
      DecodeGraph *decodeGraph;
      if (IsSyntax()) {
        size_t maxChartSpan = (decodeGraphInd < maxChartSpans.size()) ? maxChartSpans[decodeGraphInd] : DEFAULT_MAX_CHART_SPAN;
        VERBOSE(1,"max-chart-span: " << maxChartSpans[decodeGraphInd] << endl);
        decodeGraph = new DecodeGraph(m_decodeGraphs.size(), maxChartSpan);
      } else {
        decodeGraph = new DecodeGraph(m_decodeGraphs.size());
      }

      m_decodeGraphs.push_back(decodeGraph); // TODO max chart span
    }

    m_decodeGraphs[decodeGraphInd]->Add(decodeStep);
    prev = decodeStep;
    prevDecodeGraphInd = decodeGraphInd;
  }

  // set maximum n-gram size for backoff approach to decoding paths
  // default is always use subsequent paths (value = 0)
  // if specified, record maxmimum unseen n-gram size
  const vector<string> *backoffVector = m_parameter->GetParam("decoding-graph-backoff");
  for(size_t i=0; i<m_decodeGraphs.size() && backoffVector && i<backoffVector->size(); i++) {
    DecodeGraph &decodeGraph = *m_decodeGraphs[i];

    if (i < backoffVector->size()) {
      decodeGraph.SetBackoff(Scan<size_t>(backoffVector->at(i)));
    }
  }
}

void StaticData::LoadDecodeGraphsNew(const std::vector<std::string> &mappingVector, const std::vector<size_t> &maxChartSpans)
{
  const std::vector<FeatureFunction*> *featuresRemaining = &FeatureFunction::GetFeatureFunctions(0);
  DecodeStep *prev = 0;
  size_t prevDecodeGraphInd = 0;

  for(size_t i=0; i<mappingVector.size(); i++) {
    vector<string>	token		= Tokenize(mappingVector[i]);
    size_t decodeGraphInd;

    decodeGraphInd = Scan<size_t>(token[0]);
    //the vectorList index can only increment by one
    UTIL_THROW_IF2(decodeGraphInd != prevDecodeGraphInd && decodeGraphInd != prevDecodeGraphInd + 1,
                   "Malformed mapping");
    if (decodeGraphInd > prevDecodeGraphInd) {
      prev = NULL;
    }

    if (prevDecodeGraphInd < decodeGraphInd) {
      featuresRemaining = &FeatureFunction::GetFeatureFunctions(0);
    }

    FeatureFunction &ff = FeatureFunction::FindFeatureFunction(token[1], 0);

    DecodeStep* decodeStep = NULL;
    if (typeid(ff) == typeid(PhraseDictionary)) {
      decodeStep = new DecodeStepTranslation(&static_cast<PhraseDictionary&>(ff), prev, *featuresRemaining);
    } else if (typeid(ff) == typeid(GenerationDictionary)) {
      decodeStep = new DecodeStepGeneration(&static_cast<GenerationDictionary&>(ff), prev, *featuresRemaining);
    } else {
      UTIL_THROW(util::Exception, "Unknown decode step");
    }

    featuresRemaining = &decodeStep->GetFeaturesRemaining();

    UTIL_THROW_IF2(decodeStep == NULL, "Null decode step");
    if (m_decodeGraphs.size() < decodeGraphInd + 1) {
      DecodeGraph *decodeGraph;
      if (IsSyntax()) {
        size_t maxChartSpan = (decodeGraphInd < maxChartSpans.size()) ? maxChartSpans[decodeGraphInd] : DEFAULT_MAX_CHART_SPAN;
        VERBOSE(1,"max-chart-span: " << maxChartSpans[decodeGraphInd] << endl);
        decodeGraph = new DecodeGraph(m_decodeGraphs.size(), maxChartSpan);
      } else {
        decodeGraph = new DecodeGraph(m_decodeGraphs.size());
      }

      m_decodeGraphs.push_back(decodeGraph); // TODO max chart span
    }

    m_decodeGraphs[decodeGraphInd]->Add(decodeStep);
    prev = decodeStep;
    prevDecodeGraphInd = decodeGraphInd;
  }

  // set maximum n-gram size for backoff approach to decoding paths
  // default is always use subsequent paths (value = 0)
  // if specified, record maxmimum unseen n-gram size
  const vector<string> *backoffVector = m_parameter->GetParam("decoding-graph-backoff");
  for(size_t i=0; i<m_decodeGraphs.size() && backoffVector && i<backoffVector->size(); i++) {
    DecodeGraph &decodeGraph = *m_decodeGraphs[i];

    if (i < backoffVector->size()) {
      decodeGraph.SetBackoff(Scan<size_t>(backoffVector->at(i)));
    }
  }

}

void StaticData::ReLoadBleuScoreFeatureParameter(float weight)
{
  //loop over ScoreProducers to update weights of BleuScoreFeature
  const std::vector<FeatureFunction*> &producers = FeatureFunction::GetFeatureFunctions(0);
  for(size_t i=0; i<producers.size(); ++i) {
    FeatureFunction *ff = producers[i];
    std::string ffName = ff->GetScoreProducerDescription();

    if (ffName == "BleuScoreFeature") {
      SetWeight(ff, weight);
      break;
    }
  }
}

// ScoreComponentCollection StaticData::GetAllWeightsScoreComponentCollection() const {}
// in ScoreComponentCollection.h

void StaticData::SetExecPath(const std::string &path)
{
  /*
   namespace fs = boost::filesystem;

   fs::path full_path( fs::initial_path<fs::path>() );

   full_path = fs::system_complete( fs::path( path ) );

   //Without file name
   m_binPath = full_path.parent_path().string();
   */

  // NOT TESTED
  size_t pos = path.rfind("/");
  if (pos !=  string::npos) {
    m_binPath = path.substr(0, pos);
  }
  VERBOSE(1,m_binPath << endl);
}

const string &StaticData::GetBinDirectory() const
{
  return m_binPath;
}

float StaticData::GetWeightWordPenalty() const
{
  float weightWP = GetWeight(&WordPenaltyProducer::Instance());
  //VERBOSE(1, "Read weightWP from translation sytem: " << weightWP << std::endl);
  return weightWP;
}

void
StaticData
::InitializeForInput(ttasksptr const& ttask) const
{
  size_t numPasses = FeatureFunction::GetNumPasses();
  for (size_t pass = 0; pass < numPasses; ++pass) {
	  const std::vector<FeatureFunction*> &producers = FeatureFunction::GetFeatureFunctions(pass);
	  for(size_t i=0; i<producers.size(); ++i) {
		FeatureFunction &ff = *producers[i];
		if (! IsFeatureFunctionIgnored(ff)) {
		  Timer iTime;
		  iTime.start();
		  ff.InitializeForInput(ttask);
		  VERBOSE(3,"InitializeForInput( " << ff.GetScoreProducerDescription() << " )"
				  << "= " << iTime << endl);
		}
	  }
  }
}

void
StaticData
::CleanUpAfterSentenceProcessing(ttasksptr const& ttask) const
{
  size_t numPasses = FeatureFunction::GetNumPasses();
  for (size_t pass = 0; pass < numPasses; ++pass) {
	  const std::vector<FeatureFunction*> &producers = FeatureFunction::GetFeatureFunctions(pass);
	  for(size_t i=0; i<producers.size(); ++i) {
		FeatureFunction &ff = *producers[i];
		if (! IsFeatureFunctionIgnored(ff)) {
		  ff.CleanUpAfterSentenceProcessing(ttask);
		}
	  }
  }
}

void StaticData::LoadFeatureFunctions()
{
  size_t numPasses = FeatureFunction::GetNumPasses();
  for (size_t pass = 0; pass < numPasses; ++pass) {
	  const std::vector<FeatureFunction*> &ffs = FeatureFunction::GetFeatureFunctions(pass);
	  std::vector<FeatureFunction*>::const_iterator iter;
	  for (iter = ffs.begin(); iter != ffs.end(); ++iter) {
		FeatureFunction *ff = *iter;
		bool doLoad = true;

		if (ff->RequireSortingAfterSourceContext()) {
		  m_requireSortingAfterSourceContext = true;
		}
		if (ff->DoJoining()) {
		  m_doJoining = true;
		}

		// if (PhraseDictionary *ffCast = dynamic_cast<PhraseDictionary*>(ff)) {
		if (dynamic_cast<PhraseDictionary*>(ff)) {
		  doLoad = false;
		}

		if (doLoad) {
		  VERBOSE(1, "Loading " << ff->GetScoreProducerDescription() << endl);
		  ff->Load();
		}
	  }
  }

  const std::vector<PhraseDictionary*> &pts = PhraseDictionary::GetColl();
  for (size_t i = 0; i < pts.size(); ++i) {
    PhraseDictionary *pt = pts[i];
    VERBOSE(1, "Loading " << pt->GetScoreProducerDescription() << endl);
    pt->Load();
  }

  CheckLEGACYPT();
}

bool StaticData::CheckWeights() const
{
  set<string> weightNames = m_parameter->GetWeightNames();
  set<string> featureNames;

  size_t numPasses = FeatureFunction::GetNumPasses();
  for (size_t pass = 0; pass < numPasses; ++pass) {
	  const std::vector<FeatureFunction*> &ffs = FeatureFunction::GetFeatureFunctions(pass);
	  for (size_t i = 0; i < ffs.size(); ++i) {
		const FeatureFunction &ff = *ffs[i];
		const string &descr = ff.GetScoreProducerDescription();
		featureNames.insert(descr);

		set<string>::iterator iter = weightNames.find(descr);
		if (iter == weightNames.end()) {
		  cerr << "Can't find weights for feature function " << descr << endl;
		} else {
		  weightNames.erase(iter);
		}
	  }
  }

  //sparse features
  if (!weightNames.empty()) {
    set<string>::iterator iter;
    for (iter = weightNames.begin(); iter != weightNames.end(); ) {
      string fname = (*iter).substr(0, (*iter).find("_"));
      VERBOSE(1,fname << "\n");
      if (featureNames.find(fname) != featureNames.end()) {
        weightNames.erase(iter++);
      } else {
        ++iter;
      }
    }
  }

  if (!weightNames.empty()) {
    cerr << "The following weights have no feature function. "
         << "Maybe incorrectly spelt weights: ";
    set<string>::iterator iter;
    for (iter = weightNames.begin(); iter != weightNames.end(); ++iter) {
      cerr << *iter << ",";
    }
    return false;
  }

  return true;
}


void StaticData::LoadSparseWeightsFromConfig()
{
  set<string> featureNames;

  size_t numPasses = FeatureFunction::GetNumPasses();
  for (size_t pass = 0; pass < numPasses; ++pass) {
	  const std::vector<FeatureFunction*> &ffs = FeatureFunction::GetFeatureFunctions(pass);
	  for (size_t i = 0; i < ffs.size(); ++i) {
		const FeatureFunction &ff = *ffs[i];
		const string &descr = ff.GetScoreProducerDescription();
		featureNames.insert(descr);
	  }
  }

  std::map<std::string, std::vector<float> > weights = m_parameter->GetAllWeights();
  std::map<std::string, std::vector<float> >::iterator iter;
  for (iter = weights.begin(); iter != weights.end(); ++iter) {
    // this indicates that it is sparse feature
    if (featureNames.find(iter->first) == featureNames.end()) {
      UTIL_THROW_IF2(iter->second.size() != 1, "ERROR: only one weight per sparse feature allowed: " << iter->first);
      m_allWeights.Assign(iter->first, iter->second[0]);
    }
  }

}


/**! Read in settings for alternative weights */
bool StaticData::LoadAlternateWeightSettings()
{
  if (m_threadCount > 1) {
    cerr << "ERROR: alternative weight settings currently not supported with multi-threading.";
    return false;
  }

  vector<string> weightSpecification;
  const PARAM_VEC *params = m_parameter->GetParam("alternate-weight-setting");
  if (params && params->size()) {
    weightSpecification = *params;
  }

  // get mapping from feature names to feature functions
  map<string,FeatureFunction*> nameToFF;
  size_t numPasses = FeatureFunction::GetNumPasses();
  for (size_t pass = 0; pass < numPasses; ++pass) {
	  const std::vector<FeatureFunction*> &ffs = FeatureFunction::GetFeatureFunctions(pass);
	  for (size_t i = 0; i < ffs.size(); ++i) {
		nameToFF[ ffs[i]->GetScoreProducerDescription() ] = ffs[i];
	  }
  }

  // copy main weight setting as default
  m_weightSetting["default"] = new ScoreComponentCollection( m_allWeights );

  // go through specification in config file
  string currentId = "";
  bool hasErrors = false;
  for (size_t i=0; i<weightSpecification.size(); ++i) {

    // identifier line (with optional additional specifications)
    if (weightSpecification[i].find("id=") == 0) {
      vector<string> tokens = Tokenize(weightSpecification[i]);
      vector<string> args = Tokenize(tokens[0], "=");
      currentId = args[1];
      VERBOSE(1,"alternate weight setting " << currentId << endl);
      UTIL_THROW_IF2(m_weightSetting.find(currentId) != m_weightSetting.end(),
                     "Duplicate alternate weight id: " << currentId);
      m_weightSetting[ currentId ] = new ScoreComponentCollection;

      // other specifications
      for(size_t j=1; j<tokens.size(); j++) {
        vector<string> args = Tokenize(tokens[j], "=");
        // sparse weights
        if (args[0] == "weight-file") {
          if (args.size() != 2) {
            std::cerr << "One argument should be supplied for weight-file";
            return false;
          }
          ScoreComponentCollection extraWeights;
          if (!extraWeights.Load(args[1])) {
            std::cerr << "Unable to load weights from " << args[1];
            return false;
          }
          m_weightSetting[ currentId ]->PlusEquals(extraWeights);
        }
        // ignore feature functions
        else if (args[0] == "ignore-ff") {
          set< string > *ffNameSet = new set< string >;
          m_weightSettingIgnoreFF[ currentId ] = *ffNameSet;
          vector<string> featureFunctionName = Tokenize(args[1], ",");
          for(size_t k=0; k<featureFunctionName.size(); k++) {
            // check if a valid nane
            map<string,FeatureFunction*>::iterator ffLookUp = nameToFF.find(featureFunctionName[k]);
            if (ffLookUp == nameToFF.end()) {
              cerr << "ERROR: alternate weight setting " << currentId
                   << " specifies to ignore feature function " << featureFunctionName[k]
                   << " but there is no such feature function" << endl;
              hasErrors = true;
            } else {
              m_weightSettingIgnoreFF[ currentId ].insert( featureFunctionName[k] );
            }
          }
        }
      }
    }

    // weight lines
    else {
      UTIL_THROW_IF2(currentId.empty(), "No alternative weights specified");
      vector<string> tokens = Tokenize(weightSpecification[i]);
      UTIL_THROW_IF2(tokens.size() < 2
                     , "Incorrect format for alternate weights: " << weightSpecification[i]);

      // get name and weight values
      string name = tokens[0];
      name = name.substr(0, name.size() - 1); // remove trailing "="
      vector<float> weights(tokens.size() - 1);
      for (size_t i = 1; i < tokens.size(); ++i) {
        float weight = Scan<float>(tokens[i]);
        weights[i - 1] = weight;
      }

      // check if a valid nane
      map<string,FeatureFunction*>::iterator ffLookUp = nameToFF.find(name);
      if (ffLookUp == nameToFF.end()) {
        cerr << "ERROR: alternate weight setting " << currentId
             << " specifies weight(s) for " << name
             << " but there is no such feature function" << endl;
        hasErrors = true;
      } else {
        m_weightSetting[ currentId ]->Assign( nameToFF[name], weights);
      }
    }
  }
  UTIL_THROW_IF2(hasErrors, "Errors loading alternate weights");
  return true;
}

void StaticData::NoCache()
{
  bool noCache;
  m_parameter->SetParameter(noCache, "no-cache", false );

  if (noCache) {
    const std::vector<PhraseDictionary*> &pts = PhraseDictionary::GetColl();
    for (size_t i = 0; i < pts.size(); ++i) {
      PhraseDictionary &pt = *pts[i];
      pt.SetParameter("cache-size", "0");
    }
  }
}

std::map<std::string, std::string>
StaticData
::OverrideFeatureNames()
{
  std::map<std::string, std::string> ret;

  const PARAM_VEC *params = m_parameter->GetParam("feature-name-overwrite");
  if (params && params->size()) {
    UTIL_THROW_IF2(params->size() != 1, "Only provide 1 line in the section [feature-name-overwrite]");
    vector<string> toks = Tokenize(params->at(0));
    UTIL_THROW_IF2(toks.size() % 2 != 0, "Format of -feature-name-overwrite must be [old-name new-name]*");

    for (size_t i = 0; i < toks.size(); i += 2) {
      const string &oldName = toks[i];
      const string &newName = toks[i+1];
      ret[oldName] = newName;
    }
  }

  // FIXME Does this make sense for F2S?  Perhaps it should be changed once
  // FIXME the pipeline uses RuleTable consistently.
  SearchAlgorithm algo = m_options.search.algo;
  if (algo == SyntaxS2T || algo == SyntaxT2S ||
      algo == SyntaxT2S_SCFG || algo == SyntaxF2S) {
    // Automatically override PhraseDictionary{Memory,Scope3}.  This will
    // have to change if the FF parameters diverge too much in the future,
    // but for now it makes switching between the old and new decoders much
    // more convenient.
    ret["PhraseDictionaryMemory"] = "RuleTable";
    ret["PhraseDictionaryScope3"] = "RuleTable";
  }

  return ret;
}

void StaticData::OverrideFeatures()
{
  const PARAM_VEC *params = m_parameter->GetParam("feature-overwrite");
  for (size_t i = 0; params && i < params->size(); ++i) {
    const string &str = params->at(i);
    vector<string> toks = Tokenize(str);
    UTIL_THROW_IF2(toks.size() <= 1, "Incorrect format for feature override: " << str);

    FeatureFunction &ff = FeatureFunction::FindFeatureFunction(toks[0], 0);

    for (size_t j = 1; j < toks.size(); ++j) {
      const string &keyValStr = toks[j];
      vector<string> keyVal = Tokenize(keyValStr, "=");
      UTIL_THROW_IF2(keyVal.size() != 2, "Incorrect format for parameter override: " << keyValStr);

      VERBOSE(1, "Override " << ff.GetScoreProducerDescription() << " "
              << keyVal[0] << "=" << keyVal[1] << endl);

      ff.SetParameter(keyVal[0], keyVal[1]);

    }
  }

}

void StaticData::CheckLEGACYPT()
{
  const std::vector<PhraseDictionary*> &pts = PhraseDictionary::GetColl();
  for (size_t i = 0; i < pts.size(); ++i) {
    const PhraseDictionary *phraseDictionary = pts[i];
    if (dynamic_cast<const PhraseDictionaryTreeAdaptor*>(phraseDictionary) != NULL) {
      m_useLegacyPT = true;
      return;
    }
  }

  m_useLegacyPT = false;
}


void StaticData::ResetWeights(const std::string &denseWeights, const std::string &sparseFile)
{
  m_allWeights = ScoreComponentCollection();

  // dense weights
  string name("");
  vector<float> weights;
  vector<string> toks = Tokenize(denseWeights);
  for (size_t i = 0; i < toks.size(); ++i) {
    const string &tok = toks[i];

    if (ends_with(tok, "=")) {
      // start of new feature

      if (name != "") {
        // save previous ff
        const FeatureFunction &ff = FeatureFunction::FindFeatureFunction(name, 0);
        m_allWeights.Assign(&ff, weights);
        weights.clear();
      }

      name = tok.substr(0, tok.size() - 1);
    } else {
      // a weight for curr ff
      float weight = Scan<float>(toks[i]);
      weights.push_back(weight);
    }
  }

  const FeatureFunction &ff = FeatureFunction::FindFeatureFunction(name, 0);
  m_allWeights.Assign(&ff, weights);

  // sparse weights
  InputFileStream sparseStrme(sparseFile);
  string line;
  while (getline(sparseStrme, line)) {
    vector<string> toks = Tokenize(line);
    UTIL_THROW_IF2(toks.size() != 2, "Incorrect sparse weight format. Should be FFName_spareseName weight");

    vector<string> names = Tokenize(toks[0], "_");
    UTIL_THROW_IF2(names.size() != 2, "Incorrect sparse weight name. Should be FFName_spareseName");

    const FeatureFunction &ff = FeatureFunction::FindFeatureFunction(names[0], 0);
    m_allWeights.Assign(&ff, names[1], Scan<float>(toks[1]));
  }
}

} // namespace<|MERGE_RESOLUTION|>--- conflicted
+++ resolved
@@ -1,8 +1,4 @@
-<<<<<<< HEAD
-
-=======
 // -*- mode: c++; indent-tabs-mode: nil; tab-width: 2 -*-
->>>>>>> 8af06a6f
 // $Id$
 // vim:tabstop=2
 
@@ -65,7 +61,6 @@
 StaticData StaticData::s_instance;
 
 StaticData::StaticData()
-<<<<<<< HEAD
   :m_sourceStartPosMattersForRecombination(false)
   ,m_requireSortingAfterSourceContext(false)
   ,m_doJoining(false)
@@ -74,15 +69,6 @@
   ,m_isAlwaysCreateDirectTranslationOption(false)
   ,m_currentWeightSetting("default")
   ,m_treeStructure(NULL)
-=======
-  : m_sourceStartPosMattersForRecombination(false)
-  , m_requireSortingAfterSourceContext(false)
-  , m_inputType(SentenceInput)
-  , m_lmEnableOOVFeature(false)
-  , m_isAlwaysCreateDirectTranslationOption(false)
-  , m_currentWeightSetting("default")
-  , m_treeStructure(NULL)
->>>>>>> 8af06a6f
 {
   m_xmlBrackets.first="<";
   m_xmlBrackets.second=">";
@@ -94,7 +80,6 @@
 StaticData::~StaticData()
 {
   RemoveAllInColl(m_decodeGraphs);
-<<<<<<< HEAD
 
   /*
   size_t numPasses = FeatureFunction::GetNumPasses();
@@ -108,8 +93,6 @@
   */
 
   // memory pools
-=======
->>>>>>> 8af06a6f
   Phrase::FinalizeMemPool();
 }
 
