--- conflicted
+++ resolved
@@ -24,7 +24,6 @@
 #include "util/check.hh"
 
 #include "moses/FF/Factory.h"
-#include "moses/FF/PhrasePenaltyProducer.h"
 #include "moses/FF/WordPenaltyProducer.h"
 #include "moses/FF/UnknownWordPenaltyProducer.h"
 #include "moses/FF/InputFeature.h"
@@ -59,7 +58,6 @@
 StaticData::StaticData()
   :m_sourceStartPosMattersForRecombination(false)
   ,m_inputType(SentenceInput)
-  ,m_ppProducer(NULL)
   ,m_wpProducer(NULL)
   ,m_unknownWordPenaltyProducer(NULL)
   ,m_inputFeature(NULL)
@@ -752,75 +750,6 @@
   return true;
 }
 
-<<<<<<< HEAD
-const TranslationOptionList* StaticData::FindTransOptListInCache(const DecodeGraph &decodeGraph, const Phrase &sourcePhrase) const
-{
-  std::pair<size_t, std::string> cacheKey(decodeGraph.GetPosition(), m_currentWeightSetting);
-  std::pair<std::pair<size_t, std::string>, Phrase> key(cacheKey, sourcePhrase);
-#ifdef WITH_THREADS
-  boost::mutex::scoped_lock lock(m_transOptCacheMutex);
-#endif
-  std::map<std::pair<std::pair<size_t, std::string>, Phrase>, std::pair<TranslationOptionList*,clock_t> >::iterator iter
-    = m_transOptCache.find(key);
-  if (iter == m_transOptCache.end())
-    return NULL;
-  iter->second.second = clock(); // update last used time
-  return iter->second.first;
-}
-
-void StaticData::ReduceTransOptCache() const
-{
-  if (m_transOptCache.size() <= m_transOptCacheMaxSize) return; // not full
-  clock_t t = clock();
-
-  // find cutoff for last used time
-  priority_queue< clock_t > lastUsedTimes;
-
-  std::map<std::pair<std::pair<size_t, std::string>, Phrase>, std::pair<TranslationOptionList*,clock_t> >::iterator iter;
-  iter = m_transOptCache.begin();
-  while( iter != m_transOptCache.end() ) {
-    lastUsedTimes.push( iter->second.second );
-    iter++;
-  }
-  for( size_t i=0; i < lastUsedTimes.size()-m_transOptCacheMaxSize/2; i++ )
-    lastUsedTimes.pop();
-  clock_t cutoffLastUsedTime = lastUsedTimes.top();
-
-  // remove all old entries
-  iter = m_transOptCache.begin();
-  while( iter != m_transOptCache.end() ) {
-    if (iter->second.second < cutoffLastUsedTime) {
-      std::map<std::pair<std::pair<size_t, std::string>, Phrase>, std::pair<TranslationOptionList*,clock_t> >::iterator iterRemove = iter++;
-      delete iterRemove->second.first;
-      m_transOptCache.erase(iterRemove);
-    } else iter++;
-  }
-  VERBOSE(2,"Reduced persistent translation option cache in " << ((clock()-t)/(float)CLOCKS_PER_SEC) << " seconds." << std::endl);
-}
-
-void StaticData::AddTransOptListToCache(const DecodeGraph &decodeGraph, const Phrase &sourcePhrase, const TranslationOptionList &transOptList) const
-{
-  if (m_transOptCacheMaxSize == 0) return;
-  std::pair<size_t, std::string> cacheKey(decodeGraph.GetPosition(), m_currentWeightSetting);
-  std::pair<std::pair<size_t, std::string>, Phrase> key(cacheKey, sourcePhrase);
-  TranslationOptionList* storedTransOptList = new TranslationOptionList(transOptList);
-#ifdef WITH_THREADS
-  boost::mutex::scoped_lock lock(m_transOptCacheMutex);
-#endif
-  m_transOptCache[key] = make_pair( storedTransOptList, clock() );
-  ReduceTransOptCache();
-}
-void StaticData::ClearTransOptionCache() const
-{
-  map<std::pair<std::pair<size_t, std::string>, Phrase>, std::pair< TranslationOptionList*, clock_t > >::iterator iterCache;
-  for (iterCache = m_transOptCache.begin() ; iterCache != m_transOptCache.end() ; ++iterCache) {
-    TranslationOptionList *transOptList = iterCache->second.first;
-    delete transOptList;
-  }
-}
-
-=======
->>>>>>> af6b1f2b
 void StaticData::ReLoadParameter()
 {
   assert(false); // TODO completely redo. Too many hardcoded ff
@@ -930,13 +859,6 @@
 const string &StaticData::GetBinDirectory() const
 {
   return m_binPath;
-}
-
-float StaticData::GetWeightPhrasePenalty() const
-{
-  float weightPP = GetWeight(m_ppProducer);
-  VERBOSE(1, "Read weightPP from translation sytem: " << weightPP << std::endl);
-  return weightPP;
 }
 
 float StaticData::GetWeightWordPenalty() const
@@ -992,10 +914,6 @@
     } else if (const GenerationDictionary *ffCast = dynamic_cast<const GenerationDictionary*>(ff)) {
       cerr << "m_generationDictionary here" << endl;
       m_generationDictionary.push_back(ffCast);
-    } else if (PhrasePenaltyProducer *ffCast = dynamic_cast<PhrasePenaltyProducer*>(ff)) {
-      CHECK(m_ppProducer == NULL); // max 1 feature;
-      cerr << "m_ppProducer here" << endl;
-      m_ppProducer = ffCast;
     } else if (WordPenaltyProducer *ffCast = dynamic_cast<WordPenaltyProducer*>(ff)) {
       CHECK(m_wpProducer == NULL); // max 1 feature;
       cerr << "m_wpProducer here" << endl;
@@ -1020,6 +938,12 @@
       ff->Load();
     }
   }
+
+  for (size_t i = 0; i < m_phraseDictionary.size(); ++i) {
+    PhraseDictionary *pt = m_phraseDictionary[i];
+    pt->Load();
+  }
+
 }
 
 bool StaticData::CheckWeights() const
