// -*- mode: c++; indent-tabs-mode: nil; tab-width: 2 -*-
// $Id$
// vim:tabstop=2

/***********************************************************************
Moses - factored phrase-based language decoder
Copyright (C) 2006 University of Edinburgh

This library is free software; you can redistribute it and/or
modify it under the terms of the GNU Lesser General Public
License as published by the Free Software Foundation; either
version 2.1 of the License, or (at your option) any later version.

This library is distributed in the hope that it will be useful,
but WITHOUT ANY WARRANTY; without even the implied warranty of
MERCHANTABILITY or FITNESS FOR A PARTICULAR PURPOSE.  See the GNU
Lesser General Public License for more details.

You should have received a copy of the GNU Lesser General Public
License along with this library; if not, write to the Free Software
Foundation, Inc., 51 Franklin Street, Fifth Floor, Boston, MA  02110-1301  USA
***********************************************************************/

#include <string>
#include <boost/algorithm/string/predicate.hpp>

#include "moses/FF/Factory.h"
#include "TypeDef.h"
#include "moses/FF/WordPenaltyProducer.h"
#include "moses/FF/UnknownWordPenaltyProducer.h"
#include "moses/FF/InputFeature.h"
#include "moses/FF/DynamicCacheBasedLanguageModel.h"
#include "moses/TranslationModel/PhraseDictionaryDynamicCacheBased.h"

#include "DecodeStepTranslation.h"
#include "DecodeStepGeneration.h"
#include "GenerationDictionary.h"
#include "StaticData.h"
#include "Util.h"
#include "FactorCollection.h"
#include "Timer.h"
#include "TranslationOption.h"
#include "DecodeGraph.h"
#include "InputFileStream.h"
#include "ScoreComponentCollection.h"
#include "DecodeGraph.h"
#include "TranslationModel/PhraseDictionary.h"
#include "TranslationModel/PhraseDictionaryTreeAdaptor.h"

#ifdef WITH_THREADS
#include <boost/thread.hpp>
#endif

using namespace std;
using namespace boost::algorithm;

namespace Moses
{
bool g_mosesDebug = false;

StaticData StaticData::s_instance;

StaticData::StaticData()
  : m_sourceStartPosMattersForRecombination(false)
  , m_requireSortingAfterSourceContext(false)
<<<<<<< HEAD
=======
  , m_inputType(SentenceInput)
>>>>>>> d11906ab
  , m_lmEnableOOVFeature(false)
  , m_isAlwaysCreateDirectTranslationOption(false)
  , m_currentWeightSetting("default")
  , m_treeStructure(NULL)
{
  // memory pools
  Phrase::InitializeMemPool();
}

StaticData::~StaticData()
{
  RemoveAllInColl(m_decodeGraphs);
<<<<<<< HEAD
  // memory pools
=======
>>>>>>> d11906ab
  Phrase::FinalizeMemPool();
}

bool StaticData::LoadDataStatic(Parameter *parameter, const std::string &execPath)
{
  s_instance.SetExecPath(execPath);
  return s_instance.LoadData(parameter);
}

void
StaticData
::initialize_features()
{
  std::map<std::string, std::string> featureNameOverride = OverrideFeatureNames();
  // all features
  map<string, int> featureIndexMap;

  const PARAM_VEC* params = m_parameter->GetParam("feature");
  for (size_t i = 0; params && i < params->size(); ++i) {
    const string &line = Trim(params->at(i));
    VERBOSE(1,"line=" << line << endl);
    if (line.empty())
      continue;

    vector<string> toks = Tokenize(line);

    string &feature = toks[0];
    std::map<std::string, std::string>::const_iterator iter
    = featureNameOverride.find(feature);
    if (iter == featureNameOverride.end()) {
      // feature name not override
      m_registry.Construct(feature, line);
    } else {
      // replace feature name with new name
      string newName = iter->second;
      feature = newName;
      string newLine = Join(" ", toks);
      m_registry.Construct(newName, newLine);
    }
  }

  NoCache();
  OverrideFeatures();

}

bool
StaticData
::ini_output_options()
{
  const PARAM_VEC *params;

  // verbose level
  m_parameter->SetParameter(m_verboseLevel, "verbose", (size_t) 1);


  m_parameter->SetParameter(m_recoverPath, "recover-input-path", false);
  if (m_recoverPath && m_options.input.input_type == SentenceInput) {
    TRACE_ERR("--recover-input-path should only be used with confusion net or word lattice input!\n");
    m_recoverPath = false;
  }

  m_parameter->SetParameter(m_outputHypoScore, "output-hypo-score", false );
  m_parameter->SetParameter(m_PrintAlignmentInfo, "print-alignment-info", false );
  m_parameter->SetParameter(m_wordAlignmentSort, "sort-word-alignment", NoSort);
  params = m_parameter->GetParam("alignment-output-file");
  if (params && params->size()) {
    m_alignmentOutputFile = Scan<std::string>(params->at(0));
  }

  m_parameter->SetParameter( m_PrintID, "print-id", false );
  m_parameter->SetParameter( m_PrintPassthroughInformation, "print-passthrough", false );

  params = m_parameter->GetParam("output-word-graph");
  m_outputWordGraph = (params && params->size() == 2);

  params = m_parameter->GetParam("output-search-graph");
  if (params && params->size()) {
    if (params->size() != 1) {
      std::cerr << "ERROR: wrong format for switch -output-search-graph file";
      return false;
    }
    m_outputSearchGraph = true;
  }

  // ... in extended format
  else if (m_parameter->GetParam("output-search-graph-extended") &&
           m_parameter->GetParam("output-search-graph-extended")->size()) {
    if (m_parameter->GetParam("output-search-graph-extended")->size() != 1) {
      std::cerr << "ERROR: wrong format for switch -output-search-graph-extended file";
      return false;
    }
    m_outputSearchGraph = true;
    m_outputSearchGraphExtended = true;
  } else {
    m_outputSearchGraph = false;
  }

  params = m_parameter->GetParam("output-search-graph-slf");
  if (params && params->size()) {
    m_outputSearchGraphSLF = true;
  } else {
    m_outputSearchGraphSLF = false;
  }

  params = m_parameter->GetParam("output-search-graph-hypergraph");
  if (params && params->size()) {
    m_outputSearchGraphHypergraph = true;
  } else {
    m_outputSearchGraphHypergraph = false;
  }

#ifdef HAVE_PROTOBUF
  params = m_parameter->GetParam("output-search-graph-pb");
  if (params && params->size()) {
    if (params->size() != 1) {
      cerr << "ERROR: wrong format for switch -output-search-graph-pb path";
      return false;
    }
    m_outputSearchGraphPB = true;
  } else
    m_outputSearchGraphPB = false;
#endif

  m_parameter->SetParameter( m_unprunedSearchGraph, "unpruned-search-graph", false );
  m_parameter->SetParameter( m_includeLHSInSearchGraph, "include-lhs-in-search-graph", false );

  m_parameter->SetParameter<string>(m_outputUnknownsFile, "output-unknowns", "");

  // printing source phrase spans
  m_parameter->SetParameter( m_reportSegmentation, "report-segmentation", false );
  m_parameter->SetParameter( m_reportSegmentationEnriched, "report-segmentation-enriched", false );

  // print all factors of output translations
  m_parameter->SetParameter( m_reportAllFactors, "report-all-factors", false );

  //Print Translation Options
  m_parameter->SetParameter(m_printTranslationOptions, "print-translation-option", false );

  //Print All Derivations
  m_parameter->SetParameter(m_printAllDerivations , "print-all-derivations", false );

  // additional output
  m_parameter->SetParameter<string>(m_detailedTranslationReportingFilePath, 
				    "translation-details", "");
  m_parameter->SetParameter<string>(m_detailedTreeFragmentsTranslationReportingFilePath,
				    "tree-translation-details", "");
  m_parameter->SetParameter<string>(m_detailedAllTranslationReportingFilePath, 
				    "translation-all-details", "");
  m_parameter->SetParameter<long>(m_startTranslationId, "start-translation-id", 0);

  //lattice samples
  params = m_parameter->GetParam("lattice-samples");
  if (params) {
    if (params->size() ==2 ) {
      m_latticeSamplesFilePath = params->at(0);
      m_latticeSamplesSize = Scan<size_t>(params->at(1));
    } else {
      std::cerr <<"wrong format for switch -lattice-samples file size";
      return false;
    }
  } else {
    m_latticeSamplesSize = 0;
  }
  return true;
}

void
StaticData
::ini_compact_table_options()
{
  // Compact phrase table and reordering model
  m_parameter->SetParameter(m_minphrMemory, "minphr-memory", false );
  m_parameter->SetParameter(m_minlexrMemory, "minlexr-memory", false );
}

void
StaticData
::ini_lm_options()
{
  m_parameter->SetParameter<size_t>(m_lmcache_cleanup_threshold, "clean-lm-cache", 1);
}

// threads, timeouts, etc.
bool
StaticData
::ini_performance_options()
{
  const PARAM_VEC *params;
  // m_parameter->SetParameter<size_t>(m_timeout_threshold, "time-out", -1);
  // m_timeout = (GetTimeoutThreshold() == (size_t)-1) ? false : true;

  m_threadCount = 1;
  params = m_parameter->GetParam("threads");
  if (params && params->size()) {
    if (params->at(0) == "all") {
#ifdef WITH_THREADS
      m_threadCount = boost::thread::hardware_concurrency();
      if (!m_threadCount) {
        std::cerr << "-threads all specified but Boost doesn't know how many cores there are";
        return false;
      }
#else
      std::cerr << "-threads all specified but moses not built with thread support";
      return false;
#endif
    } else {
      m_threadCount = Scan<int>(params->at(0));
      if (m_threadCount < 1) {
        std::cerr << "Specify at least one thread.";
        return false;
      }
#ifndef WITH_THREADS
      if (m_threadCount > 1) {
        std::cerr << "Error: Thread count of " << params->at(0)
                  << " but moses not built with thread support";
        return false;
      }
#endif
    }
  }
  return true;
}

void
StaticData
::ini_factor_maps()
{
  const PARAM_VEC *params;
  // factor delimiter
  m_parameter->SetParameter<string>(m_factorDelimiter, "factor-delimiter", "|");
  if (m_factorDelimiter == "none") {
    m_factorDelimiter = "";
  }

  //input factors
  params = m_parameter->GetParam("input-factors");
  if (params) {
    m_inputFactorOrder = Scan<FactorType>(*params);
  }
  if(m_inputFactorOrder.empty()) {
    m_inputFactorOrder.push_back(0);
  }

  //output factors
  params = m_parameter->GetParam("output-factors");
  if (params) {
    m_outputFactorOrder = Scan<FactorType>(*params);
  }
  if(m_outputFactorOrder.empty()) {
    // default. output factor 0
    m_outputFactorOrder.push_back(0);
  }
}

void
StaticData
::ini_oov_options()
{
  // unknown word processing
  m_parameter->SetParameter(m_dropUnknown, "drop-unknown", false );
  m_parameter->SetParameter(m_markUnknown, "mark-unknown", false );
  m_parameter->SetParameter<string>(m_unknownWordPrefix, "unknown-word-prefix", "UNK" );
  m_parameter->SetParameter<string>(m_unknownWordSuffix, "unknown-word-suffix", "" );

  m_parameter->SetParameter(m_lmEnableOOVFeature, "lmodel-oov-feature", false);

  //source word deletion
  m_parameter->SetParameter(m_wordDeletionEnabled, "phrase-drop-allowed", false );

  m_parameter->SetParameter(m_isAlwaysCreateDirectTranslationOption, "always-create-direct-transopt", false );
}

void
StaticData
<<<<<<< HEAD
=======
::ini_distortion_options()
{
  // // reordering constraints
  // m_parameter->SetParameter(m_maxDistortion, "distortion-limit", -1);

  // m_parameter->SetParameter(m_reorderingConstraint, "monotone-at-punctuation", false );

  // // early distortion cost
  // m_parameter->SetParameter(m_useEarlyDistortionCost, "early-distortion-cost", false );
}

bool
StaticData
::ini_stack_decoding_options()
{
  // const PARAM_VEC *params;
  // // settings for pruning
  // m_parameter->SetParameter(m_maxHypoStackSize, "stack", DEFAULT_MAX_HYPOSTACK_SIZE);

  // m_minHypoStackDiversity = 0;
  // params = m_parameter->GetParam("stack-diversity");
  // if (params && params->size()) {
  //   if (m_maxDistortion > 15) {
  //     std::cerr << "stack diversity > 0 is not allowed for distortion limits larger than 15";
  //     return false;
  //   }
  //   if (m_inputType == WordLatticeInput) {
  //     std::cerr << "stack diversity > 0 is not allowed for lattice input";
  //     return false;
  //   }
  //   m_minHypoStackDiversity = Scan<size_t>(params->at(0));
  // }

  // m_parameter->SetParameter(m_beamWidth, "beam-threshold", DEFAULT_BEAM_WIDTH);
  // m_beamWidth = TransformScore(m_beamWidth);

  // m_parameter->SetParameter(m_earlyDiscardingThreshold, "early-discarding-threshold", DEFAULT_EARLY_DISCARDING_THRESHOLD);
  // m_earlyDiscardingThreshold = TransformScore(m_earlyDiscardingThreshold);
  return true;
}

void
StaticData
>>>>>>> d11906ab
::ini_phrase_lookup_options()
{
  // m_parameter->SetParameter(m_translationOptionThreshold, "translation-option-threshold", DEFAULT_TRANSLATION_OPTION_THRESHOLD);
  // m_translationOptionThreshold = TransformScore(m_translationOptionThreshold);

  // m_parameter->SetParameter(m_maxNoTransOptPerCoverage, "max-trans-opt-per-coverage", DEFAULT_MAX_TRANS_OPT_SIZE);
  // m_parameter->SetParameter(m_maxNoPartTransOpt, "max-partial-trans-opt", DEFAULT_MAX_PART_TRANS_OPT_SIZE);
  // m_parameter->SetParameter(m_maxPhraseLength, "max-phrase-length", DEFAULT_MAX_PHRASE_LENGTH);

}

void
StaticData
::ini_zombie_options()
{
  //Disable discarding
  m_parameter->SetParameter(m_disableDiscarding, "disable-discarding", false);

}

// void
// StaticData
// ::ini_mbr_options()
// {
//   // minimum Bayes risk decoding
//   m_parameter->SetParameter(m_mbr, "minimum-bayes-risk", false );
//   m_parameter->SetParameter<size_t>(m_mbrSize, "mbr-size", 200);
//   m_parameter->SetParameter(m_mbrScale, "mbr-scale", 1.0f);
// }


// void
// StaticData
// ::ini_lmbr_options()
// {
//   const PARAM_VEC *params;
//   //lattice mbr
//   // m_parameter->SetParameter(m_useLatticeMBR, "lminimum-bayes-risk", false );
//   // if (m_useLatticeMBR && m_mbr) {
//   //   cerr << "Error: Cannot use both n-best mbr and lattice mbr together" << endl;
//   //   exit(1);
//   // }
//   // // lattice MBR
//   // if (m_useLatticeMBR) m_mbr = true;

//   m_parameter->SetParameter<size_t>(m_lmbrPruning, "lmbr-pruning-factor", 30);
//   m_parameter->SetParameter(m_lmbrPrecision, "lmbr-p", 0.8f);
//   m_parameter->SetParameter(m_lmbrPRatio, "lmbr-r", 0.6f);
//   m_parameter->SetParameter(m_lmbrMapWeight, "lmbr-map-weight", 0.0f);
//   m_parameter->SetParameter(m_useLatticeHypSetForLatticeMBR, "lattice-hypo-set", false );

//   params = m_parameter->GetParam("lmbr-thetas");
//   if (params) {
//     m_lmbrThetas = Scan<float>(*params);
//   }

// }

// void
// StaticData
// ::ini_consensus_decoding_options()
// {
//   //consensus decoding
//   m_parameter->SetParameter(m_useConsensusDecoding, "consensus-decoding", false );
//   if (m_useConsensusDecoding && m_mbr) {
//     cerr<< "Error: Cannot use consensus decoding together with mbr" << endl;
//     exit(1);
//   }
//   if (m_useConsensusDecoding) m_mbr=true;
// }

// void
// StaticData
// ::ini_mira_options()
// {
//   //mira training
//   m_parameter->SetParameter(m_mira, "mira", false );
// }

bool StaticData::LoadData(Parameter *parameter)
{
  ResetUserTime();
  m_parameter = parameter;

  const PARAM_VEC *params;
  m_options.init(*parameter);

<<<<<<< HEAD
  if (is_syntax(m_options.search.algo))
=======
  m_options.init(*parameter);
  // m_context_parameters.init(*parameter);

  // to cube or not to cube
  // m_parameter->SetParameter(m_searchAlgorithm, "search-algorithm", Normal);

  if (IsSyntax())
>>>>>>> d11906ab
    LoadChartDecodingParameters();

  // ORDER HERE MATTERS, SO DON'T CHANGE IT UNLESS YOU KNOW WHAT YOU ARE DOING!
  // input, output
  ini_factor_maps();
  m_bookkeeping_options.init(*parameter);
<<<<<<< HEAD
=======
  // m_nbest_options.init(*parameter); 
>>>>>>> d11906ab
  if (!ini_output_options()) return false;

  // threading etc.
  if (!ini_performance_options()) return false;

  // model loading
  ini_compact_table_options();


  ini_phrase_lookup_options();
<<<<<<< HEAD
=======
  // ini_cube_pruning_options();
>>>>>>> d11906ab

  ini_oov_options();
  // ini_mbr_options();
  // ini_lmbr_options();
  // ini_consensus_decoding_options();

  // ini_mira_options();

  // set m_nbest_options.enabled = true if necessary:
  if (m_options.mbr.enabled        
      || m_options.mira 
      || m_options.search.consensus
      || m_outputSearchGraph 
      || m_outputSearchGraphSLF
      || m_outputSearchGraphHypergraph 
#ifdef HAVE_PROTOBUF
      || m_outputSearchGraphPB
#endif
      || m_latticeSamplesFilePath.size()) {
    m_options.nbest.enabled = true;
  }

  // S2T decoder
  m_parameter->SetParameter(m_s2tParsingAlgorithm, "s2t-parsing-algorithm",
                            RecursiveCYKPlus);


  ini_zombie_options(); // probably dead, or maybe not

  m_parameter->SetParameter(m_placeHolderFactor, "placeholder-factor", NOT_FOUND);


  // sanity checks on parameters
  // should eventually go into AllOptions.
  if (m_options.search.stack_diversity)
    {
      if (m_options.reordering.max_distortion > 15)
	{
	  std::cerr << "stack diversity > 0 is not allowed for distortion limits "
		    << "larger than 15";
	  return false;
	}
      if (m_options.input.input_type == WordLatticeInput) 
	{
	  std::cerr << "stack diversity > 0 is not allowed for lattice input";
	  return false;
	}
    }

  // FEATURE FUNCTION INITIALIZATION HAPPENS HERE ===============================
  initialize_features();

  if (m_parameter->GetParam("show-weights") == NULL)
    LoadFeatureFunctions();

  LoadDecodeGraphs();
  
  // sanity check that there are no weights without an associated FF
  if (!CheckWeights()) return false;

  //Load extra feature weights
  string weightFile;
  m_parameter->SetParameter<string>(weightFile, "weight-file", "");
  if (!weightFile.empty()) {
    ScoreComponentCollection extraWeights;
    if (!extraWeights.Load(weightFile)) {
      std::cerr << "Unable to load weights from " << weightFile;
      return false;
    }
    m_allWeights.PlusEquals(extraWeights);
  }

  //Load sparse features from config (overrules weight file)
  LoadSparseWeightsFromConfig();

  // load alternate weight settings
  //
  // When and where are these used??? [UG]
  //
  // Update: Just checked the manual. The config file is NOT the right
  // place to do this. [UG]
  //
  // <TODO>
  // * Eliminate alternate-weight-setting. Alternate weight settings should
  //   be provided with the input, not in the config file.
  // </TODO>
  params = m_parameter->GetParam("alternate-weight-setting");
  if (params && params->size() && !LoadAlternateWeightSettings())
    return false;

  return true;
}

void StaticData::SetWeight(const FeatureFunction* sp, float weight)
{
  m_allWeights.Resize();
  m_allWeights.Assign(sp,weight);
}

void StaticData::SetWeights(const FeatureFunction* sp, const std::vector<float>& weights)
{
  m_allWeights.Resize();
  m_allWeights.Assign(sp,weights);
}

void StaticData::LoadNonTerminals()
{
  string defaultNonTerminals;
  m_parameter->SetParameter<string>(defaultNonTerminals, "non-terminals", "X");

  FactorCollection &factorCollection = FactorCollection::Instance();

  m_inputDefaultNonTerminal.SetIsNonTerminal(true);
  const Factor *sourceFactor = factorCollection.AddFactor(Input, 0, defaultNonTerminals, true);
  m_inputDefaultNonTerminal.SetFactor(0, sourceFactor);

  m_outputDefaultNonTerminal.SetIsNonTerminal(true);
  const Factor *targetFactor = factorCollection.AddFactor(Output, 0, defaultNonTerminals, true);
  m_outputDefaultNonTerminal.SetFactor(0, targetFactor);

  // for unknown words
  const PARAM_VEC *params = m_parameter->GetParam("unknown-lhs");
  if (params == NULL || params->size() == 0) {
    UnknownLHSEntry entry(defaultNonTerminals, 0.0f);
    m_unknownLHS.push_back(entry);
  } else {
    const string &filePath = params->at(0);

    InputFileStream inStream(filePath);
    string line;
    while(getline(inStream, line)) {
      vector<string> tokens = Tokenize(line);
      UTIL_THROW_IF2(tokens.size() != 2,
                     "Incorrect unknown LHS format: " << line);
      UnknownLHSEntry entry(tokens[0], Scan<float>(tokens[1]));
      m_unknownLHS.push_back(entry);
      // const Factor *targetFactor =
      factorCollection.AddFactor(Output, 0, tokens[0], true);
    }

  }

}

void StaticData::LoadChartDecodingParameters()
{
  LoadNonTerminals();

  // source label overlap
  m_parameter->SetParameter(m_sourceLabelOverlap, "source-label-overlap", SourceLabelOverlapAdd);
  m_parameter->SetParameter(m_ruleLimit, "rule-limit", DEFAULT_MAX_TRANS_OPT_SIZE);

}

void StaticData::LoadDecodeGraphs()
{
  vector<string> mappingVector;
  vector<size_t> maxChartSpans;

  const PARAM_VEC *params;

  params = m_parameter->GetParam("mapping");
  if (params && params->size()) {
    mappingVector = *params;
  }

  params = m_parameter->GetParam("max-chart-span");
  if (params && params->size()) {
    maxChartSpans = Scan<size_t>(*params);
  }

  vector<string> toks = Tokenize(mappingVector[0]);
  if (toks.size() == 3) {
    // eg 0 T 0
    LoadDecodeGraphsOld(mappingVector, maxChartSpans);
  } else if (toks.size() == 2) {
    if (toks[0] == "T" || toks[0] == "G") {
      // eg. T 0
      LoadDecodeGraphsOld(mappingVector, maxChartSpans);
    } else {
      // eg. 0 TM1
      LoadDecodeGraphsNew(mappingVector, maxChartSpans);
    }
  } else {
    UTIL_THROW(util::Exception, "Malformed mapping");
  }
}

void StaticData::LoadDecodeGraphsOld(const vector<string> &mappingVector, const vector<size_t> &maxChartSpans)
{
  const vector<PhraseDictionary*>& pts = PhraseDictionary::GetColl();
  const vector<GenerationDictionary*>& gens = GenerationDictionary::GetColl();

  const std::vector<FeatureFunction*> *featuresRemaining = &FeatureFunction::GetFeatureFunctions();
  DecodeStep *prev = 0;
  size_t prevDecodeGraphInd = 0;

  for(size_t i=0; i<mappingVector.size(); i++) {
    vector<string>	token		= Tokenize(mappingVector[i]);
    size_t decodeGraphInd;
    DecodeType decodeType;
    size_t index;
    if (token.size() == 2) {
      // eg. T 0
      decodeGraphInd = 0;
      decodeType = token[0] == "T" ? Translate : Generate;
      index = Scan<size_t>(token[1]);
    } else if (token.size() == 3) {
      // eg. 0 T 0
      // For specifying multiple translation model
      decodeGraphInd = Scan<size_t>(token[0]);
      //the vectorList index can only increment by one
      UTIL_THROW_IF2(decodeGraphInd != prevDecodeGraphInd && decodeGraphInd != prevDecodeGraphInd + 1,
                     "Malformed mapping");
      if (decodeGraphInd > prevDecodeGraphInd) {
        prev = NULL;
      }

      if (prevDecodeGraphInd < decodeGraphInd) {
        featuresRemaining = &FeatureFunction::GetFeatureFunctions();
      }

      decodeType = token[1] == "T" ? Translate : Generate;
      index = Scan<size_t>(token[2]);
    } else {
      UTIL_THROW(util::Exception, "Malformed mapping");
    }

    DecodeStep* decodeStep = NULL;
    switch (decodeType) {
    case Translate:
      if(index>=pts.size()) {
        stringstream strme;
        strme << "No phrase dictionary with index "
              << index << " available!";
        UTIL_THROW(util::Exception, strme.str());
      }
      decodeStep = new DecodeStepTranslation(pts[index], prev, *featuresRemaining);
      break;
    case Generate:
      if(index>=gens.size()) {
        stringstream strme;
        strme << "No generation dictionary with index "
              << index << " available!";
        UTIL_THROW(util::Exception, strme.str());
      }
      decodeStep = new DecodeStepGeneration(gens[index], prev, *featuresRemaining);
      break;
    default:
      UTIL_THROW(util::Exception, "Unknown decode step");
      break;
    }

    featuresRemaining = &decodeStep->GetFeaturesRemaining();

    UTIL_THROW_IF2(decodeStep == NULL, "Null decode step");
    if (m_decodeGraphs.size() < decodeGraphInd + 1) {
      DecodeGraph *decodeGraph;
      if (is_syntax(m_options.search.algo)) {
        size_t maxChartSpan = (decodeGraphInd < maxChartSpans.size()) ? maxChartSpans[decodeGraphInd] : DEFAULT_MAX_CHART_SPAN;
        VERBOSE(1,"max-chart-span: " << maxChartSpans[decodeGraphInd] << endl);
        decodeGraph = new DecodeGraph(m_decodeGraphs.size(), maxChartSpan);
      } else {
        decodeGraph = new DecodeGraph(m_decodeGraphs.size());
      }

      m_decodeGraphs.push_back(decodeGraph); // TODO max chart span
    }

    m_decodeGraphs[decodeGraphInd]->Add(decodeStep);
    prev = decodeStep;
    prevDecodeGraphInd = decodeGraphInd;
  }

  // set maximum n-gram size for backoff approach to decoding paths
  // default is always use subsequent paths (value = 0)
  // if specified, record maxmimum unseen n-gram size
  const vector<string> *backoffVector = m_parameter->GetParam("decoding-graph-backoff");
  for(size_t i=0; i<m_decodeGraphs.size() && backoffVector && i<backoffVector->size(); i++) {
    DecodeGraph &decodeGraph = *m_decodeGraphs[i];

    if (i < backoffVector->size()) {
      decodeGraph.SetBackoff(Scan<size_t>(backoffVector->at(i)));
    }
  }
}

void StaticData::LoadDecodeGraphsNew(const std::vector<std::string> &mappingVector, const std::vector<size_t> &maxChartSpans)
{
  const std::vector<FeatureFunction*> *featuresRemaining = &FeatureFunction::GetFeatureFunctions();
  DecodeStep *prev = 0;
  size_t prevDecodeGraphInd = 0;

  for(size_t i=0; i<mappingVector.size(); i++) {
    vector<string>	token		= Tokenize(mappingVector[i]);
    size_t decodeGraphInd;

    decodeGraphInd = Scan<size_t>(token[0]);
    //the vectorList index can only increment by one
    UTIL_THROW_IF2(decodeGraphInd != prevDecodeGraphInd && decodeGraphInd != prevDecodeGraphInd + 1,
                   "Malformed mapping");
    if (decodeGraphInd > prevDecodeGraphInd) {
      prev = NULL;
    }

    if (prevDecodeGraphInd < decodeGraphInd) {
      featuresRemaining = &FeatureFunction::GetFeatureFunctions();
    }

    FeatureFunction &ff = FeatureFunction::FindFeatureFunction(token[1]);

    DecodeStep* decodeStep = NULL;
    if (typeid(ff) == typeid(PhraseDictionary)) {
      decodeStep = new DecodeStepTranslation(&static_cast<PhraseDictionary&>(ff), prev, *featuresRemaining);
    } else if (typeid(ff) == typeid(GenerationDictionary)) {
      decodeStep = new DecodeStepGeneration(&static_cast<GenerationDictionary&>(ff), prev, *featuresRemaining);
    } else {
      UTIL_THROW(util::Exception, "Unknown decode step");
    }

    featuresRemaining = &decodeStep->GetFeaturesRemaining();

    UTIL_THROW_IF2(decodeStep == NULL, "Null decode step");
    if (m_decodeGraphs.size() < decodeGraphInd + 1) {
      DecodeGraph *decodeGraph;
      if (is_syntax(m_options.search.algo)) {
        size_t maxChartSpan = (decodeGraphInd < maxChartSpans.size()) ? maxChartSpans[decodeGraphInd] : DEFAULT_MAX_CHART_SPAN;
        VERBOSE(1,"max-chart-span: " << maxChartSpans[decodeGraphInd] << endl);
        decodeGraph = new DecodeGraph(m_decodeGraphs.size(), maxChartSpan);
      } else {
        decodeGraph = new DecodeGraph(m_decodeGraphs.size());
      }

      m_decodeGraphs.push_back(decodeGraph); // TODO max chart span
    }

    m_decodeGraphs[decodeGraphInd]->Add(decodeStep);
    prev = decodeStep;
    prevDecodeGraphInd = decodeGraphInd;
  }

  // set maximum n-gram size for backoff approach to decoding paths
  // default is always use subsequent paths (value = 0)
  // if specified, record maxmimum unseen n-gram size
  const vector<string> *backoffVector = m_parameter->GetParam("decoding-graph-backoff");
  for(size_t i=0; i<m_decodeGraphs.size() && backoffVector && i<backoffVector->size(); i++) {
    DecodeGraph &decodeGraph = *m_decodeGraphs[i];

    if (i < backoffVector->size()) {
      decodeGraph.SetBackoff(Scan<size_t>(backoffVector->at(i)));
    }
  }

}

void StaticData::ReLoadBleuScoreFeatureParameter(float weight)
{
  //loop over ScoreProducers to update weights of BleuScoreFeature
  const std::vector<FeatureFunction*> &producers = FeatureFunction::GetFeatureFunctions();
  for(size_t i=0; i<producers.size(); ++i) {
    FeatureFunction *ff = producers[i];
    std::string ffName = ff->GetScoreProducerDescription();

    if (ffName == "BleuScoreFeature") {
      SetWeight(ff, weight);
      break;
    }
  }
}

// ScoreComponentCollection StaticData::GetAllWeightsScoreComponentCollection() const {}
// in ScoreComponentCollection.h

void StaticData::SetExecPath(const std::string &path)
{
  /*
   namespace fs = boost::filesystem;

   fs::path full_path( fs::initial_path<fs::path>() );

   full_path = fs::system_complete( fs::path( path ) );

   //Without file name
   m_binPath = full_path.parent_path().string();
   */

  // NOT TESTED
  size_t pos = path.rfind("/");
  if (pos !=  string::npos) {
    m_binPath = path.substr(0, pos);
  }
  VERBOSE(1,m_binPath << endl);
}

const string &StaticData::GetBinDirectory() const
{
  return m_binPath;
}

float StaticData::GetWeightWordPenalty() const
{
  float weightWP = GetWeight(&WordPenaltyProducer::Instance());
  //VERBOSE(1, "Read weightWP from translation sytem: " << weightWP << std::endl);
  return weightWP;
}

void
StaticData
::InitializeForInput(ttasksptr const& ttask) const
{
  const std::vector<FeatureFunction*> &producers
  = FeatureFunction::GetFeatureFunctions();
  for(size_t i=0; i<producers.size(); ++i) {
    FeatureFunction &ff = *producers[i];
    if (! IsFeatureFunctionIgnored(ff)) {
      Timer iTime;
      iTime.start();
      ff.InitializeForInput(ttask);
      VERBOSE(3,"InitializeForInput( " << ff.GetScoreProducerDescription() << " )"
              << "= " << iTime << endl);
    }
  }
}

void
StaticData
::CleanUpAfterSentenceProcessing(ttasksptr const& ttask) const
{
  const std::vector<FeatureFunction*> &producers
  = FeatureFunction::GetFeatureFunctions();
  for(size_t i=0; i<producers.size(); ++i) {
    FeatureFunction &ff = *producers[i];
    if (! IsFeatureFunctionIgnored(ff)) {
      ff.CleanUpAfterSentenceProcessing(ttask);
    }
  }
}

void StaticData::LoadFeatureFunctions()
{
  const std::vector<FeatureFunction*> &ffs = FeatureFunction::GetFeatureFunctions();
  std::vector<FeatureFunction*>::const_iterator iter;
  for (iter = ffs.begin(); iter != ffs.end(); ++iter) {
    FeatureFunction *ff = *iter;
    bool doLoad = true;

    if (ff->RequireSortingAfterSourceContext()) {
      m_requireSortingAfterSourceContext = true;
    }

    // if (PhraseDictionary *ffCast = dynamic_cast<PhraseDictionary*>(ff)) {
    if (dynamic_cast<PhraseDictionary*>(ff)) {
      doLoad = false;
    }

    if (doLoad) {
      VERBOSE(1, "Loading " << ff->GetScoreProducerDescription() << endl);
      ff->Load();
    }
  }

  const std::vector<PhraseDictionary*> &pts = PhraseDictionary::GetColl();
  for (size_t i = 0; i < pts.size(); ++i) {
    PhraseDictionary *pt = pts[i];
    VERBOSE(1, "Loading " << pt->GetScoreProducerDescription() << endl);
    pt->Load();
  }

  CheckLEGACYPT();
}

bool StaticData::CheckWeights() const
{
  set<string> weightNames = m_parameter->GetWeightNames();
  set<string> featureNames;

  const std::vector<FeatureFunction*> &ffs = FeatureFunction::GetFeatureFunctions();
  for (size_t i = 0; i < ffs.size(); ++i) {
    const FeatureFunction &ff = *ffs[i];
    const string &descr = ff.GetScoreProducerDescription();
    featureNames.insert(descr);

    set<string>::iterator iter = weightNames.find(descr);
    if (iter == weightNames.end()) {
      cerr << "Can't find weights for feature function " << descr << endl;
    } else {
      weightNames.erase(iter);
    }
  }

  //sparse features
  if (!weightNames.empty()) {
    set<string>::iterator iter;
    for (iter = weightNames.begin(); iter != weightNames.end(); ) {
      string fname = (*iter).substr(0, (*iter).find("_"));
      VERBOSE(1,fname << "\n");
      if (featureNames.find(fname) != featureNames.end()) {
        weightNames.erase(iter++);
      } else {
        ++iter;
      }
    }
  }

  if (!weightNames.empty()) {
    cerr << "The following weights have no feature function. "
         << "Maybe incorrectly spelt weights: ";
    set<string>::iterator iter;
    for (iter = weightNames.begin(); iter != weightNames.end(); ++iter) {
      cerr << *iter << ",";
    }
    return false;
  }

  return true;
}


void StaticData::LoadSparseWeightsFromConfig()
{
  set<string> featureNames;
  const std::vector<FeatureFunction*> &ffs = FeatureFunction::GetFeatureFunctions();
  for (size_t i = 0; i < ffs.size(); ++i) {
    const FeatureFunction &ff = *ffs[i];
    const string &descr = ff.GetScoreProducerDescription();
    featureNames.insert(descr);
  }

  std::map<std::string, std::vector<float> > weights = m_parameter->GetAllWeights();
  std::map<std::string, std::vector<float> >::iterator iter;
  for (iter = weights.begin(); iter != weights.end(); ++iter) {
    // this indicates that it is sparse feature
    if (featureNames.find(iter->first) == featureNames.end()) {
      UTIL_THROW_IF2(iter->second.size() != 1, "ERROR: only one weight per sparse feature allowed: " << iter->first);
      m_allWeights.Assign(iter->first, iter->second[0]);
    }
  }

}


/**! Read in settings for alternative weights */
bool StaticData::LoadAlternateWeightSettings()
{
  if (m_threadCount > 1) {
    cerr << "ERROR: alternative weight settings currently not supported with multi-threading.";
    return false;
  }

  vector<string> weightSpecification;
  const PARAM_VEC *params = m_parameter->GetParam("alternate-weight-setting");
  if (params && params->size()) {
    weightSpecification = *params;
  }

  // get mapping from feature names to feature functions
  map<string,FeatureFunction*> nameToFF;
  const std::vector<FeatureFunction*> &ffs = FeatureFunction::GetFeatureFunctions();
  for (size_t i = 0; i < ffs.size(); ++i) {
    nameToFF[ ffs[i]->GetScoreProducerDescription() ] = ffs[i];
  }

  // copy main weight setting as default
  m_weightSetting["default"] = new ScoreComponentCollection( m_allWeights );

  // go through specification in config file
  string currentId = "";
  bool hasErrors = false;
  for (size_t i=0; i<weightSpecification.size(); ++i) {

    // identifier line (with optional additional specifications)
    if (weightSpecification[i].find("id=") == 0) {
      vector<string> tokens = Tokenize(weightSpecification[i]);
      vector<string> args = Tokenize(tokens[0], "=");
      currentId = args[1];
      VERBOSE(1,"alternate weight setting " << currentId << endl);
      UTIL_THROW_IF2(m_weightSetting.find(currentId) != m_weightSetting.end(),
                     "Duplicate alternate weight id: " << currentId);
      m_weightSetting[ currentId ] = new ScoreComponentCollection;

      // other specifications
      for(size_t j=1; j<tokens.size(); j++) {
        vector<string> args = Tokenize(tokens[j], "=");
        // sparse weights
        if (args[0] == "weight-file") {
          if (args.size() != 2) {
            std::cerr << "One argument should be supplied for weight-file";
            return false;
          }
          ScoreComponentCollection extraWeights;
          if (!extraWeights.Load(args[1])) {
            std::cerr << "Unable to load weights from " << args[1];
            return false;
          }
          m_weightSetting[ currentId ]->PlusEquals(extraWeights);
        }
        // ignore feature functions
        else if (args[0] == "ignore-ff") {
          set< string > *ffNameSet = new set< string >;
          m_weightSettingIgnoreFF[ currentId ] = *ffNameSet;
          vector<string> featureFunctionName = Tokenize(args[1], ",");
          for(size_t k=0; k<featureFunctionName.size(); k++) {
            // check if a valid nane
            map<string,FeatureFunction*>::iterator ffLookUp = nameToFF.find(featureFunctionName[k]);
            if (ffLookUp == nameToFF.end()) {
              cerr << "ERROR: alternate weight setting " << currentId
                   << " specifies to ignore feature function " << featureFunctionName[k]
                   << " but there is no such feature function" << endl;
              hasErrors = true;
            } else {
              m_weightSettingIgnoreFF[ currentId ].insert( featureFunctionName[k] );
            }
          }
        }
      }
    }

    // weight lines
    else {
      UTIL_THROW_IF2(currentId.empty(), "No alternative weights specified");
      vector<string> tokens = Tokenize(weightSpecification[i]);
      UTIL_THROW_IF2(tokens.size() < 2
                     , "Incorrect format for alternate weights: " << weightSpecification[i]);

      // get name and weight values
      string name = tokens[0];
      name = name.substr(0, name.size() - 1); // remove trailing "="
      vector<float> weights(tokens.size() - 1);
      for (size_t i = 1; i < tokens.size(); ++i) {
        float weight = Scan<float>(tokens[i]);
        weights[i - 1] = weight;
      }

      // check if a valid nane
      map<string,FeatureFunction*>::iterator ffLookUp = nameToFF.find(name);
      if (ffLookUp == nameToFF.end()) {
        cerr << "ERROR: alternate weight setting " << currentId
             << " specifies weight(s) for " << name
             << " but there is no such feature function" << endl;
        hasErrors = true;
      } else {
        m_weightSetting[ currentId ]->Assign( nameToFF[name], weights);
      }
    }
  }
  UTIL_THROW_IF2(hasErrors, "Errors loading alternate weights");
  return true;
}

void StaticData::NoCache()
{
  bool noCache;
  m_parameter->SetParameter(noCache, "no-cache", false );

  if (noCache) {
    const std::vector<PhraseDictionary*> &pts = PhraseDictionary::GetColl();
    for (size_t i = 0; i < pts.size(); ++i) {
      PhraseDictionary &pt = *pts[i];
      pt.SetParameter("cache-size", "0");
    }
  }
}

std::map<std::string, std::string>
StaticData
::OverrideFeatureNames()
{
  std::map<std::string, std::string> ret;

  const PARAM_VEC *params = m_parameter->GetParam("feature-name-overwrite");
  if (params && params->size()) {
    UTIL_THROW_IF2(params->size() != 1, 
		   "Only provide 1 line in the section [feature-name-overwrite]");
    vector<string> toks = Tokenize(params->at(0));
    UTIL_THROW_IF2(toks.size() % 2 != 0, 
		   "Format of -feature-name-overwrite must be [old-name new-name]*");

    for (size_t i = 0; i < toks.size(); i += 2) {
      const string &oldName = toks[i];
      const string &newName = toks[i+1];
      ret[oldName] = newName;
    }
  }

  // FIXME Does this make sense for F2S?  Perhaps it should be changed once
  // FIXME the pipeline uses RuleTable consistently.
<<<<<<< HEAD
  if (m_options.search.algo == SyntaxS2T || m_options.search.algo == SyntaxT2S ||
      m_options.search.algo == SyntaxT2S_SCFG || m_options.search.algo == SyntaxF2S) {
=======
  SearchAlgorithm algo = m_options.search.algo;
  if (algo == SyntaxS2T || algo == SyntaxT2S ||
      algo == SyntaxT2S_SCFG || algo == SyntaxF2S) {
>>>>>>> d11906ab
    // Automatically override PhraseDictionary{Memory,Scope3}.  This will
    // have to change if the FF parameters diverge too much in the future,
    // but for now it makes switching between the old and new decoders much
    // more convenient.
    ret["PhraseDictionaryMemory"] = "RuleTable";
    ret["PhraseDictionaryScope3"] = "RuleTable";
  }

  return ret;
}

void StaticData::OverrideFeatures()
{
  const PARAM_VEC *params = m_parameter->GetParam("feature-overwrite");
  for (size_t i = 0; params && i < params->size(); ++i) {
    const string &str = params->at(i);
    vector<string> toks = Tokenize(str);
    UTIL_THROW_IF2(toks.size() <= 1, "Incorrect format for feature override: " << str);

    FeatureFunction &ff = FeatureFunction::FindFeatureFunction(toks[0]);

    for (size_t j = 1; j < toks.size(); ++j) {
      const string &keyValStr = toks[j];
      vector<string> keyVal = Tokenize(keyValStr, "=");
      UTIL_THROW_IF2(keyVal.size() != 2, "Incorrect format for parameter override: " << keyValStr);

      VERBOSE(1, "Override " << ff.GetScoreProducerDescription() << " "
              << keyVal[0] << "=" << keyVal[1] << endl);

      ff.SetParameter(keyVal[0], keyVal[1]);

    }
  }

}

void StaticData::CheckLEGACYPT()
{
  const std::vector<PhraseDictionary*> &pts = PhraseDictionary::GetColl();
  for (size_t i = 0; i < pts.size(); ++i) {
    const PhraseDictionary *phraseDictionary = pts[i];
    if (dynamic_cast<const PhraseDictionaryTreeAdaptor*>(phraseDictionary) != NULL) {
      m_useLegacyPT = true;
      return;
    }
  }

  m_useLegacyPT = false;
}


void StaticData::ResetWeights(const std::string &denseWeights, const std::string &sparseFile)
{
  m_allWeights = ScoreComponentCollection();

  // dense weights
  string name("");
  vector<float> weights;
  vector<string> toks = Tokenize(denseWeights);
  for (size_t i = 0; i < toks.size(); ++i) {
    const string &tok = toks[i];

    if (ends_with(tok, "=")) {
      // start of new feature

      if (name != "") {
        // save previous ff
        const FeatureFunction &ff = FeatureFunction::FindFeatureFunction(name);
        m_allWeights.Assign(&ff, weights);
        weights.clear();
      }

      name = tok.substr(0, tok.size() - 1);
    } else {
      // a weight for curr ff
      float weight = Scan<float>(toks[i]);
      weights.push_back(weight);
    }
  }

  const FeatureFunction &ff = FeatureFunction::FindFeatureFunction(name);
  m_allWeights.Assign(&ff, weights);

  // sparse weights
  InputFileStream sparseStrme(sparseFile);
  string line;
  while (getline(sparseStrme, line)) {
    vector<string> toks = Tokenize(line);
    UTIL_THROW_IF2(toks.size() != 2, "Incorrect sparse weight format. Should be FFName_spareseName weight");

    vector<string> names = Tokenize(toks[0], "_");
    UTIL_THROW_IF2(names.size() != 2, "Incorrect sparse weight name. Should be FFName_spareseName");

    const FeatureFunction &ff = FeatureFunction::FindFeatureFunction(names[0]);
    m_allWeights.Assign(&ff, names[1], Scan<float>(toks[1]));
  }
}

} // namespace<|MERGE_RESOLUTION|>--- conflicted
+++ resolved
@@ -63,15 +63,15 @@
 StaticData::StaticData()
   : m_sourceStartPosMattersForRecombination(false)
   , m_requireSortingAfterSourceContext(false)
-<<<<<<< HEAD
-=======
   , m_inputType(SentenceInput)
->>>>>>> d11906ab
   , m_lmEnableOOVFeature(false)
   , m_isAlwaysCreateDirectTranslationOption(false)
   , m_currentWeightSetting("default")
   , m_treeStructure(NULL)
 {
+  m_xmlBrackets.first="<";
+  m_xmlBrackets.second=">";
+
   // memory pools
   Phrase::InitializeMemPool();
 }
@@ -79,10 +79,6 @@
 StaticData::~StaticData()
 {
   RemoveAllInColl(m_decodeGraphs);
-<<<<<<< HEAD
-  // memory pools
-=======
->>>>>>> d11906ab
   Phrase::FinalizeMemPool();
 }
 
@@ -129,6 +125,52 @@
 
 }
 
+void
+StaticData
+::ini_input_options()
+{
+  const PARAM_VEC *params;
+
+  // input type has to be specified BEFORE loading the phrase tables!
+  m_parameter->SetParameter(m_inputType, "inputtype", SentenceInput);
+
+  m_parameter->SetParameter(m_continuePartialTranslation,
+                            "continue-partial-translation", false );
+
+  std::string s_it = "text input";
+  if (m_inputType == 1) {
+    s_it = "confusion net";
+  }
+  if (m_inputType == 2) {
+    s_it = "word lattice";
+  }
+  if (m_inputType == 3) {
+    s_it = "tree";
+  }
+  VERBOSE(2,"input type is: "<<s_it<<"\n");
+
+  // use of xml in input
+  m_parameter->SetParameter<XmlInputType>(m_xmlInputType, "xml-input", XmlPassThrough);
+
+  // specify XML tags opening and closing brackets for XML option
+  params = m_parameter->GetParam("xml-brackets");
+  if (params && params->size()) {
+    std::vector<std::string> brackets = Tokenize(params->at(0));
+    if(brackets.size()!=2) {
+      cerr << "invalid xml-brackets value, must specify exactly 2 blank-delimited strings for XML tags opening and closing brackets" << endl;
+      exit(1);
+    }
+    m_xmlBrackets.first= brackets[0];
+    m_xmlBrackets.second=brackets[1];
+    VERBOSE(1,"XML tags opening and closing brackets for XML input are: "
+            << m_xmlBrackets.first << " and " << m_xmlBrackets.second << endl);
+  }
+
+  m_parameter->SetParameter(m_defaultNonTermOnlyForEmptyRange,
+                            "default-non-term-for-empty-range-only", false );
+
+}
+
 bool
 StaticData
 ::ini_output_options()
@@ -140,7 +182,7 @@
 
 
   m_parameter->SetParameter(m_recoverPath, "recover-input-path", false);
-  if (m_recoverPath && m_options.input.input_type == SentenceInput) {
+  if (m_recoverPath && m_inputType == SentenceInput) {
     TRACE_ERR("--recover-input-path should only be used with confusion net or word lattice input!\n");
     m_recoverPath = false;
   }
@@ -167,7 +209,6 @@
     }
     m_outputSearchGraph = true;
   }
-
   // ... in extended format
   else if (m_parameter->GetParam("output-search-graph-extended") &&
            m_parameter->GetParam("output-search-graph-extended")->size()) {
@@ -358,8 +399,6 @@
 
 void
 StaticData
-<<<<<<< HEAD
-=======
 ::ini_distortion_options()
 {
   // // reordering constraints
@@ -403,7 +442,6 @@
 
 void
 StaticData
->>>>>>> d11906ab
 ::ini_phrase_lookup_options()
 {
   // m_parameter->SetParameter(m_translationOptionThreshold, "translation-option-threshold", DEFAULT_TRANSLATION_OPTION_THRESHOLD);
@@ -489,11 +527,7 @@
   m_parameter = parameter;
 
   const PARAM_VEC *params;
-  m_options.init(*parameter);
-
-<<<<<<< HEAD
-  if (is_syntax(m_options.search.algo))
-=======
+
   m_options.init(*parameter);
   // m_context_parameters.init(*parameter);
 
@@ -501,17 +535,14 @@
   // m_parameter->SetParameter(m_searchAlgorithm, "search-algorithm", Normal);
 
   if (IsSyntax())
->>>>>>> d11906ab
     LoadChartDecodingParameters();
 
   // ORDER HERE MATTERS, SO DON'T CHANGE IT UNLESS YOU KNOW WHAT YOU ARE DOING!
   // input, output
   ini_factor_maps();
+  ini_input_options();
   m_bookkeeping_options.init(*parameter);
-<<<<<<< HEAD
-=======
   // m_nbest_options.init(*parameter); 
->>>>>>> d11906ab
   if (!ini_output_options()) return false;
 
   // threading etc.
@@ -520,12 +551,11 @@
   // model loading
   ini_compact_table_options();
 
-
+  // search
+  ini_distortion_options();
+  if (!ini_stack_decoding_options()) return false;
   ini_phrase_lookup_options();
-<<<<<<< HEAD
-=======
   // ini_cube_pruning_options();
->>>>>>> d11906ab
 
   ini_oov_options();
   // ini_mbr_options();
@@ -557,24 +587,6 @@
 
   m_parameter->SetParameter(m_placeHolderFactor, "placeholder-factor", NOT_FOUND);
 
-
-  // sanity checks on parameters
-  // should eventually go into AllOptions.
-  if (m_options.search.stack_diversity)
-    {
-      if (m_options.reordering.max_distortion > 15)
-	{
-	  std::cerr << "stack diversity > 0 is not allowed for distortion limits "
-		    << "larger than 15";
-	  return false;
-	}
-      if (m_options.input.input_type == WordLatticeInput) 
-	{
-	  std::cerr << "stack diversity > 0 is not allowed for lattice input";
-	  return false;
-	}
-    }
-
   // FEATURE FUNCTION INITIALIZATION HAPPENS HERE ===============================
   initialize_features();
 
@@ -582,7 +594,7 @@
     LoadFeatureFunctions();
 
   LoadDecodeGraphs();
-  
+
   // sanity check that there are no weights without an associated FF
   if (!CheckWeights()) return false;
 
@@ -784,7 +796,7 @@
     UTIL_THROW_IF2(decodeStep == NULL, "Null decode step");
     if (m_decodeGraphs.size() < decodeGraphInd + 1) {
       DecodeGraph *decodeGraph;
-      if (is_syntax(m_options.search.algo)) {
+      if (IsSyntax()) {
         size_t maxChartSpan = (decodeGraphInd < maxChartSpans.size()) ? maxChartSpans[decodeGraphInd] : DEFAULT_MAX_CHART_SPAN;
         VERBOSE(1,"max-chart-span: " << maxChartSpans[decodeGraphInd] << endl);
         decodeGraph = new DecodeGraph(m_decodeGraphs.size(), maxChartSpan);
@@ -851,7 +863,7 @@
     UTIL_THROW_IF2(decodeStep == NULL, "Null decode step");
     if (m_decodeGraphs.size() < decodeGraphInd + 1) {
       DecodeGraph *decodeGraph;
-      if (is_syntax(m_options.search.algo)) {
+      if (IsSyntax()) {
         size_t maxChartSpan = (decodeGraphInd < maxChartSpans.size()) ? maxChartSpans[decodeGraphInd] : DEFAULT_MAX_CHART_SPAN;
         VERBOSE(1,"max-chart-span: " << maxChartSpans[decodeGraphInd] << endl);
         decodeGraph = new DecodeGraph(m_decodeGraphs.size(), maxChartSpan);
@@ -1197,11 +1209,9 @@
 
   const PARAM_VEC *params = m_parameter->GetParam("feature-name-overwrite");
   if (params && params->size()) {
-    UTIL_THROW_IF2(params->size() != 1, 
-		   "Only provide 1 line in the section [feature-name-overwrite]");
+    UTIL_THROW_IF2(params->size() != 1, "Only provide 1 line in the section [feature-name-overwrite]");
     vector<string> toks = Tokenize(params->at(0));
-    UTIL_THROW_IF2(toks.size() % 2 != 0, 
-		   "Format of -feature-name-overwrite must be [old-name new-name]*");
+    UTIL_THROW_IF2(toks.size() % 2 != 0, "Format of -feature-name-overwrite must be [old-name new-name]*");
 
     for (size_t i = 0; i < toks.size(); i += 2) {
       const string &oldName = toks[i];
@@ -1212,14 +1222,9 @@
 
   // FIXME Does this make sense for F2S?  Perhaps it should be changed once
   // FIXME the pipeline uses RuleTable consistently.
-<<<<<<< HEAD
-  if (m_options.search.algo == SyntaxS2T || m_options.search.algo == SyntaxT2S ||
-      m_options.search.algo == SyntaxT2S_SCFG || m_options.search.algo == SyntaxF2S) {
-=======
   SearchAlgorithm algo = m_options.search.algo;
   if (algo == SyntaxS2T || algo == SyntaxT2S ||
       algo == SyntaxT2S_SCFG || algo == SyntaxF2S) {
->>>>>>> d11906ab
     // Automatically override PhraseDictionary{Memory,Scope3}.  This will
     // have to change if the FF parameters diverge too much in the future,
     // but for now it makes switching between the old and new decoders much
