#include "Model1Feature.h"
#include "moses/StaticData.h"
#include "moses/InputFileStream.h"
#include "moses/ScoreComponentCollection.h"
#include "moses/FactorCollection.h"


using namespace std;

namespace Moses
{

const std::string Model1Vocabulary::GIZANULL = "GIZANULL";

Model1Vocabulary::Model1Vocabulary()
{
  FactorCollection &factorCollection = FactorCollection::Instance();
  m_NULL = factorCollection.AddFactor(GIZANULL,false);
  Store(m_NULL,0);
}

bool Model1Vocabulary::Store(const Factor* word, const unsigned id)
{
  boost::unordered_map<const Factor*, unsigned>::iterator iter = m_lookup.find( word );
  if ( iter != m_lookup.end() ) {
    return false;
  }
  m_lookup[ word ] = id;
  if ( m_vocab.size() <= id ) {
    m_vocab.resize(id+1);
  }
  m_vocab[id] = word;
  return true;
}

unsigned Model1Vocabulary::StoreIfNew(const Factor* word)
{
  boost::unordered_map<const Factor*, unsigned>::iterator iter = m_lookup.find( word );

  if ( iter != m_lookup.end() ) {
    return iter->second;
  }

  unsigned id = m_vocab.size();
  m_vocab.push_back( word );
  m_lookup[ word ] = id;
  return id;
}

unsigned Model1Vocabulary::GetWordID(const Factor* word) const
{
  boost::unordered_map<const Factor*, unsigned>::const_iterator iter = m_lookup.find( word );
  if ( iter == m_lookup.end() ) {
    return INVALID_ID;
  }
  return iter->second;
}

const Factor* Model1Vocabulary::GetWord(unsigned id) const
{
  if (id >= m_vocab.size()) {
    return NULL;
  }
  return m_vocab[ id ];
}

void Model1Vocabulary::Load(const std::string& fileName)
{
  InputFileStream inFile(fileName);
  FactorCollection &factorCollection = FactorCollection::Instance();
  std::string line;

  unsigned i = 0;
  if ( getline(inFile, line) ) { // first line of MGIZA vocabulary files seems to be special : "1       UNK     0"  -- skip if it's this
    ++i;
    std::vector<std::string> tokens = Tokenize(line);
    UTIL_THROW_IF2(tokens.size()!=3, "Line " << i << " in " << fileName << " has wrong number of tokens.");
    unsigned id = atoll( tokens[0].c_str() );
    if (! ( (id == 1) && (tokens[1] == "UNK") )) {
      const Factor* factor = factorCollection.AddFactor(tokens[1],false); // TODO: can we assume that the vocabulary is know and filter the model on loading?
      bool stored = Store(factor, id);
      UTIL_THROW_IF2(!stored, "Line " << i << " in " << fileName << " overwrites existing vocabulary entry.");
    }
  }
  while ( getline(inFile, line) ) {
    ++i;
    std::vector<std::string> tokens = Tokenize(line);
    UTIL_THROW_IF2(tokens.size()!=3, "Line " << i << " in " << fileName << " has wrong number of tokens.");
    unsigned id = atoll( tokens[0].c_str() );
    const Factor* factor = factorCollection.AddFactor(tokens[1],false); // TODO: can we assume that the vocabulary is know and filter the model on loading?
    bool stored = Store(factor, id);
    UTIL_THROW_IF2(!stored, "Line " << i << " in " << fileName << " overwrites existing vocabulary entry.");
  }
  inFile.Close();
}


void Model1LexicalTable::Load(const std::string &fileName, const Model1Vocabulary& vcbS, const Model1Vocabulary& vcbT)
{
  InputFileStream inFile(fileName);
  std::string line;

  unsigned i = 0;
  while ( getline(inFile, line) ) {
    ++i;
    std::vector<std::string> tokens = Tokenize(line);
    UTIL_THROW_IF2(tokens.size()!=3, "Line " << i << " in " << fileName << " has wrong number of tokens.");
    unsigned idS = atoll( tokens[0].c_str() );
    unsigned idT = atoll( tokens[1].c_str() );
    const Factor* wordS = vcbS.GetWord(idS);
    const Factor* wordT = vcbT.GetWord(idT);
    float prob = std::atof( tokens[2].c_str() );
    if ( (wordS != NULL) && (wordT != NULL) ) {
      m_ltable[ wordS ][ wordT ] = prob;
    }
    UTIL_THROW_IF2((wordS == NULL) || (wordT == NULL), "Line " << i << " in " << fileName << " has unknown vocabulary."); // TODO: can we assume that the vocabulary is know and filter the model on loading? Then remove this line.
  }
  inFile.Close();
}

// p( wordT | wordS )
float Model1LexicalTable::GetProbability(const Factor* wordS, const Factor* wordT) const
{
  float prob = m_floor;

  boost::unordered_map< const Factor*, boost::unordered_map< const Factor*, float > >::const_iterator iter1 = m_ltable.find( wordS );

  if ( iter1 != m_ltable.end() ) {
    boost::unordered_map< const Factor*, float >::const_iterator iter2 = iter1->second.find( wordT );
    if ( iter2 != iter1->second.end() ) {
      prob = iter2->second;
      if ( prob < m_floor ) {
        prob = m_floor;
      }
    }
  }
  return prob;
}


Model1Feature::Model1Feature(const std::string &line)
  : StatelessFeatureFunction(1, line)
  , m_skipTargetPunctuation(false)
  , m_is_syntax(false)
{
  VERBOSE(1, "Initializing feature " << GetScoreProducerDescription() << " ...");
  ReadParameters();
  VERBOSE(1, " Done.");
}

void Model1Feature::SetParameter(const std::string& key, const std::string& value)
{
  if (key == "path") {
    m_fileNameModel1 = value;
  } else if (key == "source-vocabulary") {
    m_fileNameVcbS = value;
  } else if (key == "target-vocabulary") {
    m_fileNameVcbT = value;
  } else if (key == "skip-target-punctuation") {
    m_skipTargetPunctuation = Scan<bool>(value);
  } else {
    StatelessFeatureFunction::SetParameter(key, value);
  }
}

void Model1Feature::Load(AllOptions::ptr const& opts)
{
  m_options = opts;
  m_is_syntax = is_syntax(opts->search.algo);

  FEATUREVERBOSE(2, GetScoreProducerDescription() << ": Loading source vocabulary from file " << m_fileNameVcbS << " ...");
  Model1Vocabulary vcbS;
  vcbS.Load(m_fileNameVcbS);
  FEATUREVERBOSE2(2, " Done." << std::endl);
  FEATUREVERBOSE(2, GetScoreProducerDescription() << ": Loading target vocabulary from file " << m_fileNameVcbT << " ...");
  Model1Vocabulary vcbT;
  vcbT.Load(m_fileNameVcbT);
  FEATUREVERBOSE2(2, " Done." << std::endl);
  FEATUREVERBOSE(2, GetScoreProducerDescription() << ": Loading model 1 lexical translation table from file " << m_fileNameModel1 << " ...");
  m_model1.Load(m_fileNameModel1,vcbS,vcbT);
  FEATUREVERBOSE2(2, " Done." << std::endl);
  FactorCollection &factorCollection = FactorCollection::Instance();
  m_emptyWord = factorCollection.GetFactor(Model1Vocabulary::GIZANULL,false);
  UTIL_THROW_IF2(m_emptyWord==NULL, GetScoreProducerDescription()
                 << ": Factor for GIZA empty word does not exist.");

<<<<<<< HEAD
  if (m_skipTargetPunctuation) {
    const std::string punctuation = ",;.:!?";
    for (size_t i=0; i<punctuation.size(); ++i) {
      const std::string punct = punctuation.substr(i,1);
      FactorCollection &factorCollection = FactorCollection::Instance();
      const Factor* punctFactor = factorCollection.AddFactor(punct,false);  
      std::pair<std::set<const Factor*>::iterator,bool> inserted = m_punctuation.insert(punctFactor);
    }
=======
  const std::string punctuation = ",;.:!?";
  for (size_t i=0; i<punctuation.size(); ++i) {
    const std::string punct = punctuation.substr(i,1);
    FactorCollection &factorCollection = FactorCollection::Instance();
    const Factor* punctFactor = factorCollection.AddFactor(punct,false);
    std::pair<std::set<const Factor*>::iterator,bool> inserted = m_punctuation.insert(punctFactor);
>>>>>>> 6da1343f
  }
}

void Model1Feature::EvaluateWithSourceContext(const InputType &input
    , const InputPath &inputPath
    , const TargetPhrase &targetPhrase
    , const StackVec *stackVec
    , ScoreComponentCollection &scoreBreakdown
    , ScoreComponentCollection *estimatedScores) const
{
  const Sentence& sentence = static_cast<const Sentence&>(input);
  float score = 0.0;
  float norm = TransformScore(1+sentence.GetSize());

  for (size_t posT=0; posT<targetPhrase.GetSize(); ++posT) {
    const Word &wordT = targetPhrase.GetWord(posT);
    if (m_skipTargetPunctuation) {
      std::set<const Factor*>::const_iterator foundPunctuation = m_punctuation.find(wordT[0]);
      if (foundPunctuation != m_punctuation.end()) {
        continue;
      }
    }
    if ( !wordT.IsNonTerminal() ) {
      float thisWordProb = m_model1.GetProbability(m_emptyWord,wordT[0]); // probability conditioned on empty word

      // cache lookup
      bool foundInCache = false;
      {
#ifdef WITH_THREADS
        boost::shared_lock<boost::shared_mutex> read_lock(m_accessLock);
#endif
        boost::unordered_map<const InputType*, boost::unordered_map<const Factor*, float> >::const_iterator sentenceCache = m_cache.find(&input);
        if (sentenceCache != m_cache.end()) {
          boost::unordered_map<const Factor*, float>::const_iterator cacheHit = sentenceCache->second.find(wordT[0]);
          if (cacheHit != sentenceCache->second.end()) {
            foundInCache = true;
            score += cacheHit->second;
            FEATUREVERBOSE(3, "Cached score( " << wordT << " ) = " << cacheHit->second << std::endl);
          }
        }
      }

      if (!foundInCache) {
        for (size_t posS=(m_is_syntax?1:0); posS<(m_is_syntax?sentence.GetSize()-1:sentence.GetSize()); ++posS) { // ignore <s> and </s>
          const Word &wordS = sentence.GetWord(posS);
          float modelProb = m_model1.GetProbability(wordS[0],wordT[0]);
          FEATUREVERBOSE(4, "p( " << wordT << " | " << wordS << " ) = " << modelProb << std::endl);
          thisWordProb += modelProb;
        }
        float thisWordScore = TransformScore(thisWordProb) - norm;
        FEATUREVERBOSE(3, "score( " << wordT << " ) = " << thisWordScore << std::endl);
        {
#ifdef WITH_THREADS
          // need to update cache; write lock
          boost::unique_lock<boost::shared_mutex> lock(m_accessLock);
#endif
          m_cache[&input][wordT[0]] = thisWordScore;
        }
        score += thisWordScore;
      }
    }
  }

  scoreBreakdown.PlusEquals(this, score);
}

void Model1Feature::CleanUpAfterSentenceProcessing(const InputType& source)
{
#ifdef WITH_THREADS
  // need to update cache; write lock
  boost::unique_lock<boost::shared_mutex> lock(m_accessLock);
#endif
  // clear cache
  boost::unordered_map<const InputType*, boost::unordered_map<const Factor*, float> >::iterator sentenceCache = m_cache.find(&source);
  if (sentenceCache != m_cache.end()) {
    sentenceCache->second.clear();
    m_cache.erase(sentenceCache);
  }
}

}
<|MERGE_RESOLUTION|>--- conflicted
+++ resolved
@@ -184,23 +184,14 @@
   UTIL_THROW_IF2(m_emptyWord==NULL, GetScoreProducerDescription()
                  << ": Factor for GIZA empty word does not exist.");
 
-<<<<<<< HEAD
   if (m_skipTargetPunctuation) {
     const std::string punctuation = ",;.:!?";
     for (size_t i=0; i<punctuation.size(); ++i) {
       const std::string punct = punctuation.substr(i,1);
       FactorCollection &factorCollection = FactorCollection::Instance();
-      const Factor* punctFactor = factorCollection.AddFactor(punct,false);  
+      const Factor* punctFactor = factorCollection.AddFactor(punct,false);
       std::pair<std::set<const Factor*>::iterator,bool> inserted = m_punctuation.insert(punctFactor);
     }
-=======
-  const std::string punctuation = ",;.:!?";
-  for (size_t i=0; i<punctuation.size(); ++i) {
-    const std::string punct = punctuation.substr(i,1);
-    FactorCollection &factorCollection = FactorCollection::Instance();
-    const Factor* punctFactor = factorCollection.AddFactor(punct,false);
-    std::pair<std::set<const Factor*>::iterator,bool> inserted = m_punctuation.insert(punctFactor);
->>>>>>> 6da1343f
   }
 }
 
