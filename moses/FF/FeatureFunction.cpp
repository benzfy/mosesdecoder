#include <stdexcept>

#include "util/exception.hh"

#include "FeatureFunction.h"
#include "moses/Hypothesis.h"
#include "moses/Manager.h"
#include "moses/TranslationOption.h"
#include "moses/Util.h"
#include "moses/FF/DistortionScoreProducer.h"

using namespace std;

namespace Moses
{

multiset<string> FeatureFunction::description_counts;

std::vector<FeatureFunction*> FeatureFunction::s_staticColl;

FeatureFunction &FeatureFunction::FindFeatureFunction(const std::string& name)
{
  for (size_t i = 0; i < s_staticColl.size(); ++i) {
    FeatureFunction &ff = *s_staticColl[i];
    if (ff.GetScoreProducerDescription() == name) {
      return ff;
    }
  }

  throw "Unknown feature " + name;
}

void FeatureFunction::Destroy()
{
  RemoveAllInColl(s_staticColl);
}

void FeatureFunction::CallChangeSource(InputType *&input)
{
  for (size_t i = 0; i < s_staticColl.size(); ++i) {
	  const FeatureFunction &ff = *s_staticColl[i];
	  ff.ChangeSource(input);
  }
}

FeatureFunction::
FeatureFunction(const std::string& line)
  : m_tuneable(true)
<<<<<<< HEAD
  , m_requireSortingAfterSourceContext(false)
  , m_verbosity(1)
=======
  , m_verbosity(std::numeric_limits<std::size_t>::max())
>>>>>>> 10d41d02
  , m_numScoreComponents(1)
{
  Initialize(line);
}

FeatureFunction::
FeatureFunction(size_t numScoreComponents,
                const std::string& line)
  : m_tuneable(true)
<<<<<<< HEAD
  , m_requireSortingAfterSourceContext(false)
  , m_verbosity(0)
=======
  , m_verbosity(std::numeric_limits<std::size_t>::max())
>>>>>>> 10d41d02
  , m_numScoreComponents(numScoreComponents)
{
  Initialize(line);
}

void
FeatureFunction::
Initialize(const std::string &line)
{
  ParseLine(line);

  ScoreComponentCollection::RegisterScoreProducer(this);
  s_staticColl.push_back(this);
}

FeatureFunction::~FeatureFunction() {}

void FeatureFunction::ParseLine(const std::string &line)
{
  vector<string> toks = Tokenize(line);
  UTIL_THROW_IF2(toks.empty(), "Empty line");

  string nameStub = toks[0];

  set<string> keys;

  for (size_t i = 1; i < toks.size(); ++i) {
    vector<string> args = TokenizeFirstOnly(toks[i], "=");
    UTIL_THROW_IF2(args.size() != 2,
    		"Incorrect format for feature function arg: " << toks[i]);

    pair<set<string>::iterator,bool> ret = keys.insert(args[0]);
    UTIL_THROW_IF2(!ret.second, "Duplicate key in line " << line);

    if (args[0] == "num-features") {
      m_numScoreComponents = Scan<size_t>(args[1]);
    } else if (args[0] == "name") {
      m_description = args[1];
    } else {
      m_args.push_back(args);
    }
  }

  // name
  if (m_description == "") {
    size_t index = description_counts.count(nameStub);

    ostringstream dstream;
    dstream << nameStub;
    dstream << index;

    description_counts.insert(nameStub);
    m_description = dstream.str();
  }

}

void FeatureFunction::SetParameter(const std::string& key, const std::string& value)
{
  if (key == "tuneable") {
    m_tuneable = Scan<bool>(value);
  }
  else if (key == "require-sorting-after-source-context") {
    m_requireSortingAfterSourceContext = Scan<bool>(value);
  }
  else if (key == "filterable") { //ignore
  }
  else if (key == "verbosity") {
    m_verbosity = Scan<size_t>(value);
  }
  else {
    UTIL_THROW(util::Exception, "Unknown argument " << key << "=" << value);
  }
}

void FeatureFunction::ReadParameters()
{
  while (!m_args.empty()) {
    const vector<string> &args = m_args[0];
    SetParameter(args[0], args[1]);

    m_args.erase(m_args.begin());
  }
}

std::vector<float> FeatureFunction::DefaultWeights() const
{
  UTIL_THROW(util::Exception, "No default weights");
}

}
<|MERGE_RESOLUTION|>--- conflicted
+++ resolved
@@ -46,12 +46,8 @@
 FeatureFunction::
 FeatureFunction(const std::string& line)
   : m_tuneable(true)
-<<<<<<< HEAD
   , m_requireSortingAfterSourceContext(false)
-  , m_verbosity(1)
-=======
   , m_verbosity(std::numeric_limits<std::size_t>::max())
->>>>>>> 10d41d02
   , m_numScoreComponents(1)
 {
   Initialize(line);
@@ -61,12 +57,8 @@
 FeatureFunction(size_t numScoreComponents,
                 const std::string& line)
   : m_tuneable(true)
-<<<<<<< HEAD
   , m_requireSortingAfterSourceContext(false)
-  , m_verbosity(0)
-=======
   , m_verbosity(std::numeric_limits<std::size_t>::max())
->>>>>>> 10d41d02
   , m_numScoreComponents(numScoreComponents)
 {
   Initialize(line);
