#include <iostream>
#include <vector>
#include "SyntaxRHS.h"
#include "moses/ScoreComponentCollection.h"
#include "moses/TargetPhrase.h"
#include "moses/StackVec.h"
#include "moses/ChartCellLabel.h"
#include "moses/InputType.h"
#include "moses/StaticData.h"

using namespace std;

namespace Moses
{
SyntaxRHS::SyntaxRHS(const std::string &line)
<<<<<<< HEAD
:StatelessFeatureFunction(1, line)
,m_hardConstraint(true)
=======
  :StatelessFeatureFunction(1, line)
>>>>>>> 6289b39f
{
  m_tuneable = false;
  ReadParameters();
}

std::vector<float> SyntaxRHS::DefaultWeights() const
{
  UTIL_THROW_IF2(m_numScoreComponents != 1,
          "SyntaxRHS must only have 1 score");
  vector<float> ret(1, 1);
  return ret;
}

void SyntaxRHS::EvaluateInIsolation(const Phrase &source
                                    , const TargetPhrase &targetPhrase
                                    , ScoreComponentCollection &scoreBreakdown
                                    , ScoreComponentCollection &estimatedFutureScore) const
{
  targetPhrase.SetRuleSource(source);
}

void SyntaxRHS::EvaluateWithSourceContext(const InputType &input
    , const InputPath &inputPath
    , const TargetPhrase &targetPhrase
    , const StackVec *stackVec
    , ScoreComponentCollection &scoreBreakdown
    , ScoreComponentCollection *estimatedFutureScore) const
{
<<<<<<< HEAD
	if (IsGlueRule(targetPhrase)) {
		return;
	}

	const Phrase *source = targetPhrase.GetRuleSource();
	assert(source);
	assert(stackVec);

	size_t ntInd = 0;
	for (size_t i = 0; i < source->GetSize(); ++i) {
	  const Word &word = source->GetWord(i);

	  if (word.IsNonTerminal()) {
		const ChartCellLabel &cell = *stackVec->at(ntInd);
		const WordsRange &range = cell.GetCoverage();
		const NonTerminalSet &labels = input.GetLabelSet(range.GetStartPos(), range.GetEndPos());
		bool isValid = IsValid(word, labels);

		if (!isValid) {
		  float score = m_hardConstraint ? - std::numeric_limits<float>::infinity() : 1;
		  scoreBreakdown.PlusEquals(this, score);

		  if (m_hardConstraint) {
			  return;
		  }
		}

		++ntInd;
	  }
	}
}

bool SyntaxRHS::IsValid(const Word &ruleNT, const NonTerminalSet &labels) const
{
  /*
  cerr << "ruleNT=" << ruleNT << " " << labels.size() << " ";

  NonTerminalSet::const_iterator iter;
  for (iter = labels.begin(); iter != labels.end(); ++iter) {
	const Word &word = *iter;
	cerr << word << " ";
  }
  cerr << endl;
  */

  if (ruleNT == StaticData::Instance().GetInputDefaultNonTerminal()) {
	  // hiero non-term. 1 word in labels must be hiero. If more than 1, then the other is syntax
	  bool ret = labels.size() == 1;
	  return ret;
  }
  else {
	  // rule non-term is syntax. Don't bother to check
	  return true;
  }

}

void SyntaxRHS::SetParameter(const std::string& key, const std::string& value)
{
  if (key == "hard-constraint") {
	  m_hardConstraint = Scan<bool>(value);
  } else {
    StatelessFeatureFunction::SetParameter(key, value);
  }
}

bool SyntaxRHS::IsGlueRule(const TargetPhrase &targetPhrase) const
{
	const Phrase *source = targetPhrase.GetRuleSource();
	assert(source);

	string sourceStr = source->ToString();
	if (sourceStr == "<s> " || sourceStr == "X </s> " || sourceStr == "X X ") {
	  // don't score glue rule
	  //cerr << "sourceStr=" << sourceStr << endl;
	  return true;
	}
	else {
	  return false;
	}
=======
  assert(stackVec);
  for (size_t i = 0; i < stackVec->size(); ++i) {
    const ChartCellLabel &cell = *stackVec->at(i);

  }

  if (targetPhrase.GetNumNonTerminals()) {
    vector<float> newScores(m_numScoreComponents);
    newScores[0] = - std::numeric_limits<float>::infinity();
    scoreBreakdown.PlusEquals(this, newScores);
  }
>>>>>>> 6289b39f

}

}
<|MERGE_RESOLUTION|>--- conflicted
+++ resolved
@@ -13,12 +13,8 @@
 namespace Moses
 {
 SyntaxRHS::SyntaxRHS(const std::string &line)
-<<<<<<< HEAD
 :StatelessFeatureFunction(1, line)
 ,m_hardConstraint(true)
-=======
-  :StatelessFeatureFunction(1, line)
->>>>>>> 6289b39f
 {
   m_tuneable = false;
   ReadParameters();
@@ -33,21 +29,20 @@
 }
 
 void SyntaxRHS::EvaluateInIsolation(const Phrase &source
-                                    , const TargetPhrase &targetPhrase
-                                    , ScoreComponentCollection &scoreBreakdown
-                                    , ScoreComponentCollection &estimatedFutureScore) const
+                                   , const TargetPhrase &targetPhrase
+                                   , ScoreComponentCollection &scoreBreakdown
+                                   , ScoreComponentCollection &estimatedFutureScore) const
 {
   targetPhrase.SetRuleSource(source);
 }
 
 void SyntaxRHS::EvaluateWithSourceContext(const InputType &input
-    , const InputPath &inputPath
-    , const TargetPhrase &targetPhrase
-    , const StackVec *stackVec
-    , ScoreComponentCollection &scoreBreakdown
-    , ScoreComponentCollection *estimatedFutureScore) const
+                                   , const InputPath &inputPath
+                                   , const TargetPhrase &targetPhrase
+                                   , const StackVec *stackVec
+                                   , ScoreComponentCollection &scoreBreakdown
+                                   , ScoreComponentCollection *estimatedFutureScore) const
 {
-<<<<<<< HEAD
 	if (IsGlueRule(targetPhrase)) {
 		return;
 	}
@@ -128,20 +123,7 @@
 	else {
 	  return false;
 	}
-=======
-  assert(stackVec);
-  for (size_t i = 0; i < stackVec->size(); ++i) {
-    const ChartCellLabel &cell = *stackVec->at(i);
-
-  }
-
-  if (targetPhrase.GetNumNonTerminals()) {
-    vector<float> newScores(m_numScoreComponents);
-    newScores[0] = - std::numeric_limits<float>::infinity();
-    scoreBreakdown.PlusEquals(this, newScores);
-  }
->>>>>>> 6289b39f
 
 }
 
-}
+}