--- conflicted
+++ resolved
@@ -10,39 +10,6 @@
 class ReferenceComparison : public StatelessFeatureFunction
 {
 public:
-<<<<<<< HEAD
-  ReferenceComparison(const std::string &line);
-
-  virtual bool IsUseable(const FactorMask &mask) const {
-    return true;
-  }
-
-  virtual void Evaluate(const Phrase &source
-                        , const TargetPhrase &targetPhrase
-                        , ScoreComponentCollection &scoreBreakdown
-                        , ScoreComponentCollection &estimatedFutureScore) const
-  {}
-
-  virtual void Evaluate(const InputType &input
-                        , const InputPath &inputPath
-                        , const TargetPhrase &targetPhrase
-                        , const StackVec *stackVec
-                        , ScoreComponentCollection &scoreBreakdown
-                        , ScoreComponentCollection *estimatedFutureScore = NULL) const
-  {}
-
-  virtual void Evaluate(const Hypothesis& hypo,
-                        ScoreComponentCollection* accumulator) const
-  {}
-
-  virtual void EvaluateChart(const ChartHypothesis &hypo,
-                             ScoreComponentCollection* accumulator) const
-  {}
-
-  std::vector<float> DefaultWeights() const {
-    return std::vector<float>();
-  }
-=======
 	ReferenceComparison(const std::string &line);
 
 	  virtual bool IsUseable(const FactorMask &mask) const
@@ -72,7 +39,6 @@
 
 	  std::vector<float> DefaultWeights() const
 	  { return std::vector<float>(); }
->>>>>>> a0b6b6a3
 
 protected:
 
