--- conflicted
+++ resolved
@@ -4,12 +4,10 @@
 #include "moses/Hypothesis.h"
 #include "moses/FactorCollection.h"
 #include "util/exception.hh"
-<<<<<<< HEAD
+
 #include "moses/FF/JoinScore/TrieSearch.h"
 #include "moses/FF/MorphoTrie/MorphTrie.h"
 #include "moses/FF/MorphoTrie/utils.cpp"
-=======
->>>>>>> 9b0e7c7d
 
 using namespace std;
 
@@ -64,13 +62,8 @@
 
 void MorphoLM::Load()
 {
-<<<<<<< HEAD
   MorphTrie<string, float>* root = new MorphTrie<string, float>;
   LoadLm(m_path, root);
-=======
-  m_trieSearch.Create(m_path);
-
->>>>>>> 9b0e7c7d
 }
 
 void MorphoLM::EvaluateInIsolation(const Phrase &source
