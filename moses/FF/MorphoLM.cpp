#include <vector>
#include "MorphoLM.h"
#include "moses/ScoreComponentCollection.h"
#include "moses/Hypothesis.h"
#include "moses/FactorCollection.h"
#include "util/exception.hh"

#include "moses/FF/JoinScore/TrieSearch.h"
#include "moses/FF/MorphoTrie/MorphTrie.h"

using namespace std;

namespace Moses
{
int MorphoLMState::Compare(const FFState& other) const
{
  const MorphoLMState &otherState = static_cast<const MorphoLMState&>(other);

  if (m_lastWords < otherState.m_lastWords) {
	  return -1;
  }
  else if (m_lastWords > otherState.m_lastWords) {
	  return +1;
  }

  // context words equal. Compare last unfinished word
  if (m_unfinishedWord < otherState.m_unfinishedWord) {
	  return -1;
  }
  else if (m_unfinishedWord > otherState.m_unfinishedWord) {
	  return +1;
  }

  return 0;
}

////////////////////////////////////////////////////////////////
MorphoLM::MorphoLM(const std::string &line)
:StatefulFeatureFunction(1, line)
,m_order(0)
,m_factorType(0)
,m_marker("+")
{
  ReadParameters();

  if (m_order == 0) {
	UTIL_THROW2("Must set order");
  }

  FactorCollection &fc = FactorCollection::Instance();
  m_sentenceStart = fc.AddFactor("<s>", false);
  m_sentenceEnd = fc.AddFactor("</s>", false);
}

const FFState* MorphoLM::EmptyHypothesisState(const InputType &input) const {
  std::vector<const Factor*> context;
  context.push_back(m_sentenceStart);

  return new MorphoLMState(context);
}

void MorphoLM::Load()
{
  root = new MorphTrie<string, float>;
  LoadLm(m_path, root);
}

void MorphoLM::EvaluateInIsolation(const Phrase &source
    , const TargetPhrase &targetPhrase
    , ScoreComponentCollection &scoreBreakdown
    , ScoreComponentCollection &estimatedFutureScore) const
{}

void MorphoLM::EvaluateWithSourceContext(const InputType &input
    , const InputPath &inputPath
    , const TargetPhrase &targetPhrase
    , const StackVec *stackVec
    , ScoreComponentCollection &scoreBreakdown
    , ScoreComponentCollection *estimatedFutureScore) const
{}

void MorphoLM::EvaluateTranslationOptionListWithSourceContext(const InputType &input
    , const TranslationOptionList &translationOptionList) const
{}

FFState* MorphoLM::EvaluateWhenApplied(
  const Hypothesis& cur_hypo,
  const FFState* prev_state,
  ScoreComponentCollection* accumulator) const
{
  // dense scores
  float score = 0;
  bool prevIsMorph = false;
  string prevMorph = "";
  size_t targetLen = cur_hypo.GetCurrTargetPhrase().GetSize();
  const WordsRange &targetRange = cur_hypo.GetCurrTargetWordsRange();

  assert(prev_state);

  const MorphoLMState *prevMorphState = static_cast<const MorphoLMState*>(prev_state);
  std::vector<const Factor*> context(prevMorphState->GetPhrase());
          
  //FactorCollection &fc = FactorCollection::Instance();

  for (size_t pos = targetRange.GetStartPos(); pos < targetLen; ++pos){
	  const Word &word = cur_hypo.GetWord(pos);
	  const Factor *factor = word[m_factorType];
	  string str = factor->GetString().as_string();
          if (str[0] == '+' && prevIsMorph == true) {
            //TODO combine morphemes
            str = prevMorph.pop_back() + str.erase(str.begin()); //Combine two morphemes and delete +s
            //TODO score
          }
<<<<<<< HEAD
          else if (str.front() == '+' && prevIsMorph == false) {
            str.erase(str.begin()); //Get rid of starting +
            //TODO Give bad score
          }
          else if (str.front() != '+' && prevIsMorph == true) {
             prevMorph.pop_back(); // Get rid of that trailing +
=======
          else if (str[0] == '+' && prevIsMorph == false) {
            //TODO Give bad score
          }
          else if (str[0] != '+' && prevIsMorph == true) {
>>>>>>> 7211d22a
            //TODO GIve bad score
          }
          else {
            //Yay! Easy ... just words
          }
          if (str.at(str.length() -1) == '+') {
        	  prevIsMorph = true;
                  prevMorph = str;
            //TODO estimate score of the rest
          }
          else {
        	  prevIsMorph = false;
                  prevMorph = "";
             // TODO: Subtract itermediate?
          }
          //m_sentenceStart = fc.AddFactor(str, false);
	  //context.push_back(factor);
	  // score TODO
          score += MorphoLM::KneserNey(factor);

  }

  // finished scoring. set score
  accumulator->PlusEquals(this, score);

  // TODO: Subtract itermediate?

  return new MorphoLMState(context);
}

FFState* MorphoLM::EvaluateWhenApplied(
  const ChartHypothesis& /* cur_hypo */,
  int /* featureID - used to index the state in the previous hypotheses */,
  ScoreComponentCollection* accumulator) const
{
  abort();
  return NULL;
}

float MorphoLM::KneserNey(std::vector& context)
{
  float oov = -10000000000.0;
  float delta = 1.0;
  float prob = 0.0;

  //p = max() / count[order] + delta * N1 * p_1(backoff)/count[order];

  prob = root.getProb(context);

  if (prob != 0.0) {
    return prob;
  }
  else if (context.size() > 1) {
    context.pop_front();
    return(MorphoLM::KneserNey(context));
    // TODO: add in backoff penalty
  }
  else {
    return oov;
  }

  //return p;
}

void MorphoLM::SetParameter(const std::string& key, const std::string& value)
{
  if (key == "path") {
    m_path = value;
  }
  else if (key == "order") {
    m_order = Scan<size_t>(value);
  }
  else if (key == "factor") {
	m_factorType = Scan<FactorType>(value);
  }
  else if (key == "marker") {
	  m_marker = value;
  }
  else {
    StatefulFeatureFunction::SetParameter(key, value);
  }
}

}
<|MERGE_RESOLUTION|>--- conflicted
+++ resolved
@@ -111,20 +111,13 @@
             str = prevMorph.pop_back() + str.erase(str.begin()); //Combine two morphemes and delete +s
             //TODO score
           }
-<<<<<<< HEAD
-          else if (str.front() == '+' && prevIsMorph == false) {
-            str.erase(str.begin()); //Get rid of starting +
-            //TODO Give bad score
-          }
-          else if (str.front() != '+' && prevIsMorph == true) {
-             prevMorph.pop_back(); // Get rid of that trailing +
-=======
           else if (str[0] == '+' && prevIsMorph == false) {
             //TODO Give bad score
+            str.erase(str.begin()); //Get rid of starting +
           }
           else if (str[0] != '+' && prevIsMorph == true) {
->>>>>>> 7211d22a
             //TODO GIve bad score
+             prevMorph.pop_back(); // Get rid of that trailing +
           }
           else {
             //Yay! Easy ... just words
