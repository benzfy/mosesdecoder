--- conflicted
+++ resolved
@@ -9,36 +9,6 @@
 class RuleScope : public StatelessFeatureFunction
 {
 public:
-<<<<<<< HEAD
-  RuleScope(const std::string &line);
-
-  virtual bool IsUseable(const FactorMask &mask) const {
-    return true;
-  }
-
-  virtual void Evaluate(const Phrase &source
-                        , const TargetPhrase &targetPhrase
-                        , ScoreComponentCollection &scoreBreakdown
-                        , ScoreComponentCollection &estimatedFutureScore) const;
-
-  virtual void Evaluate(const InputType &input
-                        , const InputPath &inputPath
-                        , const TargetPhrase &targetPhrase
-                        , const StackVec *stackVec
-                        , ScoreComponentCollection &scoreBreakdown
-                        , ScoreComponentCollection *estimatedFutureScore = NULL) const
-  {}
-
-  virtual void Evaluate(const Hypothesis& hypo,
-                        ScoreComponentCollection* accumulator) const
-  {}
-
-  virtual void EvaluateChart(const ChartHypothesis &hypo,
-                             ScoreComponentCollection* accumulator) const
-  {}
-
-  void SetParameter(const std::string& key, const std::string& value);
-=======
 	RuleScope(const std::string &line);
 
 	  virtual bool IsUseable(const FactorMask &mask) const
@@ -66,7 +36,6 @@
 	  {}
 
 	  void SetParameter(const std::string& key, const std::string& value);
->>>>>>> a0b6b6a3
 
 protected:
   bool m_sourceSyntax;
