--- conflicted
+++ resolved
@@ -26,13 +26,10 @@
 class FactorMask;
 class InputPath;
 class StackVec;
-<<<<<<< HEAD
 class ChartTranslationOptionList;
 class TranslationOptionCollection;
-=======
 class DistortionScoreProducer;
 class TranslationTask; 
->>>>>>> c4af7d28
 
 /** base class for all feature functions.
  */
