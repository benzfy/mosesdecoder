#include "SetSourcePhrase.h"
#include "moses/TargetPhrase.h"

namespace Moses
{
SetSourcePhrase::SetSourcePhrase(const std::string &line)
<<<<<<< HEAD
  :StatelessFeatureFunction(1, line)
=======
:StatelessFeatureFunction(0, line)
>>>>>>> 76859cf3
{
  m_tuneable = false;
  ReadParameters();
}

void SetSourcePhrase::Evaluate(const Phrase &source
                               , const TargetPhrase &targetPhrase
                               , ScoreComponentCollection &scoreBreakdown
                               , ScoreComponentCollection &estimatedFutureScore) const
{
  targetPhrase.SetRuleSource(source);
}

}<|MERGE_RESOLUTION|>--- conflicted
+++ resolved
@@ -4,11 +4,7 @@
 namespace Moses
 {
 SetSourcePhrase::SetSourcePhrase(const std::string &line)
-<<<<<<< HEAD
-  :StatelessFeatureFunction(1, line)
-=======
 :StatelessFeatureFunction(0, line)
->>>>>>> 76859cf3
 {
   m_tuneable = false;
   ReadParameters();
