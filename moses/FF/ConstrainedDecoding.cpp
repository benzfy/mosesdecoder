#include "ConstrainedDecoding.h"
#include "moses/Hypothesis.h"
#include "moses/Manager.h"
#include "moses/ChartHypothesis.h"
#include "moses/ChartManager.h"
#include "moses/StaticData.h"
#include "moses/InputFileStream.h"
#include "moses/Util.h"
#include "util/exception.hh"

using namespace std;

namespace Moses
{
ConstrainedDecodingState::ConstrainedDecodingState(const Hypothesis &hypo)
{
  hypo.GetOutputPhrase(m_outputPhrase);
}

ConstrainedDecodingState::ConstrainedDecodingState(const ChartHypothesis &hypo)
{
  hypo.GetOutputPhrase(m_outputPhrase);
}

int ConstrainedDecodingState::Compare(const FFState& other) const
{
  const ConstrainedDecodingState &otherFF = static_cast<const ConstrainedDecodingState&>(other);
  int ret =     m_outputPhrase.Compare(otherFF.m_outputPhrase);
  return ret;
}

//////////////////////////////////////////////////////////////////
ConstrainedDecoding::ConstrainedDecoding(const std::string &line)
  :StatefulFeatureFunction(1, line)
  ,m_maxUnknowns(0)
  ,m_negate(false)
  ,m_soft(false)
{
  m_tuneable = false;
  ReadParameters();
}

void ConstrainedDecoding::Load()
{
  const StaticData &staticData = StaticData::Instance();
  bool addBeginEndWord = (staticData.GetSearchAlgorithm() == ChartDecoding) || (staticData.GetSearchAlgorithm() == ChartIncremental);

  for(size_t i = 0; i < m_paths.size(); ++i) {
    InputFileStream constraintFile(m_paths[i]);
    std::string line;
    long sentenceID = staticData.GetStartTranslationId() - 1;
    while (getline(constraintFile, line)) {
      vector<string> vecStr = Tokenize(line, "\t");
  
      Phrase phrase(0);
      if (vecStr.size() == 1) {
        sentenceID++;
        phrase.CreateFromString(Output, staticData.GetOutputFactorOrder(), vecStr[0], staticData.GetFactorDelimiter(), NULL);
      } else if (vecStr.size() == 2) {
        sentenceID = Scan<long>(vecStr[0]);
        phrase.CreateFromString(Output, staticData.GetOutputFactorOrder(), vecStr[1], staticData.GetFactorDelimiter(), NULL);
      } else {
        UTIL_THROW(util::Exception, "Reference file not loaded");
      }
  
      if (addBeginEndWord) {
        phrase.InitStartEndWord();
      }
      m_constraints[sentenceID].push_back(phrase);
    }
  }
}

std::vector<float> ConstrainedDecoding::DefaultWeights() const
{
  UTIL_THROW_IF2(m_numScoreComponents != 1,
          "ConstrainedDecoding must only have 1 score");
  vector<float> ret(1, 1);
  return ret;
}

template <class H, class M>
const std::vector<Phrase> *GetConstraint(const std::map<long,std::vector<Phrase> > &constraints, const H &hypo)
{
  const M &mgr = hypo.GetManager();
  const InputType &input = mgr.GetSource();
  long id = input.GetTranslationId();

  map<long,std::vector<Phrase> >::const_iterator iter;
  iter = constraints.find(id);

  if (iter == constraints.end()) {
    UTIL_THROW(util::Exception, "Couldn't find reference " << id);

    return NULL;
  } else {
    return &iter->second;
  }
}

FFState* ConstrainedDecoding::Evaluate(
  const Hypothesis& hypo,
  const FFState* prev_state,
  ScoreComponentCollection* accumulator) const
{
  const std::vector<Phrase> *ref = GetConstraint<Hypothesis, Manager>(m_constraints, hypo);
  assert(ref);

  ConstrainedDecodingState *ret = new ConstrainedDecodingState(hypo);
<<<<<<< HEAD
  const Phrase &outputPhrase = ret->GetPhrase();
  size_t searchPos = ref->Find(outputPhrase, m_maxUnknowns);
=======
  const Phrase &outputPhrase = ret->GetPhrase(); 

  size_t searchPos = NOT_FOUND;
  size_t i = 0;
  size_t size = 0;
  while(searchPos == NOT_FOUND && i < ref->size()) {
    searchPos = (*ref)[i].Find(outputPhrase, m_maxUnknowns);
    size = (*ref)[i].GetSize();
    i++;
  }
>>>>>>> 57235268

  float score;
  if (hypo.IsSourceCompleted()) {
    // translated entire sentence.
    bool match = (searchPos == 0) && (size == outputPhrase.GetSize());
    if (!m_negate) {
        score = match ? 0 : - ( m_soft ? 1 : std::numeric_limits<float>::infinity());
    }
    else {
        score = !match ? 0 : - ( m_soft ? 1 : std::numeric_limits<float>::infinity());
    }
  } else if (m_negate) {
    // keep all derivations
    score = 0;
  }
  else {
    score = (searchPos != NOT_FOUND) ? 0 : - ( m_soft ? 1 : std::numeric_limits<float>::infinity());
  }

  accumulator->PlusEquals(this, score);

  return ret;
}

FFState* ConstrainedDecoding::EvaluateChart(
  const ChartHypothesis &hypo,
  int /* featureID - used to index the state in the previous hypotheses */,
  ScoreComponentCollection* accumulator) const
{
  const std::vector<Phrase> *ref = GetConstraint<ChartHypothesis, ChartManager>(m_constraints, hypo);
  assert(ref);

  const ChartManager &mgr = hypo.GetManager();
  const Sentence &source = static_cast<const Sentence&>(mgr.GetSource());

  ConstrainedDecodingState *ret = new ConstrainedDecodingState(hypo);
  const Phrase &outputPhrase = ret->GetPhrase();

  size_t searchPos = NOT_FOUND;
  size_t i = 0;
  size_t size = 0;
  while(searchPos == NOT_FOUND && i < ref->size()) {
    searchPos = (*ref)[i].Find(outputPhrase, m_maxUnknowns);
    size = (*ref)[i].GetSize();
    i++;
  }
  
  float score;
  if (hypo.GetCurrSourceRange().GetStartPos() == 0 &&
      hypo.GetCurrSourceRange().GetEndPos() == source.GetSize() - 1) {
    // translated entire sentence.
    bool match = (searchPos == 0) && (size == outputPhrase.GetSize());

    if (!m_negate) {
        score = match ? 0 : - ( m_soft ? 1 : std::numeric_limits<float>::infinity());
    }
    else {
        score = !match ? 0 : - ( m_soft ? 1 : std::numeric_limits<float>::infinity());
    }
  } else if (m_negate) {
    // keep all derivations
    score = 0;
  } else {
    score = (searchPos != NOT_FOUND) ? 0 : - ( m_soft ? 1 : std::numeric_limits<float>::infinity());
  }

  accumulator->PlusEquals(this, score);

  return ret;
}

void ConstrainedDecoding::SetParameter(const std::string& key, const std::string& value)
{
  if (key == "path") {
    m_paths = Tokenize(value, ",");
  } else if (key == "max-unknowns") {
    m_maxUnknowns = Scan<int>(value);
  } else if (key == "negate") {
    m_negate = Scan<bool>(value);
  } else if (key == "soft") {
    m_soft = Scan<bool>(value);
  } else {
    StatefulFeatureFunction::SetParameter(key, value);
  }
}

}
<|MERGE_RESOLUTION|>--- conflicted
+++ resolved
@@ -107,10 +107,6 @@
   assert(ref);
 
   ConstrainedDecodingState *ret = new ConstrainedDecodingState(hypo);
-<<<<<<< HEAD
-  const Phrase &outputPhrase = ret->GetPhrase();
-  size_t searchPos = ref->Find(outputPhrase, m_maxUnknowns);
-=======
   const Phrase &outputPhrase = ret->GetPhrase(); 
 
   size_t searchPos = NOT_FOUND;
@@ -121,7 +117,6 @@
     size = (*ref)[i].GetSize();
     i++;
   }
->>>>>>> 57235268
 
   float score;
   if (hypo.IsSourceCompleted()) {
