--- conflicted
+++ resolved
@@ -14,15 +14,9 @@
 namespace Moses
 {
 SpanLength::SpanLength(const std::string &line)
-<<<<<<< HEAD
 :StatelessFeatureFunction(1, line)
 ,m_smoothingMethod(PlusConst)
 ,m_const(1)
-=======
-  :StatelessFeatureFunction(1, line)
-  ,m_smoothingMethod(None)
-  ,m_const(0)
->>>>>>> 6289b39f
 {
   m_requireSortingAfterSourceContext = true;
   ReadParameters();
