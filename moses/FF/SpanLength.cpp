#include <boost/shared_ptr.hpp>
#include "SpanLength.h"
#include "moses/StaticData.h"
#include "moses/Word.h"
#include "moses/ChartCellLabel.h"
#include "moses/WordsRange.h"
#include "moses/StackVec.h"
#include "moses/TargetPhrase.h"
#include "moses/PP/PhraseProperty.h"
#include "moses/PP/SpanLengthPhraseProperty.h"

using namespace std;

namespace Moses
{
SpanLength::SpanLength(const std::string &line)
  :StatelessFeatureFunction(1, line)
  ,m_smoothingMethod(PlusConst)
  ,m_const(1)
{
  m_requireSortingAfterSourceContext = true;
  ReadParameters();
}

void SpanLength::EvaluateInIsolation(const Phrase &source
                                     , const TargetPhrase &targetPhrase
                                     , ScoreComponentCollection &scoreBreakdown
                                     , ScoreComponentCollection &estimatedFutureScore) const
{
}

void SpanLength::EvaluateWithSourceContext(const InputType &input
    , const InputPath &inputPath
    , const TargetPhrase &targetPhrase
    , const StackVec *stackVec
    , ScoreComponentCollection &scoreBreakdown
    , ScoreComponentCollection *estimatedFutureScore) const
{
  assert(stackVec);

  const PhraseProperty *property = targetPhrase.GetProperty("SpanLength");
  if (property == NULL) {
    return;
  }

  const SpanLengthPhraseProperty *slProp = static_cast<const SpanLengthPhraseProperty*>(property);

<<<<<<< HEAD
=======
  assert(targetPhrase.GetRuleSource());

>>>>>>> eca58241
  float score = 0;
  for (size_t i = 0; i < stackVec->size(); ++i) {
    const ChartCellLabel &cell = *stackVec->at(i);
    const WordsRange &ntRange = cell.GetCoverage();
    size_t sourceWidth = ntRange.GetNumWordsCovered();
    float prob = slProp->GetProb(i, sourceWidth, m_const);
    score += TransformScore(prob);
  }

  if (score < -100.0f) {
    float weight = StaticData::Instance().GetWeight(this);
    if (weight < 0) {
      score = -100;
    }
  }

  scoreBreakdown.PlusEquals(this, score);

}

void SpanLength::SetParameter(const std::string& key, const std::string& value)
{
  if (key == "smoothing") {
    if (value == "plus-constant") {
      m_smoothingMethod = PlusConst;
    } else if (value == "none") {
      m_smoothingMethod = None;
    } else {
      UTIL_THROW(util::Exception, "Unknown smoothing type " << value);
    }
  } else if (key == "constant") {
    m_const = Scan<float>(value);
  } else {
    StatelessFeatureFunction::SetParameter(key, value);
  }
}

}
<|MERGE_RESOLUTION|>--- conflicted
+++ resolved
@@ -45,11 +45,8 @@
 
   const SpanLengthPhraseProperty *slProp = static_cast<const SpanLengthPhraseProperty*>(property);
 
-<<<<<<< HEAD
-=======
   assert(targetPhrase.GetRuleSource());
 
->>>>>>> eca58241
   float score = 0;
   for (size_t i = 0; i < stackVec->size(); ++i) {
     const ChartCellLabel &cell = *stackVec->at(i);
