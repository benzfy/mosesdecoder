
#include <cstdlib>
#include <iostream>
#include <string>
#include <algorithm>
#include <boost/timer/timer.hpp>
#include <boost/program_options/options_description.hpp>
#include <boost/program_options/parsers.hpp>
#include <boost/program_options/variables_map.hpp>
#include <boost/lexical_cast.hpp>

#include "mblas/matrix.h"
#include "model.h"
#include "encoder.h"
#include "decoder.h"
#include "vocab.h"

#include "states.h"

void ProgramOptions(int argc, char *argv[],
    std::string& modelPath,
    std::string& svPath,
    std::string& tvPath,
    std::string& corpusPath,
    std::string& nbestPath,
    std::string& fname,
    size_t& maxBatchSize,
    size_t& device) {
  bool help = false;

  namespace po = boost::program_options;
  po::options_description cmdline_options("Allowed options");
  cmdline_options.add_options()
    ("device,d", po::value(&device)->default_value(0),
     "CUDA Device")
    ("batch,b", po::value(&maxBatchSize)->default_value(1000),
     "Max batch size")
    ("model,m", po::value(&modelPath)->required(),
     "Path to a model")
    ("source,s", po::value(&svPath)->required(),
     "Path to a source vocab file.")
    ("target,t", po::value(&tvPath)->required(),
     "Path to a target vocab file.")
    ("input,i", po::value(&corpusPath)->required(),
     "Path to the input of the nbest file.")
    ("n-best,n", po::value(&nbestPath)->required(),
     "Path to an nbest file.")
    ("feature-name,f", po::value(&fname)->default_value("NMT0"),
     "Feature name")
    ("help,h", po::value(&help)->zero_tokens()->default_value(false),
     "Print this help message and exit.")
  ;
  po::variables_map vm;
  try {
    po::store(po::command_line_parser(argc, argv).
              options(cmdline_options).run(), vm);
    po::notify(vm);
  } catch (std::exception& e) {
    std::cout << "Error: " << e.what() << std::endl << std::endl;

    std::cout << "Usage: " + std::string(argv[0]) +  " [options]" << std::endl;
    std::cout << cmdline_options << std::endl;
    exit(0);
  }

  if (help) {
    std::cout << "Usage: " + std::string(argv[0]) +  " [options]" << std::endl;
    std::cout << cmdline_options << std::endl;
    exit(0);
  }
}

void ParseInputFile(std::string path, std::vector<std::string>& output) {
    std::ifstream file(path);
    output.clear();
    std::string line;
    while (std::getline(file, line).good()) {
      line += " </s>";
      output.push_back(line);
    }
}

std::vector<std::string> Split(std::string& line, std::string del=" ") {
    std::vector<std::string> output;
    size_t pos = 0;
    std::string token;
    while ((pos = line.find(del)) != std::string::npos) {
        token = line.substr(0, pos);
        output.push_back(token);
        line.erase(0, pos + del.size());
    }
    output.push_back(line);
    return output;
}

void ParseNBestFile(std::string path, std::vector<std::vector<std::string>>& output) {
    std::ifstream file(path);
    std::string line;
    while (std::getline(file, line).good()) {
        output.push_back(Split(line, " ||| "));
    }
}

void PrepareBatch(const std::vector<std::vector<size_t>>& input,
                  std::vector<std::vector<size_t>>& output) {

    size_t maxSentenceLength = 0;
    for (auto& sentence: input) {
        maxSentenceLength = max(maxSentenceLength, sentence.size());
    }

    for (size_t i = 0; i < maxSentenceLength; ++i) {
        output.emplace_back(input.size(), 0);
        for (size_t j = 0; j < input.size(); ++j) {
            if (i < input[j].size()) {
                output[i][j] = input[j][i];
            }
        }
    }
}

std::vector<float> ScoreBatch(
    Encoder& encoder,
    Decoder& decoder,
    mblas::Matrix& SourceContext,
    std::vector<std::vector<size_t>>& batch) {
  mblas::Matrix PrevState;
  mblas::Matrix PrevEmbedding;

  mblas::Matrix AlignedSourceContext;
  mblas::Matrix Probs;

  mblas::Matrix State;
  mblas::Matrix Embedding;
  size_t batchSize = batch[0].size();

  decoder.EmptyState(PrevState, SourceContext, batchSize);
  decoder.EmptyEmbedding(PrevEmbedding, batchSize);

  std::vector<float> scores(batch[0].size(), 0.0f);
  size_t lengthIndex = 0;
  for (auto& w : batch) {
    decoder.GetProbs(Probs, AlignedSourceContext,
                     PrevState, PrevEmbedding, SourceContext);

    for (size_t j = 0; j < w.size(); ++j) {
      if (batch[lengthIndex][j]) {
        float p = Probs(j, w[j]);
        scores[j] += log(p);
      }
    }

    decoder.Lookup(Embedding, w);
    decoder.GetNextState(State, Embedding,
                          PrevState, AlignedSourceContext);

    mblas::Swap(State, PrevState);
    mblas::Swap(Embedding, PrevEmbedding);
    ++lengthIndex;
  }
  return scores;
}

int main(int argc, char* argv[]) {
  std::string modelPath, svPath, tvPath, corpusPath, nbestPath, fname;

  size_t device;
  size_t maxBatchSize;
  ProgramOptions(argc, argv, modelPath, svPath,tvPath, corpusPath, nbestPath,
                 fname, maxBatchSize, device);
  cudaSetDevice(device);
  std::cerr << "Loading model: " << modelPath << std::endl;
  Weights weights(modelPath, device);
  Vocab svcb(svPath);
  Vocab tvcb(tvPath);

  std::vector<std::string> input;
  ParseInputFile(corpusPath, input);

  std::vector<std::vector<std::string>> nbest;
  ParseNBestFile(nbestPath, nbest);

<<<<<<< HEAD
  boost::timer::auto_cpu_timer timer;
=======
  Encoder encoder(weights);
  Decoder decoder(weights);
>>>>>>> c0a95939

  size_t index = 0;
  size_t nbestIndex = 0;
  for (auto& in: input) {

    auto words = Split(in);
    auto sIndexes = svcb.Encode(words);
    mblas::Matrix SourceContext;
    encoder.GetContext(sIndexes, SourceContext);

    std::vector<std::vector<size_t> > sentences2score;
    while (nbestIndex < nbest.size()) {
      sentences2score.clear();
      for (; (nbestIndex < nbest.size()) && (sentences2score.size() < maxBatchSize); ++nbestIndex) {
        if (boost::lexical_cast<size_t>(nbest[nbestIndex][0]) == index) {
          std::string sentence = nbest[nbestIndex][1] + " </s>";
          sentences2score.push_back(tvcb.Encode(Split(sentence)));
        }
        else {
          break;
        }

      }
      if (sentences2score.size() == 0 ) {
        index = boost::lexical_cast<size_t>(nbest[nbestIndex][0]);
        continue;
      }

      std::vector<std::vector<size_t>> batch;
      PrepareBatch(sentences2score, batch);

      auto scores = ScoreBatch(encoder, decoder, SourceContext, batch);
      if(index > 0 && index % 5 == 0)
        std::cerr << ".";
      if(index > 0 && index % 100 == 0)
        std::cerr << "[" << index << "]" << std::endl;

      for (size_t j = 0; j < batch[0].size(); ++j) {
        std::cout
          << nbest[nbestIndex - sentences2score.size() + j][0] << " ||| "
          << nbest[nbestIndex - sentences2score.size() + j][1] << " ||| "
          << nbest[nbestIndex - sentences2score.size() + j][2] << " " 
          << fname << "= " << scores[j] << " ||| "
          << nbest[nbestIndex - sentences2score.size() + j][3] << std::endl;
      }
      if (nbestIndex < nbest.size()) {
        index = boost::lexical_cast<size_t>(nbest[nbestIndex][0]);
      }
      else {
        return 0;
      }
    }
  }
  return 0;
}<|MERGE_RESOLUTION|>--- conflicted
+++ resolved
@@ -180,12 +180,9 @@
   std::vector<std::vector<std::string>> nbest;
   ParseNBestFile(nbestPath, nbest);
 
-<<<<<<< HEAD
   boost::timer::auto_cpu_timer timer;
-=======
   Encoder encoder(weights);
   Decoder decoder(weights);
->>>>>>> c0a95939
 
   size_t index = 0;
   size_t nbestIndex = 0;
