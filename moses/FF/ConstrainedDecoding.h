--- conflicted
+++ resolved
@@ -46,26 +46,16 @@
                 , ScoreComponentCollection &scoreBreakdown
                 , ScoreComponentCollection &estimatedFutureScore) const
   {}
-<<<<<<< HEAD
-
-  void Evaluate(const InputType &input
-=======
   
   void EvaluateWithSourceContext(const InputType &input
->>>>>>> a0b6b6a3
                 , const InputPath &inputPath
                 , const TargetPhrase &targetPhrase
                 , const StackVec *stackVec
                 , ScoreComponentCollection &scoreBreakdown
                 , ScoreComponentCollection *estimatedFutureScore = NULL) const
   {}
-<<<<<<< HEAD
-
-  FFState* Evaluate(
-=======
   
   FFState* EvaluateWhenApplied(
->>>>>>> a0b6b6a3
     const Hypothesis& cur_hypo,
     const FFState* prev_state,
     ScoreComponentCollection* accumulator) const;
