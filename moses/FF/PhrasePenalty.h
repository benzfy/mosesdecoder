#pragma once

#include "StatelessFeatureFunction.h"

namespace Moses
{

class PhrasePenalty : public StatelessFeatureFunction
{
public:
  PhrasePenalty(const std::string &line);

  bool IsUseable(const FactorMask &mask) const {
    return true;
  }

  virtual void EvaluateInIsolation(const Phrase &source
                        , const TargetPhrase &targetPhrase
                        , ScoreComponentCollection &scoreBreakdown
                        , ScoreComponentCollection &estimatedFutureScore) const;

  void EvaluateWhenApplied(const Hypothesis& hypo,
                ScoreComponentCollection* accumulator) const
  {}
<<<<<<< HEAD

  void EvaluateChart(const ChartHypothesis &hypo,
=======
  void EvaluateWhenApplied(const ChartHypothesis &hypo,
                     ScoreComponentCollection* accumulator) const
  {}
  void EvaluateWhenApplied(const Syntax::SHyperedge &hyperedge,
>>>>>>> a0b6b6a3
                     ScoreComponentCollection* accumulator) const
  {}

  void EvaluateWithSourceContext(const InputType &input
                , const InputPath &inputPath
                , const TargetPhrase &targetPhrase
                , const StackVec *stackVec
                , ScoreComponentCollection &scoreBreakdown
                , ScoreComponentCollection *estimatedFutureScore = NULL) const
  {}

  void SetParameter(const std::string& key, const std::string& value);

protected:
  bool m_perPhraseTable;
};

} //namespace
<|MERGE_RESOLUTION|>--- conflicted
+++ resolved
@@ -22,15 +22,10 @@
   void EvaluateWhenApplied(const Hypothesis& hypo,
                 ScoreComponentCollection* accumulator) const
   {}
-<<<<<<< HEAD
-
-  void EvaluateChart(const ChartHypothesis &hypo,
-=======
   void EvaluateWhenApplied(const ChartHypothesis &hypo,
                      ScoreComponentCollection* accumulator) const
   {}
   void EvaluateWhenApplied(const Syntax::SHyperedge &hyperedge,
->>>>>>> a0b6b6a3
                      ScoreComponentCollection* accumulator) const
   {}
 
