#pragma once

#include <string>
<<<<<<< HEAD
#include <Classifier.h>
=======

#include "moses/Util.h"
>>>>>>> 69e93f0b
#include "moses/FF/StatelessFeatureFunction.h"

namespace Moses
{
  
class VWFeatureBase : public StatelessFeatureFunction
{
  public:
    VWFeatureBase(const std::string &line)
      :StatelessFeatureFunction(0, line)
    {
      ReadParameters();
      
      if(m_usedBy.empty())
        m_usedBy.push_back("VW0");
        
      for(std::vector<std::string>::const_iterator it = m_usedBy.begin();
          it != m_usedBy.end(); it++)
        s_features[*it].push_back(this);
    }
  
    bool IsUseable(const FactorMask &mask) const {
      return true;
    }
  
    // Official hooks do nothing
    void EvaluateInIsolation(const Phrase &source
                  , const TargetPhrase &targetPhrase
                  , ScoreComponentCollection &scoreBreakdown
                  , ScoreComponentCollection &estimatedFutureScore) const {}
    void EvaluateWithSourceContext(const InputType &input
                  , const InputPath &inputPath
                  , const TargetPhrase &targetPhrase
                  , const StackVec *stackVec
                  , ScoreComponentCollection &scoreBreakdown
                  , ScoreComponentCollection *estimatedFutureScore = NULL) const {}
  
    void EvaluateTranslationOptionListWithSourceContext(const InputType &input
                  , const TranslationOptionList &translationOptionList) const {}
  
    void EvaluateWhenApplied(const Hypothesis& hypo,
                  ScoreComponentCollection* accumulator) const {}
    void EvaluateWhenApplied(const ChartHypothesis &hypo,
                       ScoreComponentCollection* accumulator) const {}
    
    void SetParameter(const std::string& key, const std::string& value)
    {
      if (key == "usedBy") {
        ParseUsedBy(value);
      } else {
        StatelessFeatureFunction::SetParameter(key, value);
      }
    }
    
    virtual void operator()(const InputType &input
                  , const InputPath &inputPath
                  , const TargetPhrase &targetPhrase
                  , Discriminative::Classifier *classifier) const = 0;
    
    static const std::vector<VWFeatureBase*>& GetFeatures(std::string name = "VW0") {
      return s_features[name];
    }
  
  private:
    void ParseUsedBy(const std::string &usedBy) {
      Tokenize(m_usedBy, usedBy, ",");
    }
    
    std::vector<std::string> m_usedBy;
    static std::map<std::string, std::vector<VWFeatureBase*> > s_features;
};

}
<|MERGE_RESOLUTION|>--- conflicted
+++ resolved
@@ -1,17 +1,13 @@
 #pragma once
 
 #include <string>
-<<<<<<< HEAD
-#include <Classifier.h>
-=======
-
+#include "Classifier.h"
 #include "moses/Util.h"
->>>>>>> 69e93f0b
 #include "moses/FF/StatelessFeatureFunction.h"
 
 namespace Moses
 {
-  
+
 class VWFeatureBase : public StatelessFeatureFunction
 {
   public:
@@ -19,19 +15,19 @@
       :StatelessFeatureFunction(0, line)
     {
       ReadParameters();
-      
+
       if(m_usedBy.empty())
         m_usedBy.push_back("VW0");
-        
+
       for(std::vector<std::string>::const_iterator it = m_usedBy.begin();
           it != m_usedBy.end(); it++)
         s_features[*it].push_back(this);
     }
-  
+
     bool IsUseable(const FactorMask &mask) const {
       return true;
     }
-  
+
     // Official hooks do nothing
     void EvaluateInIsolation(const Phrase &source
                   , const TargetPhrase &targetPhrase
@@ -43,15 +39,15 @@
                   , const StackVec *stackVec
                   , ScoreComponentCollection &scoreBreakdown
                   , ScoreComponentCollection *estimatedFutureScore = NULL) const {}
-  
+
     void EvaluateTranslationOptionListWithSourceContext(const InputType &input
                   , const TranslationOptionList &translationOptionList) const {}
-  
+
     void EvaluateWhenApplied(const Hypothesis& hypo,
                   ScoreComponentCollection* accumulator) const {}
     void EvaluateWhenApplied(const ChartHypothesis &hypo,
                        ScoreComponentCollection* accumulator) const {}
-    
+
     void SetParameter(const std::string& key, const std::string& value)
     {
       if (key == "usedBy") {
@@ -60,21 +56,21 @@
         StatelessFeatureFunction::SetParameter(key, value);
       }
     }
-    
+
     virtual void operator()(const InputType &input
                   , const InputPath &inputPath
                   , const TargetPhrase &targetPhrase
                   , Discriminative::Classifier *classifier) const = 0;
-    
+
     static const std::vector<VWFeatureBase*>& GetFeatures(std::string name = "VW0") {
       return s_features[name];
     }
-  
+
   private:
     void ParseUsedBy(const std::string &usedBy) {
       Tokenize(m_usedBy, usedBy, ",");
     }
-    
+
     std::vector<std::string> m_usedBy;
     static std::map<std::string, std::vector<VWFeatureBase*> > s_features;
 };
