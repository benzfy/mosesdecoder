// $Id$
// vim:tabstop=2

/***********************************************************************
Moses - factored phrase-based language decoder
Copyright (C) 2006 University of Edinburgh

This library is free software; you can redistribute it and/or
modify it under the terms of the GNU Lesser General Public
License as published by the Free Software Foundation; either
version 2.1 of the License, or (at your option) any later version.

This library is distributed in the hope that it will be useful,
but WITHOUT ANY WARRANTY; without even the implied warranty of
MERCHANTABILITY or FITNESS FOR A PARTICULAR PURPOSE.  See the GNU
Lesser General Public License for more details.

You should have received a copy of the GNU Lesser General Public
License along with this library; if not, write to the Free Software
Foundation, Inc., 51 Franklin Street, Fifth Floor, Boston, MA  02110-1301  USA
***********************************************************************/
#ifdef WIN32
#include <hash_set>
#else
#include <ext/hash_set>
#endif

#include <algorithm>
#include <cmath>
#include <limits>
#include <map>
#include <set>
#include "Manager.h"
#include "TypeDef.h"
#include "Util.h"
#include "TargetPhrase.h"
#include "TrellisPath.h"
#include "TrellisPathCollection.h"
#include "TranslationOption.h"
#include "TranslationOptionCollection.h"
#include "Timer.h"
#include "moses/OutputCollector.h"
#include "moses/FF/DistortionScoreProducer.h"
#include "moses/LM/Base.h"
#include "moses/TranslationModel/PhraseDictionary.h"
#include "moses/TranslationAnalysis.h"
#include "moses/HypergraphOutput.h"

#ifdef HAVE_PROTOBUF
#include "hypergraph.pb.h"
#include "rule.pb.h"
#endif

#include "util/exception.hh"

using namespace std;

namespace Moses
{
Manager::Manager(InputType const& source, SearchAlgorithm searchAlgorithm)
  :BaseManager(source)
  ,m_transOptColl(source.CreateTranslationOptionCollection())
  ,m_search(Search::CreateSearch(*this, source, searchAlgorithm, *m_transOptColl))
  ,interrupted_flag(0)
  ,m_hypoId(0)
{
  StaticData::Instance().InitializeForInput(m_source);
}

Manager::~Manager()
{
  delete m_transOptColl;
  delete m_search;
  // this is a comment ...

  StaticData::Instance().CleanUpAfterSentenceProcessing(m_source);
}

/**
 * Main decoder loop that translates a sentence by expanding
 * hypotheses stack by stack, until the end of the sentence.
 */
void Manager::Decode()
{
  // initialize statistics
  ResetSentenceStats(m_source);
  IFVERBOSE(2) {
    GetSentenceStats().StartTimeTotal();
  }

  // check if alternate weight setting is used
  // this is not thread safe! it changes StaticData
  if (StaticData::Instance().GetHasAlternateWeightSettings()) {
    if (m_source.GetSpecifiesWeightSetting()) {
      StaticData::Instance().SetWeightSetting(m_source.GetWeightSetting());
    } else {
      StaticData::Instance().SetWeightSetting("default");
    }
  }

  // get translation options
  IFVERBOSE(1) {
    GetSentenceStats().StartTimeCollectOpts();
  }
  m_transOptColl->CreateTranslationOptions();

  // some reporting on how long this took
  IFVERBOSE(1) {
    GetSentenceStats().StopTimeCollectOpts();
    TRACE_ERR("Line "<< m_source.GetTranslationId() << ": Collecting options took "
	      << GetSentenceStats().GetTimeCollectOpts() << " seconds at " 
	      << __FILE__ << ":" << __LINE__ << endl);
  }

  // search for best translation with the specified algorithm
  Timer searchTime;
  searchTime.start();
  m_search->ProcessSentence();
<<<<<<< HEAD
  VERBOSE(1, "Line " << m_lineNumber << ": Search took " << searchTime << " seconds" << endl);
  IFVERBOSE(2) {
=======
  VERBOSE(1, "Line " << m_source.GetTranslationId() << ": Search took " << searchTime << " seconds" << endl);
    IFVERBOSE(2) {
>>>>>>> a0b6b6a3
    GetSentenceStats().StopTimeTotal();
    TRACE_ERR(GetSentenceStats());
  }
}

/**
 * Print all derivations in search graph. Note: The number of derivations is exponential in the sentence length
 *
 */

void Manager::PrintAllDerivations(long translationId, ostream& outputStream) const
{
  const std::vector < HypothesisStack* > &hypoStackColl = m_search->GetHypothesisStacks();

  vector<const Hypothesis*> sortedPureHypo = hypoStackColl.back()->GetSortedList();

  if (sortedPureHypo.size() == 0)
    return;

  float remainingScore = 0;
  vector<const TargetPhrase*> remainingPhrases;

  // add all pure paths
  vector<const Hypothesis*>::const_iterator iterBestHypo;
  for (iterBestHypo = sortedPureHypo.begin()
                      ; iterBestHypo != sortedPureHypo.end()
       ; ++iterBestHypo) {
    printThisHypothesis(translationId, *iterBestHypo, remainingPhrases, remainingScore, outputStream);
    printDivergentHypothesis(translationId, *iterBestHypo, remainingPhrases, remainingScore, outputStream);
  }
}

const TranslationOptionCollection* Manager::getSntTranslationOptions()
{
  return m_transOptColl;
}

void Manager::printDivergentHypothesis(long translationId, const Hypothesis* hypo, const vector <const TargetPhrase*> & remainingPhrases, float remainingScore , ostream& outputStream ) const
{
  //Backtrack from the predecessor
  if (hypo->GetId()  > 0) {
    vector <const TargetPhrase*> followingPhrases;
    followingPhrases.push_back(& (hypo->GetCurrTargetPhrase()));
    ///((Phrase) hypo->GetPrevHypo()->GetTargetPhrase());
    followingPhrases.insert(followingPhrases.end()--, remainingPhrases.begin(), remainingPhrases.end());
    printDivergentHypothesis(translationId, hypo->GetPrevHypo(), followingPhrases , remainingScore + hypo->GetScore() - hypo->GetPrevHypo()->GetScore(), outputStream);
  }

  //Process the arcs
  const ArcList *pAL = hypo->GetArcList();
  if (pAL) {
    const ArcList &arcList = *pAL;
    // every possible Arc to replace this edge
    ArcList::const_iterator iterArc;
    for (iterArc = arcList.begin() ; iterArc != arcList.end() ; ++iterArc) {
      const Hypothesis *loserHypo = *iterArc;
      const Hypothesis* loserPrevHypo = loserHypo->GetPrevHypo();
      float arcScore = loserHypo->GetScore() - loserPrevHypo->GetScore();
      vector <const TargetPhrase* > followingPhrases;
      followingPhrases.push_back(&(loserHypo->GetCurrTargetPhrase()));
      followingPhrases.insert(followingPhrases.end()--, remainingPhrases.begin(), remainingPhrases.end());
      printThisHypothesis(translationId, loserPrevHypo, followingPhrases, remainingScore + arcScore, outputStream);
      printDivergentHypothesis(translationId, loserPrevHypo, followingPhrases, remainingScore + arcScore, outputStream);
    }
  }
}


void
Manager::
printThisHypothesis(long translationId, const Hypothesis* hypo,
                    const vector <const TargetPhrase*> & remainingPhrases,
                    float remainingScore, ostream& outputStream) const
{

  outputStream << translationId << " ||| ";

  //Yield of this hypothesis
  hypo->ToStream(outputStream);
  for (size_t p = 0; p < remainingPhrases.size(); ++p) {
    const TargetPhrase * phrase = remainingPhrases[p];
    size_t size = phrase->GetSize();
    for (size_t pos = 0 ; pos < size ; pos++) {
      const Factor *factor = phrase->GetFactor(pos, 0);
      outputStream << *factor;
      outputStream << " ";
    }
  }

  outputStream << "||| " << hypo->GetScore() + remainingScore;
  outputStream << endl;
}




/**
 * After decoding, the hypotheses in the stacks and additional arcs
 * form a search graph that can be mined for n-best lists.
 * The heavy lifting is done in the TrellisPath and TrellisPathCollection
 * this function controls this for one sentence.
 *
 * \param count the number of n-best translations to produce
 * \param ret holds the n-best list that was calculated
 */
void Manager::CalcNBest(size_t count, TrellisPathList &ret,bool onlyDistinct) const
{
  if (count <= 0)
    return;

  const std::vector < HypothesisStack* > &hypoStackColl = m_search->GetHypothesisStacks();

  vector<const Hypothesis*> sortedPureHypo = hypoStackColl.back()->GetSortedList();

  if (sortedPureHypo.size() == 0)
    return;

  TrellisPathCollection contenders;

  set<Phrase> distinctHyps;

  // add all pure paths
  vector<const Hypothesis*>::const_iterator iterBestHypo;
  for (iterBestHypo = sortedPureHypo.begin()
                      ; iterBestHypo != sortedPureHypo.end()
       ; ++iterBestHypo) {
    contenders.Add(new TrellisPath(*iterBestHypo));
  }

  // factor defines stopping point for distinct n-best list if too many candidates identical
  size_t nBestFactor = StaticData::Instance().GetNBestFactor();
  if (nBestFactor < 1) nBestFactor = 1000; // 0 = unlimited

  // MAIN loop
  for (size_t iteration = 0 ; (onlyDistinct ? distinctHyps.size() : ret.GetSize()) < count && contenders.GetSize() > 0 && (iteration < count * nBestFactor) ; iteration++) {
    // get next best from list of contenders
    TrellisPath *path = contenders.pop();
    UTIL_THROW_IF2(path == NULL, "path is NULL");
    // create deviations from current best
    path->CreateDeviantPaths(contenders);
    if(onlyDistinct) {
      Phrase tgtPhrase = path->GetSurfacePhrase();
      if (distinctHyps.insert(tgtPhrase).second) {
        ret.Add(path);
      } else {
        delete path;
        path = NULL;
      }
    } else {
      ret.Add(path);
    }


    if(onlyDistinct) {
      const size_t nBestFactor = StaticData::Instance().GetNBestFactor();
      if (nBestFactor > 0)
        contenders.Prune(count * nBestFactor);
    } else {
      contenders.Prune(count);
    }
  }
}

struct SGNReverseCompare {
  bool operator() (const SearchGraphNode& s1, const SearchGraphNode& s2) const {
    return s1.hypo->GetId() > s2.hypo->GetId();
  }
};

/**
  * Implements lattice sampling, as in Chatterjee & Cancedda, emnlp 2010
  **/
void Manager::CalcLatticeSamples(size_t count, TrellisPathList &ret) const
{

  vector<SearchGraphNode> searchGraph;
  GetSearchGraph(searchGraph);

  //Calculation of the sigmas of each hypothesis and edge. In C&C notation this is
  //the "log of the cumulative unnormalized probability of all the paths in the
  // lattice for the hypothesis to a final node"
  typedef pair<int, int> Edge;
  map<const Hypothesis*, float> sigmas;
  map<Edge, float> edgeScores;
  map<const Hypothesis*, set<const Hypothesis*> > outgoingHyps;
  map<int,const Hypothesis*> idToHyp;
  map<int,float> fscores;

  //Iterating through the hypos in reverse order of id gives  a reverse
  //topological order. We rely on the fact that hypo ids are given out
  //sequentially, as the search proceeds.
  //NB: Could just sort by stack.
  sort(searchGraph.begin(), searchGraph.end(), SGNReverseCompare());

  //first task is to fill in the outgoing hypos and edge scores.
  for (vector<SearchGraphNode>::const_iterator i = searchGraph.begin();
       i != searchGraph.end(); ++i) {
    const Hypothesis* hypo = i->hypo;
    idToHyp[hypo->GetId()] = hypo;
    fscores[hypo->GetId()] = i->fscore;
    if (hypo->GetId()) {
      //back to  current
      const Hypothesis* prevHypo = i->hypo->GetPrevHypo();
      outgoingHyps[prevHypo].insert(hypo);
      edgeScores[Edge(prevHypo->GetId(),hypo->GetId())] =
        hypo->GetScore() - prevHypo->GetScore();
    }
    //forward from current
    if (i->forward >= 0) {
      map<int,const Hypothesis*>::const_iterator idToHypIter = idToHyp.find(i->forward);
      UTIL_THROW_IF2(idToHypIter == idToHyp.end(),
                     "Couldn't find hypothesis " << i->forward);
      const Hypothesis* nextHypo = idToHypIter->second;
      outgoingHyps[hypo].insert(nextHypo);
      map<int,float>::const_iterator fscoreIter = fscores.find(nextHypo->GetId());
      UTIL_THROW_IF2(fscoreIter == fscores.end(),
                     "Couldn't find scores for hypothsis " << nextHypo->GetId());
      edgeScores[Edge(hypo->GetId(),nextHypo->GetId())] =
        i->fscore - fscoreIter->second;
    }
  }


  //then run through again to calculate sigmas
  for (vector<SearchGraphNode>::const_iterator i = searchGraph.begin();
       i != searchGraph.end(); ++i) {

    if (i->forward == -1) {
      sigmas[i->hypo] = 0;
    } else {
      map<const Hypothesis*, set<const Hypothesis*> >::const_iterator outIter =
        outgoingHyps.find(i->hypo);

      UTIL_THROW_IF2(outIter == outgoingHyps.end(),
                     "Couldn't find hypothesis " << i->hypo->GetId());
      float sigma = 0;
      for (set<const Hypothesis*>::const_iterator j = outIter->second.begin();
           j != outIter->second.end(); ++j) {
        map<const Hypothesis*, float>::const_iterator succIter = sigmas.find(*j);
        UTIL_THROW_IF2(succIter == sigmas.end(),
                       "Couldn't find hypothesis " << (*j)->GetId());
        map<Edge,float>::const_iterator edgeScoreIter =
          edgeScores.find(Edge(i->hypo->GetId(),(*j)->GetId()));
        UTIL_THROW_IF2(edgeScoreIter == edgeScores.end(),
                       "Couldn't find edge for hypothesis " << (*j)->GetId());
        float term = edgeScoreIter->second + succIter->second; // Add sigma(*j)
        if (sigma == 0) {
          sigma = term;
        } else {
          sigma = log_sum(sigma,term);
        }
      }
      sigmas[i->hypo] = sigma;
    }
  }

  //The actual sampling!
  const Hypothesis* startHypo = searchGraph.back().hypo;
  UTIL_THROW_IF2(startHypo->GetId() != 0, "Expecting the start hypothesis ");
  for (size_t i = 0; i < count; ++i) {
    vector<const Hypothesis*> path;
    path.push_back(startHypo);
    while(1) {
      map<const Hypothesis*, set<const Hypothesis*> >::const_iterator outIter =
        outgoingHyps.find(path.back());
      if (outIter == outgoingHyps.end() || !outIter->second.size()) {
        //end of the path
        break;
      }
      //score the possibles
      vector<const Hypothesis*> candidates;
      vector<float> candidateScores;
      float scoreTotal = 0;
      for (set<const Hypothesis*>::const_iterator j = outIter->second.begin();
           j != outIter->second.end(); ++j) {
        candidates.push_back(*j);
        UTIL_THROW_IF2(sigmas.find(*j) == sigmas.end(),
                       "Hypothesis " << (*j)->GetId() << " not found");
        Edge edge(path.back()->GetId(),(*j)->GetId());
        UTIL_THROW_IF2(edgeScores.find(edge) == edgeScores.end(),
                       "Edge not found");
        candidateScores.push_back(sigmas[*j]  + edgeScores[edge]);
        if (scoreTotal == 0) {
          scoreTotal = candidateScores.back();
        } else {
          scoreTotal = log_sum(candidateScores.back(), scoreTotal);
        }
      }

      //normalise
      transform(candidateScores.begin(), candidateScores.end(), candidateScores.begin(), bind2nd(minus<float>(),scoreTotal));
      //copy(candidateScores.begin(),candidateScores.end(),ostream_iterator<float>(cerr," "));
      //cerr << endl;

      //draw the sample
      float frandom = log((float)rand()/RAND_MAX);
      size_t position = 1;
      float sum = candidateScores[0];
      for (; position < candidateScores.size() && sum < frandom; ++position) {
        sum = log_sum(sum,candidateScores[position]);
      }
      //cerr << "Random: " << frandom << " Chose " << position-1 << endl;
      const Hypothesis* chosen =  candidates[position-1];
      path.push_back(chosen);
    }
    //cerr << "Path: " << endl;
    //for (size_t j = 0; j < path.size(); ++j) {
    // cerr << path[j]->GetId() <<  " " << path[j]->GetScoreBreakdown() << endl;
    //}
    //cerr << endl;

    //Convert the hypos to TrellisPath
    ret.Add(new TrellisPath(path));
    //cerr << ret.at(ret.GetSize()-1).GetScoreBreakdown() << endl;
  }

}



void Manager::CalcDecoderStatistics() const
{
  const Hypothesis *hypo = GetBestHypothesis();
  if (hypo != NULL) {
    GetSentenceStats().CalcFinalStats(*hypo);
    IFVERBOSE(2) {
      if (hypo != NULL) {
        string buff;
        string buff2;
        TRACE_ERR( "Source and Target Units:"
                   << hypo->GetInput());
        buff2.insert(0,"] ");
        buff2.insert(0,(hypo->GetCurrTargetPhrase()).ToString());
        buff2.insert(0,":");
        buff2.insert(0,(hypo->GetCurrSourceWordsRange()).ToString());
        buff2.insert(0,"[");

        hypo = hypo->GetPrevHypo();
        while (hypo != NULL) {
          //dont print out the empty final hypo
          buff.insert(0,buff2);
          buff2.clear();
          buff2.insert(0,"] ");
          buff2.insert(0,(hypo->GetCurrTargetPhrase()).ToString());
          buff2.insert(0,":");
          buff2.insert(0,(hypo->GetCurrSourceWordsRange()).ToString());
          buff2.insert(0,"[");
          hypo = hypo->GetPrevHypo();
        }
        TRACE_ERR( buff << endl);
      }
    }
  }
}

void Manager::OutputWordGraph(std::ostream &outputWordGraphStream, const Hypothesis *hypo, size_t &linkId) const
{

  const Hypothesis *prevHypo = hypo->GetPrevHypo();


  outputWordGraphStream << "J=" << linkId++
                        << "\tS=" << prevHypo->GetId()
                        << "\tE=" << hypo->GetId()
                        << "\ta=";

  // phrase table scores
  const std::vector<PhraseDictionary*> &phraseTables = PhraseDictionary::GetColl();
  std::vector<PhraseDictionary*>::const_iterator iterPhraseTable;
  for (iterPhraseTable = phraseTables.begin() ; iterPhraseTable != phraseTables.end() ; ++iterPhraseTable) {
    const PhraseDictionary *phraseTable = *iterPhraseTable;
    vector<float> scores = hypo->GetScoreBreakdown().GetScoresForProducer(phraseTable);

    outputWordGraphStream << scores[0];
    vector<float>::const_iterator iterScore;
    for (iterScore = ++scores.begin() ; iterScore != scores.end() ; ++iterScore) {
      outputWordGraphStream << ", " << *iterScore;
    }
  }

  // language model scores
  outputWordGraphStream << "\tl=";

  const std::vector<const StatefulFeatureFunction*> &statefulFFs = StatefulFeatureFunction::GetStatefulFeatureFunctions();
  for (size_t i = 0; i < statefulFFs.size(); ++i) {
    const StatefulFeatureFunction *ff = statefulFFs[i];
    const LanguageModel *lm = dynamic_cast<const LanguageModel*>(ff);

    vector<float> scores = hypo->GetScoreBreakdown().GetScoresForProducer(lm);

    outputWordGraphStream << scores[0];
    vector<float>::const_iterator iterScore;
    for (iterScore = ++scores.begin() ; iterScore != scores.end() ; ++iterScore) {
      outputWordGraphStream << ", " << *iterScore;
    }
  }

  // re-ordering
  outputWordGraphStream << "\tr=";

  const std::vector<FeatureFunction*> &ffs = FeatureFunction::GetFeatureFunctions();
  std::vector<FeatureFunction*>::const_iterator iter;
  for (iter = ffs.begin(); iter != ffs.end(); ++iter) {
    const FeatureFunction *ff = *iter;

    const DistortionScoreProducer *model = dynamic_cast<const DistortionScoreProducer*>(ff);
    if (model) {
      outputWordGraphStream << hypo->GetScoreBreakdown().GetScoreForProducer(model);
    }
  }

  // lexicalised re-ordering
  /*
  const std::vector<LexicalReordering*> &lexOrderings = StaticData::Instance().GetReorderModels();
  std::vector<LexicalReordering*>::const_iterator iterLexOrdering;
  for (iterLexOrdering = lexOrderings.begin() ; iterLexOrdering != lexOrderings.end() ; ++iterLexOrdering) {
    LexicalReordering *lexicalReordering = *iterLexOrdering;
    vector<float> scores = hypo->GetScoreBreakdown().GetScoresForProducer(lexicalReordering);

    outputWordGraphStream << scores[0];
    vector<float>::const_iterator iterScore;
    for (iterScore = ++scores.begin() ; iterScore != scores.end() ; ++iterScore) {
      outputWordGraphStream << ", " << *iterScore;
    }
  }
  */
  // words !!
//  outputWordGraphStream << "\tw=" << hypo->GetCurrTargetPhrase();

  // output both source and target phrases in the word graph
  outputWordGraphStream << "\tw=" << hypo->GetSourcePhraseStringRep() << "|" << hypo->GetCurrTargetPhrase();

  outputWordGraphStream << endl;
}

void Manager::GetOutputLanguageModelOrder( std::ostream &out, const Hypothesis *hypo )
{
  Phrase translation;
  hypo->GetOutputPhrase(translation);
  const std::vector<const StatefulFeatureFunction*> &statefulFFs = StatefulFeatureFunction::GetStatefulFeatureFunctions();
  for (size_t i = 0; i < statefulFFs.size(); ++i) {
    const StatefulFeatureFunction *ff = statefulFFs[i];
    if (const LanguageModel *lm = dynamic_cast<const LanguageModel*>(ff)) {
      lm->ReportHistoryOrder(out, translation);
    }
  }
}

void Manager::GetWordGraph(long translationId, std::ostream &outputWordGraphStream) const
{
  const StaticData &staticData = StaticData::Instance();
  const PARAM_VEC *params;

  string fileName;
  bool outputNBest = false;
  params = staticData.GetParameter().GetParam("output-word-graph");
  if (params && params->size()) {
	  fileName = params->at(0);

	  if (params->size() == 2) {
		  outputNBest = Scan<bool>(params->at(1));
	  }
  }

  const std::vector < HypothesisStack* > &hypoStackColl = m_search->GetHypothesisStacks();

  outputWordGraphStream << "VERSION=1.0" << endl
                        << "UTTERANCE=" << translationId << endl;

  size_t linkId = 0;
  std::vector < HypothesisStack* >::const_iterator iterStack;
  for (iterStack = ++hypoStackColl.begin() ; iterStack != hypoStackColl.end() ; ++iterStack) {
    const HypothesisStack &stack = **iterStack;
    HypothesisStack::const_iterator iterHypo;
    for (iterHypo = stack.begin() ; iterHypo != stack.end() ; ++iterHypo) {
      const Hypothesis *hypo = *iterHypo;
      OutputWordGraph(outputWordGraphStream, hypo, linkId);

      if (outputNBest) {
        const ArcList *arcList = hypo->GetArcList();
        if (arcList != NULL) {
          ArcList::const_iterator iterArcList;
          for (iterArcList = arcList->begin() ; iterArcList != arcList->end() ; ++iterArcList) {
            const Hypothesis *loserHypo = *iterArcList;
            OutputWordGraph(outputWordGraphStream, loserHypo, linkId);
          }
        }
      } //if (outputNBest)
    } //for (iterHypo
  } // for (iterStack
}

void Manager::GetSearchGraph(vector<SearchGraphNode>& searchGraph) const
{
  std::map < int, bool > connected;
  std::map < int, int > forward;
  std::map < int, double > forwardScore;

  // *** find connected hypotheses ***
  std::vector< const Hypothesis *> connectedList;
  GetConnectedGraph(&connected, &connectedList);

  // ** compute best forward path for each hypothesis *** //

  // forward cost of hypotheses on final stack is 0
  const std::vector < HypothesisStack* > &hypoStackColl = m_search->GetHypothesisStacks();
  const HypothesisStack &finalStack = *hypoStackColl.back();
  HypothesisStack::const_iterator iterHypo;
  for (iterHypo = finalStack.begin() ; iterHypo != finalStack.end() ; ++iterHypo) {
    const Hypothesis *hypo = *iterHypo;
    forwardScore[ hypo->GetId() ] = 0.0f;
    forward[ hypo->GetId() ] = -1;
  }

  // compete for best forward score of previous hypothesis
  std::vector < HypothesisStack* >::const_iterator iterStack;
  for (iterStack = --hypoStackColl.end() ; iterStack != hypoStackColl.begin() ; --iterStack) {
    const HypothesisStack &stack = **iterStack;
    HypothesisStack::const_iterator iterHypo;
    for (iterHypo = stack.begin() ; iterHypo != stack.end() ; ++iterHypo) {
      const Hypothesis *hypo = *iterHypo;
      if (connected.find( hypo->GetId() ) != connected.end()) {
        // make a play for previous hypothesis
        const Hypothesis *prevHypo = hypo->GetPrevHypo();
        double fscore = forwardScore[ hypo->GetId() ] +
                        hypo->GetScore() - prevHypo->GetScore();
        if (forwardScore.find( prevHypo->GetId() ) == forwardScore.end()
            || forwardScore.find( prevHypo->GetId() )->second < fscore) {
          forwardScore[ prevHypo->GetId() ] = fscore;
          forward[ prevHypo->GetId() ] = hypo->GetId();
        }
        // all arcs also make a play
        const ArcList *arcList = hypo->GetArcList();
        if (arcList != NULL) {
          ArcList::const_iterator iterArcList;
          for (iterArcList = arcList->begin() ; iterArcList != arcList->end() ; ++iterArcList) {
            const Hypothesis *loserHypo = *iterArcList;
            // make a play
            const Hypothesis *loserPrevHypo = loserHypo->GetPrevHypo();
            double fscore = forwardScore[ hypo->GetId() ] +
                            loserHypo->GetScore() - loserPrevHypo->GetScore();
            if (forwardScore.find( loserPrevHypo->GetId() ) == forwardScore.end()
                || forwardScore.find( loserPrevHypo->GetId() )->second < fscore) {
              forwardScore[ loserPrevHypo->GetId() ] = fscore;
              forward[ loserPrevHypo->GetId() ] = loserHypo->GetId();
            }
          } // end for arc list
        } // end if arc list empty
      } // end if hypo connected
    } // end for hypo
  } // end for stack

  // *** output all connected hypotheses *** //

  connected[ 0 ] = true;
  for (iterStack = hypoStackColl.begin() ; iterStack != hypoStackColl.end() ; ++iterStack) {
    const HypothesisStack &stack = **iterStack;
    HypothesisStack::const_iterator iterHypo;
    for (iterHypo = stack.begin() ; iterHypo != stack.end() ; ++iterHypo) {
      const Hypothesis *hypo = *iterHypo;
      if (connected.find( hypo->GetId() ) != connected.end()) {
        searchGraph.push_back(SearchGraphNode(hypo,NULL,forward[hypo->GetId()],
                                              forwardScore[hypo->GetId()]));

        const ArcList *arcList = hypo->GetArcList();
        if (arcList != NULL) {
          ArcList::const_iterator iterArcList;
          for (iterArcList = arcList->begin() ; iterArcList != arcList->end() ; ++iterArcList) {
            const Hypothesis *loserHypo = *iterArcList;
            searchGraph.push_back(SearchGraphNode(loserHypo,hypo,
                                                  forward[hypo->GetId()], forwardScore[hypo->GetId()]));
          }
        } // end if arcList empty
      } // end if connected
    } // end for iterHypo
  } // end for iterStack

}

void Manager::OutputFeatureWeightsForSLF(std::ostream &outputSearchGraphStream) const
{
  outputSearchGraphStream.setf(std::ios::fixed);
  outputSearchGraphStream.precision(6);

  const vector<const StatelessFeatureFunction*>& slf  = StatelessFeatureFunction::GetStatelessFeatureFunctions();
  const vector<const StatefulFeatureFunction*>& sff   = StatefulFeatureFunction::GetStatefulFeatureFunctions();
  size_t featureIndex = 1;
  for (size_t i = 0; i < sff.size(); ++i) {
    featureIndex = OutputFeatureWeightsForSLF(featureIndex, sff[i], outputSearchGraphStream);
  }
  for (size_t i = 0; i < slf.size(); ++i) {
    /*
    if (slf[i]->GetScoreProducerWeightShortName() != "u" &&
          slf[i]->GetScoreProducerWeightShortName() != "tm" &&
          slf[i]->GetScoreProducerWeightShortName() != "I" &&
          slf[i]->GetScoreProducerWeightShortName() != "g")
    */
    {
      featureIndex = OutputFeatureWeightsForSLF(featureIndex, slf[i], outputSearchGraphStream);
    }
  }
  const vector<PhraseDictionary*>& pds = PhraseDictionary::GetColl();
  for( size_t i=0; i<pds.size(); i++ ) {
    featureIndex = OutputFeatureWeightsForSLF(featureIndex, pds[i], outputSearchGraphStream);
  }
  const vector<GenerationDictionary*>& gds = GenerationDictionary::GetColl();
  for( size_t i=0; i<gds.size(); i++ ) {
    featureIndex = OutputFeatureWeightsForSLF(featureIndex, gds[i], outputSearchGraphStream);
  }
}

void Manager::OutputFeatureValuesForSLF(const Hypothesis* hypo, bool zeros, std::ostream &outputSearchGraphStream) const
{
  outputSearchGraphStream.setf(std::ios::fixed);
  outputSearchGraphStream.precision(6);

  // outputSearchGraphStream << endl;
  // outputSearchGraphStream << (*hypo) << endl;
  // const ScoreComponentCollection& scoreCollection = hypo->GetScoreBreakdown();
  // outputSearchGraphStream << scoreCollection << endl;

  const vector<const StatelessFeatureFunction*>& slf =StatelessFeatureFunction::GetStatelessFeatureFunctions();
  const vector<const StatefulFeatureFunction*>& sff = StatefulFeatureFunction::GetStatefulFeatureFunctions();
  size_t featureIndex = 1;
  for (size_t i = 0; i < sff.size(); ++i) {
    featureIndex = OutputFeatureValuesForSLF(featureIndex, zeros, hypo, sff[i], outputSearchGraphStream);
  }
  for (size_t i = 0; i < slf.size(); ++i) {
    /*
    if (slf[i]->GetScoreProducerWeightShortName() != "u" &&
          slf[i]->GetScoreProducerWeightShortName() != "tm" &&
          slf[i]->GetScoreProducerWeightShortName() != "I" &&
          slf[i]->GetScoreProducerWeightShortName() != "g")
    */
    {
      featureIndex = OutputFeatureValuesForSLF(featureIndex, zeros, hypo, slf[i], outputSearchGraphStream);
    }
  }
  const vector<PhraseDictionary*>& pds = PhraseDictionary::GetColl();
  for( size_t i=0; i<pds.size(); i++ ) {
    featureIndex = OutputFeatureValuesForSLF(featureIndex, zeros, hypo, pds[i], outputSearchGraphStream);
  }
  const vector<GenerationDictionary*>& gds = GenerationDictionary::GetColl();
  for( size_t i=0; i<gds.size(); i++ ) {
    featureIndex = OutputFeatureValuesForSLF(featureIndex, zeros, hypo, gds[i], outputSearchGraphStream);
  }

}

void Manager::OutputFeatureValuesForHypergraph(const Hypothesis* hypo, std::ostream &outputSearchGraphStream) const
{
  outputSearchGraphStream.setf(std::ios::fixed);
  outputSearchGraphStream.precision(6);
  ScoreComponentCollection scores = hypo->GetScoreBreakdown();
  const Hypothesis *prevHypo = hypo->GetPrevHypo();
  if (prevHypo) {
    scores.MinusEquals(prevHypo->GetScoreBreakdown());
  }
  scores.Save(outputSearchGraphStream, false);
}


size_t Manager::OutputFeatureWeightsForSLF(size_t index, const FeatureFunction* ff, std::ostream &outputSearchGraphStream) const
{
  size_t numScoreComps = ff->GetNumScoreComponents();
  if (numScoreComps != 0) {
    vector<float> values = StaticData::Instance().GetAllWeights().GetScoresForProducer(ff);
    for (size_t i = 0; i < numScoreComps; ++i) {
      outputSearchGraphStream << "# " << ff->GetScoreProducerDescription()
                              << " "  << ff->GetScoreProducerDescription()
                              << " "  << (i+1) << " of " << numScoreComps << endl
                              << "x"  << (index+i) << "scale=" << values[i] << endl;
    }
    return index+numScoreComps;
  } else {
    cerr << "Sparse features are not supported when outputting HTK standard lattice format" << endl;
    assert(false);
    return 0;
  }
}

size_t Manager::OutputFeatureValuesForSLF(size_t index, bool zeros, const Hypothesis* hypo, const FeatureFunction* ff, std::ostream &outputSearchGraphStream) const
{

  // { const FeatureFunction* sp = ff;
  //   const FVector& m_scores = scoreCollection.GetScoresVector();
  //   FVector& scores = const_cast<FVector&>(m_scores);
  //   std::string prefix = sp->GetScoreProducerDescription() + FName::SEP;
  //   // std::cout << "prefix==" << prefix << endl;
  //   // cout << "m_scores==" << m_scores << endl;
  //   // cout << "m_scores.size()==" << m_scores.size() << endl;
  //   // cout << "m_scores.coreSize()==" << m_scores.coreSize() << endl;
  //   // cout << "m_scores.cbegin() ?= m_scores.cend()\t" <<  (m_scores.cbegin() == m_scores.cend()) << endl;


  //   // for(FVector::FNVmap::const_iterator i = m_scores.cbegin(); i != m_scores.cend(); i++) {
  //   //   std::cout<<prefix << "\t" << (i->first) << "\t" << (i->second) << std::endl;
  //   // }
  //   for(int i=0, n=v.size(); i<n; i+=1) {
  //     //      outputSearchGraphStream << prefix << i << "==" << v[i] << std::endl;

  //   }
  // }

  // FVector featureValues = scoreCollection.GetVectorForProducer(ff);
  // outputSearchGraphStream << featureValues << endl;
  const ScoreComponentCollection& scoreCollection = hypo->GetScoreBreakdown();

  vector<float> featureValues = scoreCollection.GetScoresForProducer(ff);
  size_t numScoreComps = featureValues.size();//featureValues.coreSize();
  //  if (numScoreComps != ScoreProducer::unlimited) {
  // vector<float> values = StaticData::Instance().GetAllWeights().GetScoresForProducer(ff);
  for (size_t i = 0; i < numScoreComps; ++i) {
    outputSearchGraphStream << "x"  << (index+i) << "=" << ((zeros) ? 0.0 : featureValues[i]) << " ";
  }
  return index+numScoreComps;
  // } else {
  //   cerr << "Sparse features are not supported when outputting HTK standard lattice format" << endl;
  //   assert(false);
  //   return 0;
  // }
}

/**! Output search graph in hypergraph format of Kenneth Heafield's lazy hypergraph decoder */
void Manager::OutputSearchGraphAsHypergraph(std::ostream &outputSearchGraphStream) const
{

  VERBOSE(2,"Getting search graph to output as hypergraph for sentence " << m_source.GetTranslationId() << std::endl)

  vector<SearchGraphNode> searchGraph;
  GetSearchGraph(searchGraph);


  map<int,int> mosesIDToHypergraphID;
  // map<int,int> hypergraphIDToMosesID;
  set<int> terminalNodes;
  multimap<int,int> hypergraphIDToArcs;

  VERBOSE(2,"Gathering information about search graph to output as hypergraph for sentence " << m_source.GetTranslationId() << std::endl)

  long numNodes = 0;
  long endNode = 0;
  {
    long hypergraphHypothesisID = 0;
    for (size_t arcNumber = 0, size=searchGraph.size(); arcNumber < size; ++arcNumber) {

      // Get an id number for the previous hypothesis
      const Hypothesis *prevHypo = searchGraph[arcNumber].hypo->GetPrevHypo();
      if (prevHypo!=NULL) {
        int mosesPrevHypothesisID = prevHypo->GetId();
        if (mosesIDToHypergraphID.count(mosesPrevHypothesisID) == 0) {
          mosesIDToHypergraphID[mosesPrevHypothesisID] = hypergraphHypothesisID;
          //	hypergraphIDToMosesID[hypergraphHypothesisID] = mosesPrevHypothesisID;
          hypergraphHypothesisID += 1;
        }
      }

      // Get an id number for this hypothesis
      int mosesHypothesisID;
      if (searchGraph[arcNumber].recombinationHypo) {
        mosesHypothesisID = searchGraph[arcNumber].recombinationHypo->GetId();
      } else {
        mosesHypothesisID = searchGraph[arcNumber].hypo->GetId();
      }

      if (mosesIDToHypergraphID.count(mosesHypothesisID) == 0) {

        mosesIDToHypergraphID[mosesHypothesisID] = hypergraphHypothesisID;
        //      hypergraphIDToMosesID[hypergraphHypothesisID] = mosesHypothesisID;

        bool terminalNode = (searchGraph[arcNumber].forward == -1);
        if (terminalNode) {
          // Final arc to end node, representing the end of the sentence </s>
          terminalNodes.insert(hypergraphHypothesisID);
        }

        hypergraphHypothesisID += 1;
      }

      // Record that this arc ends at this node
      hypergraphIDToArcs.insert(pair<int,int>(mosesIDToHypergraphID[mosesHypothesisID],arcNumber));

    }

    // Unique end node
    endNode = hypergraphHypothesisID;
    //    mosesIDToHypergraphID[hypergraphHypothesisID] = hypergraphHypothesisID;
    numNodes = endNode + 1;

  }


  long numArcs = searchGraph.size() + terminalNodes.size();

  //Header
  outputSearchGraphStream << "# target ||| features ||| source-covered" << endl;

  // Print number of nodes and arcs
  outputSearchGraphStream << numNodes << " " << numArcs << endl;

  VERBOSE(2,"Search graph to output as hypergraph for sentence " << m_source.GetTranslationId()
          << " contains " << numArcs << " arcs and " << numNodes << " nodes" << std::endl)

  VERBOSE(2,"Outputting search graph to output as hypergraph for sentence " << m_source.GetTranslationId() << std::endl)


  for (int hypergraphHypothesisID=0; hypergraphHypothesisID < endNode; hypergraphHypothesisID+=1) {
    if (hypergraphHypothesisID % 100000 == 0) {
      VERBOSE(2,"Processed " << hypergraphHypothesisID << " of " << numNodes << " hypergraph nodes for sentence " << m_source.GetTranslationId() << std::endl);
    }
    //    int mosesID = hypergraphIDToMosesID[hypergraphHypothesisID];
    size_t count = hypergraphIDToArcs.count(hypergraphHypothesisID);
    //    VERBOSE(2,"Hypergraph node " << hypergraphHypothesisID << " has " << count << " incoming arcs" << std::endl)
    if (count > 0) {
      outputSearchGraphStream << "# node " << hypergraphHypothesisID << endl;
      outputSearchGraphStream << count << "\n";

      pair<multimap<int,int>::iterator, multimap<int,int>::iterator> range =
        hypergraphIDToArcs.equal_range(hypergraphHypothesisID);
      for (multimap<int,int>::iterator it=range.first; it!=range.second; ++it) {
        int lineNumber = (*it).second;
        const Hypothesis *thisHypo = searchGraph[lineNumber].hypo;
        int mosesHypothesisID;// = thisHypo->GetId();
        if (searchGraph[lineNumber].recombinationHypo) {
          mosesHypothesisID = searchGraph[lineNumber].recombinationHypo->GetId();
        } else {
          mosesHypothesisID = searchGraph[lineNumber].hypo->GetId();
        }
        //	int actualHypergraphHypothesisID = mosesIDToHypergraphID[mosesHypothesisID];
        UTIL_THROW_IF2(
          (hypergraphHypothesisID != mosesIDToHypergraphID[mosesHypothesisID]),
          "Error while writing search lattice as hypergraph for sentence " << m_source.GetTranslationId() << ". " <<
          "Moses node " << mosesHypothesisID << " was expected to have hypergraph id " << hypergraphHypothesisID <<
          ", but actually had hypergraph id " << mosesIDToHypergraphID[mosesHypothesisID] <<
          ". There are " << numNodes << " nodes in the search lattice."
        );

        const Hypothesis *prevHypo = thisHypo->GetPrevHypo();
        if (prevHypo==NULL) {
          //	VERBOSE(2,"Hypergraph node " << hypergraphHypothesisID << " start of sentence" << std::endl)
          outputSearchGraphStream << "<s> |||  ||| 0\n";
        } else {
          int startNode = mosesIDToHypergraphID[prevHypo->GetId()];
          //	  VERBOSE(2,"Hypergraph node " << hypergraphHypothesisID << " has parent node " << startNode << std::endl)
          UTIL_THROW_IF2(
            (startNode >= hypergraphHypothesisID),
            "Error while writing search lattice as hypergraph for sentence" << m_source.GetTranslationId() << ". " <<
            "The nodes must be output in topological order. The code attempted to violate this restriction."
          );

          const TargetPhrase &targetPhrase = thisHypo->GetCurrTargetPhrase();
          int targetWordCount = targetPhrase.GetSize();

          outputSearchGraphStream << "[" << startNode << "] ";
          for (int targetWordIndex=0; targetWordIndex<targetWordCount; targetWordIndex+=1) {
            outputSearchGraphStream << targetPhrase.GetWord(targetWordIndex)[0]->GetString() << " ";
          }
          outputSearchGraphStream << " ||| ";
          OutputFeatureValuesForHypergraph(thisHypo, outputSearchGraphStream);
          outputSearchGraphStream << " ||| " << thisHypo->GetWordsBitmap().GetNumWordsCovered();
          outputSearchGraphStream << "\n";
        }
      }
    }
  }

  // Print node and arc(s) for end of sentence </s>
  outputSearchGraphStream << "# node " << endNode << endl;
  outputSearchGraphStream << terminalNodes.size() << "\n";
  for (set<int>::iterator it=terminalNodes.begin(); it!=terminalNodes.end(); ++it) {
    outputSearchGraphStream << "[" << (*it) << "] </s> |||  ||| " << GetSource().GetSize() << "\n";
  }

}


/**! Output search graph in HTK standard lattice format (SLF) */
void Manager::OutputSearchGraphAsSLF(long translationId, std::ostream &outputSearchGraphStream) const
{

  vector<SearchGraphNode> searchGraph;
  GetSearchGraph(searchGraph);

  long numArcs = 0;
  long numNodes = 0;

  map<int,int> nodes;
  set<int> terminalNodes;

  // Unique start node
  nodes[0] = 0;

  for (size_t arcNumber = 0; arcNumber < searchGraph.size(); ++arcNumber) {

    int targetWordCount = searchGraph[arcNumber].hypo->GetCurrTargetPhrase().GetSize();
    numArcs += targetWordCount;

    int hypothesisID = searchGraph[arcNumber].hypo->GetId();
    if (nodes.count(hypothesisID) == 0) {

      numNodes += targetWordCount;
      nodes[hypothesisID] = numNodes;
      //numNodes += 1;

      bool terminalNode = (searchGraph[arcNumber].forward == -1);
      if (terminalNode) {
        numArcs += 1;
      }
    }

  }
  numNodes += 1;

  // Unique end node
  nodes[numNodes] = numNodes;

  outputSearchGraphStream << "UTTERANCE=Sentence_" << translationId << endl;
  outputSearchGraphStream << "VERSION=1.1" << endl;
  outputSearchGraphStream << "base=2.71828182845905" << endl;
  outputSearchGraphStream << "NODES=" << (numNodes+1) << endl;
  outputSearchGraphStream << "LINKS=" << numArcs  << endl;

  OutputFeatureWeightsForSLF(outputSearchGraphStream);

  for (size_t arcNumber = 0, lineNumber = 0; lineNumber < searchGraph.size(); ++lineNumber) {
    const Hypothesis *thisHypo = searchGraph[lineNumber].hypo;
    const Hypothesis *prevHypo = thisHypo->GetPrevHypo();
    if (prevHypo) {

      int startNode = nodes[prevHypo->GetId()];
      int endNode   = nodes[thisHypo->GetId()];
      bool terminalNode = (searchGraph[lineNumber].forward == -1);
      const TargetPhrase &targetPhrase = thisHypo->GetCurrTargetPhrase();
      int targetWordCount = targetPhrase.GetSize();

      for (int targetWordIndex=0; targetWordIndex<targetWordCount; targetWordIndex+=1) {
        int x = (targetWordCount-targetWordIndex);

        outputSearchGraphStream <<  "J=" << arcNumber;

        if (targetWordIndex==0) {
          outputSearchGraphStream << " S=" << startNode;
        } else {
          outputSearchGraphStream << " S=" << endNode - x;
        }

        outputSearchGraphStream << " E=" << endNode - (x-1)
                                << " W=" << targetPhrase.GetWord(targetWordIndex);

        OutputFeatureValuesForSLF(thisHypo, (targetWordIndex>0), outputSearchGraphStream);

        outputSearchGraphStream  << endl;

        arcNumber += 1;
      }

      if (terminalNode && terminalNodes.count(endNode) == 0) {
        terminalNodes.insert(endNode);
        outputSearchGraphStream <<  "J="   << arcNumber
                                << " S="   << endNode
                                << " E="   << numNodes
                                << endl;
        arcNumber += 1;
      }
    }
  }

}

void OutputSearchNode(long translationId, std::ostream &outputSearchGraphStream,
                      const SearchGraphNode& searchNode)
{
  const vector<FactorType> &outputFactorOrder = StaticData::Instance().GetOutputFactorOrder();
  bool extendedFormat = StaticData::Instance().GetOutputSearchGraphExtended();
  outputSearchGraphStream << translationId;

  // special case: initial hypothesis
  if ( searchNode.hypo->GetId() == 0 ) {
    outputSearchGraphStream << " hyp=0 stack=0";
    if (extendedFormat) {
      outputSearchGraphStream << " forward=" << searchNode.forward	<< " fscore=" << searchNode.fscore;
    }
    outputSearchGraphStream << endl;
    return;
  }

  const Hypothesis *prevHypo = searchNode.hypo->GetPrevHypo();

  // output in traditional format
  if (!extendedFormat) {
    outputSearchGraphStream << " hyp=" << searchNode.hypo->GetId()
                            << " stack=" << searchNode.hypo->GetWordsBitmap().GetNumWordsCovered()
                            << " back=" << prevHypo->GetId()
                            << " score=" << searchNode.hypo->GetScore()
                            << " transition=" << (searchNode.hypo->GetScore() - prevHypo->GetScore());

    if (searchNode.recombinationHypo != NULL)
      outputSearchGraphStream << " recombined=" << searchNode.recombinationHypo->GetId();

    outputSearchGraphStream << " forward=" << searchNode.forward	<< " fscore=" << searchNode.fscore
                            << " covered=" << searchNode.hypo->GetCurrSourceWordsRange().GetStartPos()
                            << "-" << searchNode.hypo->GetCurrSourceWordsRange().GetEndPos()
                            << " out=" << searchNode.hypo->GetCurrTargetPhrase().GetStringRep(outputFactorOrder)
                            << endl;
    return;
  }

  // output in extended format
//  if (searchNode.recombinationHypo != NULL)
//    outputSearchGraphStream << " hyp=" << searchNode.recombinationHypo->GetId();
//  else
  outputSearchGraphStream << " hyp=" << searchNode.hypo->GetId();

  outputSearchGraphStream << " stack=" << searchNode.hypo->GetWordsBitmap().GetNumWordsCovered()
                          << " back=" << prevHypo->GetId()
                          << " score=" << searchNode.hypo->GetScore()
                          << " transition=" << (searchNode.hypo->GetScore() - prevHypo->GetScore());

  if (searchNode.recombinationHypo != NULL)
    outputSearchGraphStream << " recombined=" << searchNode.recombinationHypo->GetId();

  outputSearchGraphStream << " forward=" << searchNode.forward	<< " fscore=" << searchNode.fscore
                          << " covered=" << searchNode.hypo->GetCurrSourceWordsRange().GetStartPos()
                          << "-" << searchNode.hypo->GetCurrSourceWordsRange().GetEndPos();

  // Modified so that -osgx is a superset of -osg (GST Oct 2011)
  ScoreComponentCollection scoreBreakdown = searchNode.hypo->GetScoreBreakdown();
  scoreBreakdown.MinusEquals( prevHypo->GetScoreBreakdown() );
  //outputSearchGraphStream << " scores = [ " << StaticData::Instance().GetAllWeights();
  outputSearchGraphStream << " scores=\"" << scoreBreakdown << "\"";

  outputSearchGraphStream << " out=\"" << searchNode.hypo->GetSourcePhraseStringRep() << "|" <<
                          searchNode.hypo->GetCurrTargetPhrase().GetStringRep(outputFactorOrder) << "\"" << endl;
//  outputSearchGraphStream << " out=" << searchNode.hypo->GetCurrTargetPhrase().GetStringRep(outputFactorOrder) << endl;
}

void Manager::GetConnectedGraph(
  std::map< int, bool >* pConnected,
  std::vector< const Hypothesis* >* pConnectedList) const
{
  std::map < int, bool >& connected = *pConnected;
  std::vector< const Hypothesis *>& connectedList = *pConnectedList;

  // start with the ones in the final stack
  const std::vector < HypothesisStack* > &hypoStackColl = m_search->GetHypothesisStacks();
  const HypothesisStack &finalStack = *hypoStackColl.back();
  HypothesisStack::const_iterator iterHypo;
  for (iterHypo = finalStack.begin() ; iterHypo != finalStack.end() ; ++iterHypo) {
    const Hypothesis *hypo = *iterHypo;
    connected[ hypo->GetId() ] = true;
    connectedList.push_back( hypo );
  }
  // move back from known connected hypotheses
  for(size_t i=0; i<connectedList.size(); i++) {
    const Hypothesis *hypo = connectedList[i];

    // add back pointer
    const Hypothesis *prevHypo = hypo->GetPrevHypo();
    if (prevHypo && prevHypo->GetId() > 0 // don't add empty hypothesis
        && connected.find( prevHypo->GetId() ) == connected.end()) { // don't add already added
      connected[ prevHypo->GetId() ] = true;
      connectedList.push_back( prevHypo );
    }

    // add arcs
    const ArcList *arcList = hypo->GetArcList();
    if (arcList != NULL) {
      ArcList::const_iterator iterArcList;
      for (iterArcList = arcList->begin() ; iterArcList != arcList->end() ; ++iterArcList) {
        const Hypothesis *loserHypo = *iterArcList;
        if (connected.find( loserHypo->GetId() ) == connected.end()) { // don't add already added
          connected[ loserHypo->GetId() ] = true;
          connectedList.push_back( loserHypo );
        }
      }
    }
  }
}

void Manager::GetWinnerConnectedGraph(
  std::map< int, bool >* pConnected,
  std::vector< const Hypothesis* >* pConnectedList) const
{
  std::map < int, bool >& connected = *pConnected;
  std::vector< const Hypothesis *>& connectedList = *pConnectedList;

  // start with the ones in the final stack
  const std::vector < HypothesisStack* > &hypoStackColl = m_search->GetHypothesisStacks();
  const HypothesisStack &finalStack = *hypoStackColl.back();
  HypothesisStack::const_iterator iterHypo;
  for (iterHypo = finalStack.begin() ; iterHypo != finalStack.end() ; ++iterHypo) {
    const Hypothesis *hypo = *iterHypo;
    connected[ hypo->GetId() ] = true;
    connectedList.push_back( hypo );
  }

  // move back from known connected hypotheses
  for(size_t i=0; i<connectedList.size(); i++) {
    const Hypothesis *hypo = connectedList[i];

    // add back pointer
    const Hypothesis *prevHypo = hypo->GetPrevHypo();
    if (prevHypo->GetId() > 0 // don't add empty hypothesis
        && connected.find( prevHypo->GetId() ) == connected.end()) { // don't add already added
      connected[ prevHypo->GetId() ] = true;
      connectedList.push_back( prevHypo );
    }

    // add arcs
    const ArcList *arcList = hypo->GetArcList();
    if (arcList != NULL) {
      ArcList::const_iterator iterArcList;
      for (iterArcList = arcList->begin() ; iterArcList != arcList->end() ; ++iterArcList) {
        const Hypothesis *loserHypo = *iterArcList;
        if (connected.find( loserHypo->GetPrevHypo()->GetId() ) == connected.end() && loserHypo->GetPrevHypo()->GetId() > 0) { // don't add already added & don't add hyp 0
          connected[ loserHypo->GetPrevHypo()->GetId() ] = true;
          connectedList.push_back( loserHypo->GetPrevHypo() );
        }
      }
    }
  }
}


#ifdef HAVE_PROTOBUF

void SerializeEdgeInfo(const Hypothesis* hypo, hgmert::Hypergraph_Edge* edge)
{
  hgmert::Rule* rule = edge->mutable_rule();
  hypo->GetCurrTargetPhrase().WriteToRulePB(rule);
  const Hypothesis* prev = hypo->GetPrevHypo();
  // if the feature values are empty, they default to 0
  if (!prev) return;
  // score breakdown is an aggregate (forward) quantity, but the exported
  // graph object just wants the feature values on the edges
  const ScoreComponentCollection& scores = hypo->GetScoreBreakdown();
  const ScoreComponentCollection& pscores = prev->GetScoreBreakdown();
  for (unsigned int i = 0; i < scores.size(); ++i)
    edge->add_feature_values((scores[i] - pscores[i]) * -1.0);
}

hgmert::Hypergraph_Node* GetHGNode(
  const Hypothesis* hypo,
  std::map< int, int>* i2hgnode,
  hgmert::Hypergraph* hg,
  int* hgNodeIdx)
{
  hgmert::Hypergraph_Node* hgnode;
  std::map < int, int >::iterator idxi = i2hgnode->find(hypo->GetId());
  if (idxi == i2hgnode->end()) {
    *hgNodeIdx = ((*i2hgnode)[hypo->GetId()] = hg->nodes_size());
    hgnode = hg->add_nodes();
  } else {
    *hgNodeIdx = idxi->second;
    hgnode = hg->mutable_nodes(*hgNodeIdx);
  }
  return hgnode;
}

void Manager::SerializeSearchGraphPB(
  long translationId,
  std::ostream& outputStream) const
{
  using namespace hgmert;
  std::map < int, bool > connected;
  std::map < int, int > i2hgnode;
  std::vector< const Hypothesis *> connectedList;
  GetConnectedGraph(&connected, &connectedList);
  connected[ 0 ] = true;
  Hypergraph hg;
  hg.set_is_sorted(false);
  int num_feats = (*m_search->GetHypothesisStacks().back()->begin())->GetScoreBreakdown().size();
  hg.set_num_features(num_feats);
  StaticData::Instance().GetScoreIndexManager().SerializeFeatureNamesToPB(&hg);
  Hypergraph_Node* goal = hg.add_nodes();  // idx=0 goal node must have idx 0
  Hypergraph_Node* source = hg.add_nodes();  // idx=1
  i2hgnode[-1] = 1; // source node
  const std::vector < HypothesisStack* > &hypoStackColl = m_search->GetHypothesisStacks();
  const HypothesisStack &finalStack = *hypoStackColl.back();
  for (std::vector < HypothesisStack* >::const_iterator iterStack = hypoStackColl.begin();
       iterStack != hypoStackColl.end() ; ++iterStack) {
    const HypothesisStack &stack = **iterStack;
    HypothesisStack::const_iterator iterHypo;

    for (iterHypo = stack.begin() ; iterHypo != stack.end() ; ++iterHypo) {
      const Hypothesis *hypo = *iterHypo;
      bool is_goal = hypo->GetWordsBitmap().IsComplete();
      if (connected.find( hypo->GetId() ) != connected.end()) {
        int headNodeIdx;
        Hypergraph_Node* headNode = GetHGNode(hypo, &i2hgnode, &hg, &headNodeIdx);
        if (is_goal) {
          Hypergraph_Edge* ge = hg.add_edges();
          ge->set_head_node(0);  // goal
          ge->add_tail_nodes(headNodeIdx);
          ge->mutable_rule()->add_trg_words("[X,1]");
        }
        Hypergraph_Edge* edge = hg.add_edges();
        SerializeEdgeInfo(hypo, edge);
        edge->set_head_node(headNodeIdx);
        const Hypothesis* prev = hypo->GetPrevHypo();
        int tailNodeIdx = 1; // source
        if (prev)
          tailNodeIdx = i2hgnode.find(prev->GetId())->second;
        edge->add_tail_nodes(tailNodeIdx);

        const ArcList *arcList = hypo->GetArcList();
        if (arcList != NULL) {
          ArcList::const_iterator iterArcList;
          for (iterArcList = arcList->begin() ; iterArcList != arcList->end() ; ++iterArcList) {
            const Hypothesis *loserHypo = *iterArcList;
            UTIL_THROW_IF2(!connected[loserHypo->GetId()],
                           "Hypothesis " << loserHypo->GetId() << " is not connected");
            Hypergraph_Edge* edge = hg.add_edges();
            SerializeEdgeInfo(loserHypo, edge);
            edge->set_head_node(headNodeIdx);
            tailNodeIdx = i2hgnode.find(loserHypo->GetPrevHypo()->GetId())->second;
            edge->add_tail_nodes(tailNodeIdx);
          }
        } // end if arcList empty
      } // end if connected
    } // end for iterHypo
  } // end for iterStack
  hg.SerializeToOstream(&outputStream);
}
#endif

void Manager::OutputSearchGraph(long translationId, std::ostream &outputSearchGraphStream) const
{
  vector<SearchGraphNode> searchGraph;
  GetSearchGraph(searchGraph);
  for (size_t i = 0; i < searchGraph.size(); ++i) {
    OutputSearchNode(translationId,outputSearchGraphStream,searchGraph[i]);
  }
}

void Manager::GetForwardBackwardSearchGraph(std::map< int, bool >* pConnected,
    std::vector< const Hypothesis* >* pConnectedList, std::map < const Hypothesis*, set< const Hypothesis* > >* pOutgoingHyps, vector< float>* pFwdBwdScores) const
{
  std::map < int, bool > &connected = *pConnected;
  std::vector< const Hypothesis *>& connectedList = *pConnectedList;
  std::map < int, int > forward;
  std::map < int, double > forwardScore;

  std::map < const Hypothesis*, set <const Hypothesis*> > & outgoingHyps = *pOutgoingHyps;
  vector< float> & estimatedScores = *pFwdBwdScores;

  // *** find connected hypotheses ***
  GetWinnerConnectedGraph(&connected, &connectedList);

  // ** compute best forward path for each hypothesis *** //

  // forward cost of hypotheses on final stack is 0
  const std::vector < HypothesisStack* > &hypoStackColl = m_search->GetHypothesisStacks();
  const HypothesisStack &finalStack = *hypoStackColl.back();
  HypothesisStack::const_iterator iterHypo;
  for (iterHypo = finalStack.begin() ; iterHypo != finalStack.end() ; ++iterHypo) {
    const Hypothesis *hypo = *iterHypo;
    forwardScore[ hypo->GetId() ] = 0.0f;
    forward[ hypo->GetId() ] = -1;
  }

  // compete for best forward score of previous hypothesis
  std::vector < HypothesisStack* >::const_iterator iterStack;
  for (iterStack = --hypoStackColl.end() ; iterStack != hypoStackColl.begin() ; --iterStack) {
    const HypothesisStack &stack = **iterStack;
    HypothesisStack::const_iterator iterHypo;
    for (iterHypo = stack.begin() ; iterHypo != stack.end() ; ++iterHypo) {
      const Hypothesis *hypo = *iterHypo;
      if (connected.find( hypo->GetId() ) != connected.end()) {
        // make a play for previous hypothesis
        const Hypothesis *prevHypo = hypo->GetPrevHypo();
        double fscore = forwardScore[ hypo->GetId() ] +
                        hypo->GetScore() - prevHypo->GetScore();
        if (forwardScore.find( prevHypo->GetId() ) == forwardScore.end()
            || forwardScore.find( prevHypo->GetId() )->second < fscore) {
          forwardScore[ prevHypo->GetId() ] = fscore;
          forward[ prevHypo->GetId() ] = hypo->GetId();
        }
        //store outgoing info
        outgoingHyps[prevHypo].insert(hypo);

        // all arcs also make a play
        const ArcList *arcList = hypo->GetArcList();
        if (arcList != NULL) {
          ArcList::const_iterator iterArcList;
          for (iterArcList = arcList->begin() ; iterArcList != arcList->end() ; ++iterArcList) {
            const Hypothesis *loserHypo = *iterArcList;
            // make a play
            const Hypothesis *loserPrevHypo = loserHypo->GetPrevHypo();
            double fscore = forwardScore[ hypo->GetId() ] +
                            loserHypo->GetScore() - loserPrevHypo->GetScore();
            if (forwardScore.find( loserPrevHypo->GetId() ) == forwardScore.end()
                || forwardScore.find( loserPrevHypo->GetId() )->second < fscore) {
              forwardScore[ loserPrevHypo->GetId() ] = fscore;
              forward[ loserPrevHypo->GetId() ] = loserHypo->GetId();
            }
            //store outgoing info
            outgoingHyps[loserPrevHypo].insert(hypo);


          } // end for arc list
        } // end if arc list empty
      } // end if hypo connected
    } // end for hypo
  } // end for stack

  for (std::vector< const Hypothesis *>::iterator it = connectedList.begin(); it != connectedList.end(); ++it) {
    float estimatedScore = (*it)->GetScore() + forwardScore[(*it)->GetId()];
    estimatedScores.push_back(estimatedScore);
  }
}


const Hypothesis *Manager::GetBestHypothesis() const
{
  return m_search->GetBestHypothesis();
}

int Manager::GetNextHypoId()
{
  return m_hypoId++;
}

void Manager::ResetSentenceStats(const InputType& source)
{
  m_sentenceStats = std::auto_ptr<SentenceStats>(new SentenceStats(source));
}
SentenceStats& Manager::GetSentenceStats() const
{
  return *m_sentenceStats;

}

void Manager::OutputNBest(OutputCollector *collector) const
{
  const StaticData &staticData = StaticData::Instance();

  if (collector && !staticData.UseLatticeMBR()) {
	TrellisPathList nBestList;
	ostringstream out;
	CalcNBest(staticData.GetNBestSize(), nBestList,staticData.GetDistinctNBest());
	OutputNBest(out, nBestList, staticData.GetOutputFactorOrder(), m_source.GetTranslationId(),
				staticData.GetReportSegmentation());
	collector->Write(m_source.GetTranslationId(), out.str());
  }

}

void Manager::OutputNBest(std::ostream& out
                 , const Moses::TrellisPathList &nBestList
                 , const std::vector<Moses::FactorType>& outputFactorOrder
                 , long translationId
                 , char reportSegmentation) const
{
  const StaticData &staticData = StaticData::Instance();
  bool reportAllFactors = staticData.GetReportAllFactorsNBest();
  bool includeSegmentation = staticData.NBestIncludesSegmentation();
  bool includeWordAlignment = staticData.PrintAlignmentInfoInNbest();

  TrellisPathList::const_iterator iter;
  for (iter = nBestList.begin() ; iter != nBestList.end() ; ++iter) {
    const TrellisPath &path = **iter;
    const std::vector<const Hypothesis *> &edges = path.GetEdges();

    // print the surface factor of the translation
    out << translationId << " ||| ";
    for (int currEdge = (int)edges.size() - 1 ; currEdge >= 0 ; currEdge--) {
      const Hypothesis &edge = *edges[currEdge];
      OutputSurface(out, edge, outputFactorOrder, reportSegmentation, reportAllFactors);
    }
    out << " |||";

    // print scores with feature names
    OutputAllFeatureScores(path.GetScoreBreakdown(), out );

    // total
    out << " ||| " << path.GetTotalScore();

    //phrase-to-phrase segmentation
    if (includeSegmentation) {
      out << " |||";
      for (int currEdge = (int)edges.size() - 2 ; currEdge >= 0 ; currEdge--) {
        const Hypothesis &edge = *edges[currEdge];
        const WordsRange &sourceRange = edge.GetCurrSourceWordsRange();
        WordsRange targetRange = path.GetTargetWordsRange(edge);
        out << " " << sourceRange.GetStartPos();
        if (sourceRange.GetStartPos() < sourceRange.GetEndPos()) {
          out << "-" << sourceRange.GetEndPos();
        }
        out<< "=" << targetRange.GetStartPos();
        if (targetRange.GetStartPos() < targetRange.GetEndPos()) {
          out<< "-" << targetRange.GetEndPos();
        }
      }
    }

    if (includeWordAlignment) {
      out << " ||| ";
      for (int currEdge = (int)edges.size() - 2 ; currEdge >= 0 ; currEdge--) {
        const Hypothesis &edge = *edges[currEdge];
        const WordsRange &sourceRange = edge.GetCurrSourceWordsRange();
        WordsRange targetRange = path.GetTargetWordsRange(edge);
        const int sourceOffset = sourceRange.GetStartPos();
        const int targetOffset = targetRange.GetStartPos();
        const AlignmentInfo &ai = edge.GetCurrTargetPhrase().GetAlignTerm();

        OutputAlignment(out, ai, sourceOffset, targetOffset);

      }
    }

    if (StaticData::Instance().IsPathRecoveryEnabled()) {
      out << " ||| ";
      OutputInput(out, edges[0]);
    }

    out << endl;
  }

  out << std::flush;
}

//////////////////////////////////////////////////////////////////////////
/***
 * print surface factor only for the given phrase
 */
void Manager::OutputSurface(std::ostream &out, const Hypothesis &edge, const std::vector<FactorType> &outputFactorOrder,
                   char reportSegmentation, bool reportAllFactors) const
{
  UTIL_THROW_IF2(outputFactorOrder.size() == 0,
		  "Must specific at least 1 output factor");
  const TargetPhrase& phrase = edge.GetCurrTargetPhrase();
  bool markUnknown = StaticData::Instance().GetMarkUnknown();
  if (reportAllFactors == true) {
    out << phrase;
  } else {
    FactorType placeholderFactor = StaticData::Instance().GetPlaceholderFactor();

    std::map<size_t, const Factor*> placeholders;
    if (placeholderFactor != NOT_FOUND) {
      // creates map of target position -> factor for placeholders
      placeholders = GetPlaceholders(edge, placeholderFactor);
    }

    size_t size = phrase.GetSize();
    for (size_t pos = 0 ; pos < size ; pos++) {
      const Factor *factor = phrase.GetFactor(pos, outputFactorOrder[0]);

      if (placeholders.size()) {
        // do placeholders
        std::map<size_t, const Factor*>::const_iterator iter = placeholders.find(pos);
        if (iter != placeholders.end()) {
          factor = iter->second;
        }
      }

      UTIL_THROW_IF2(factor == NULL,
    		  "No factor 0 at position " << pos);

      //preface surface form with UNK if marking unknowns
      const Word &word = phrase.GetWord(pos);
      if(markUnknown && word.IsOOV()) {
        out << "UNK" << *factor;
      } else {
        out << *factor;
      }

      for (size_t i = 1 ; i < outputFactorOrder.size() ; i++) {
        const Factor *factor = phrase.GetFactor(pos, outputFactorOrder[i]);
        UTIL_THROW_IF2(factor == NULL,
      		  "No factor " << i << " at position " << pos);

        out << "|" << *factor;
      }
      out << " ";
    }
  }

  // trace ("report segmentation") option "-t" / "-tt"
  if (reportSegmentation > 0 && phrase.GetSize() > 0) {
    const WordsRange &sourceRange = edge.GetCurrSourceWordsRange();
    const int sourceStart = sourceRange.GetStartPos();
    const int sourceEnd = sourceRange.GetEndPos();
    out << "|" << sourceStart << "-" << sourceEnd;    // enriched "-tt"
    if (reportSegmentation == 2) {
      out << ",wa=";
      const AlignmentInfo &ai = edge.GetCurrTargetPhrase().GetAlignTerm();
      OutputAlignment(out, ai, 0, 0);
      out << ",total=";
      out << edge.GetScore() - edge.GetPrevHypo()->GetScore();
      out << ",";
      ScoreComponentCollection scoreBreakdown(edge.GetScoreBreakdown());
      scoreBreakdown.MinusEquals(edge.GetPrevHypo()->GetScoreBreakdown());
      OutputAllFeatureScores(scoreBreakdown, out);
    }
    out << "| ";
  }
}

void Manager::OutputAlignment(ostream &out, const AlignmentInfo &ai, size_t sourceOffset, size_t targetOffset) const
{
  typedef std::vector< const std::pair<size_t,size_t>* > AlignVec;
  AlignVec alignments = ai.GetSortedAlignments();

  AlignVec::const_iterator it;
  for (it = alignments.begin(); it != alignments.end(); ++it) {
    const std::pair<size_t,size_t> &alignment = **it;
    out << alignment.first + sourceOffset << "-" << alignment.second + targetOffset << " ";
  }

}

void Manager::OutputInput(std::ostream& os, const Hypothesis* hypo) const
{
  size_t len = hypo->GetInput().GetSize();
  std::vector<const Phrase*> inp_phrases(len, 0);
  OutputInput(inp_phrases, hypo);
  for (size_t i=0; i<len; ++i)
    if (inp_phrases[i]) os << *inp_phrases[i];
}

void Manager::OutputInput(std::vector<const Phrase*>& map, const Hypothesis* hypo) const
{
  if (hypo->GetPrevHypo()) {
    OutputInput(map, hypo->GetPrevHypo());
    map[hypo->GetCurrSourceWordsRange().GetStartPos()] = &hypo->GetTranslationOption().GetInputPath().GetPhrase();
  }
}

std::map<size_t, const Factor*> Manager::GetPlaceholders(const Hypothesis &hypo, FactorType placeholderFactor) const
{
  const InputPath &inputPath = hypo.GetTranslationOption().GetInputPath();
  const Phrase &inputPhrase = inputPath.GetPhrase();

  std::map<size_t, const Factor*> ret;

  for (size_t sourcePos = 0; sourcePos < inputPhrase.GetSize(); ++sourcePos) {
    const Factor *factor = inputPhrase.GetFactor(sourcePos, placeholderFactor);
    if (factor) {
      std::set<size_t> targetPos = hypo.GetTranslationOption().GetTargetPhrase().GetAlignTerm().GetAlignmentsForSource(sourcePos);
      UTIL_THROW_IF2(targetPos.size() != 1,
    		  "Placeholder should be aligned to 1, and only 1, word");
      ret[*targetPos.begin()] = factor;
    }
  }

  return ret;
}

void Manager::OutputLatticeSamples(OutputCollector *collector) const
{
  const StaticData &staticData = StaticData::Instance();
  if (collector) {
	TrellisPathList latticeSamples;
	ostringstream out;
	CalcLatticeSamples(staticData.GetLatticeSamplesSize(), latticeSamples);
	OutputNBest(out,latticeSamples, staticData.GetOutputFactorOrder(), m_source.GetTranslationId(),
				staticData.GetReportSegmentation());
	collector->Write(m_source.GetTranslationId(), out.str());
  }

}

void Manager::OutputAlignment(OutputCollector *collector) const
{
  if (collector) {
	std::vector<const Hypothesis *> edges;
	const Hypothesis *currentHypo = GetBestHypothesis();
	while (currentHypo) {
	  edges.push_back(currentHypo);
	  currentHypo = currentHypo->GetPrevHypo();
	}

	OutputAlignment(collector,m_source.GetTranslationId(), edges);
  }
}

void Manager::OutputAlignment(OutputCollector* collector, size_t lineNo , const vector<const Hypothesis *> &edges) const
{
  ostringstream out;
  OutputAlignment(out, edges);

  collector->Write(lineNo,out.str());
}

void Manager::OutputAlignment(ostream &out, const vector<const Hypothesis *> &edges) const
{
  size_t targetOffset = 0;

  for (int currEdge = (int)edges.size() - 1 ; currEdge >= 0 ; currEdge--) {
    const Hypothesis &edge = *edges[currEdge];
    const TargetPhrase &tp = edge.GetCurrTargetPhrase();
    size_t sourceOffset = edge.GetCurrSourceWordsRange().GetStartPos();

    OutputAlignment(out, tp.GetAlignTerm(), sourceOffset, targetOffset);

    targetOffset += tp.GetSize();
  }
  // Removing std::endl here breaks -alignment-output-file, so stop doing that, please :)
  // Or fix it somewhere else.
  out << std::endl;
}

void Manager::OutputDetailedTranslationReport(OutputCollector *collector) const
{
  if (collector) {
	ostringstream out;
	FixPrecision(out,PRECISION);
	TranslationAnalysis::PrintTranslationAnalysis(out, GetBestHypothesis());
	collector->Write(m_source.GetTranslationId(),out.str());
  }

}

void Manager::OutputUnknowns(OutputCollector *collector) const
{
  if (collector) {
	long translationId = m_source.GetTranslationId();
	const vector<const Phrase*>& unknowns = m_transOptColl->GetUnknownSources();
	ostringstream out;
	for (size_t i = 0; i < unknowns.size(); ++i) {
	  out << *(unknowns[i]);
	}
	out << endl;
	collector->Write(translationId, out.str());
  }

}

void Manager::OutputWordGraph(OutputCollector *collector) const
{
  if (collector) {
    long translationId = m_source.GetTranslationId();
	ostringstream out;
	FixPrecision(out,PRECISION);
	GetWordGraph(translationId, out);
	collector->Write(translationId, out.str());
  }
}

void Manager::OutputSearchGraph(OutputCollector *collector) const
{
  if (collector) {
	long translationId = m_source.GetTranslationId();
	ostringstream out;
	FixPrecision(out,PRECISION);
	OutputSearchGraph(translationId, out);
	collector->Write(translationId, out.str());

#ifdef HAVE_PROTOBUF
    const StaticData &staticData = StaticData::Instance();
	if (staticData.GetOutputSearchGraphPB()) {
	  ostringstream sfn;
	  sfn << staticData.GetParam("output-search-graph-pb")[0] << '/' << translationId << ".pb" << ends;
	  string fn = sfn.str();
	  VERBOSE(2, "Writing search graph to " << fn << endl);
	  fstream output(fn.c_str(), ios::trunc | ios::binary | ios::out);
	  SerializeSearchGraphPB(translationId, output);
	}
#endif
  }

}

void Manager::OutputSearchGraphSLF() const
{
  const StaticData &staticData = StaticData::Instance();
  long translationId = m_source.GetTranslationId();

  // Output search graph in HTK standard lattice format (SLF)
  bool slf = staticData.GetOutputSearchGraphSLF();
  if (slf) {
	stringstream fileName;

	string dir;
	staticData.GetParameter().SetParameter<string>(dir, "output-search-graph-slf", "");

	fileName << dir << "/" << translationId << ".slf";
	ofstream *file = new ofstream;
	file->open(fileName.str().c_str());
	if (file->is_open() && file->good()) {
	  ostringstream out;
	  FixPrecision(out,PRECISION);
	  OutputSearchGraphAsSLF(translationId, out);
	  *file << out.str();
	  file -> flush();
	} else {
	  TRACE_ERR("Cannot output HTK standard lattice for line " << translationId << " because the output file is not open or not ready for writing" << endl);
	}
	delete file;
  }

}

void Manager::OutputSearchGraphHypergraph() const
{
  const StaticData &staticData = StaticData::Instance();
  if (staticData.GetOutputSearchGraphHypergraph()) {
	  HypergraphOutput<Manager> hypergraphOutput(PRECISION);
	  hypergraphOutput.Write(*this);
  }
}

} // namespace<|MERGE_RESOLUTION|>--- conflicted
+++ resolved
@@ -116,13 +116,8 @@
   Timer searchTime;
   searchTime.start();
   m_search->ProcessSentence();
-<<<<<<< HEAD
-  VERBOSE(1, "Line " << m_lineNumber << ": Search took " << searchTime << " seconds" << endl);
-  IFVERBOSE(2) {
-=======
   VERBOSE(1, "Line " << m_source.GetTranslationId() << ": Search took " << searchTime << " seconds" << endl);
     IFVERBOSE(2) {
->>>>>>> a0b6b6a3
     GetSentenceStats().StopTimeTotal();
     TRACE_ERR(GetSentenceStats());
   }
@@ -191,11 +186,11 @@
 }
 
 
-void
+void 
 Manager::
-printThisHypothesis(long translationId, const Hypothesis* hypo,
-                    const vector <const TargetPhrase*> & remainingPhrases,
-                    float remainingScore, ostream& outputStream) const
+printThisHypothesis(long translationId, const Hypothesis* hypo, 
+		    const vector <const TargetPhrase*> & remainingPhrases, 
+		    float remainingScore, ostream& outputStream) const
 {
 
   outputStream << translationId << " ||| ";
@@ -334,12 +329,12 @@
     if (i->forward >= 0) {
       map<int,const Hypothesis*>::const_iterator idToHypIter = idToHyp.find(i->forward);
       UTIL_THROW_IF2(idToHypIter == idToHyp.end(),
-                     "Couldn't find hypothesis " << i->forward);
+    		  "Couldn't find hypothesis " << i->forward);
       const Hypothesis* nextHypo = idToHypIter->second;
       outgoingHyps[hypo].insert(nextHypo);
       map<int,float>::const_iterator fscoreIter = fscores.find(nextHypo->GetId());
       UTIL_THROW_IF2(fscoreIter == fscores.end(),
-                     "Couldn't find scores for hypothsis " << nextHypo->GetId());
+    		  "Couldn't find scores for hypothsis " << nextHypo->GetId());
       edgeScores[Edge(hypo->GetId(),nextHypo->GetId())] =
         i->fscore - fscoreIter->second;
     }
@@ -357,17 +352,17 @@
         outgoingHyps.find(i->hypo);
 
       UTIL_THROW_IF2(outIter == outgoingHyps.end(),
-                     "Couldn't find hypothesis " << i->hypo->GetId());
+    		  "Couldn't find hypothesis " << i->hypo->GetId());
       float sigma = 0;
       for (set<const Hypothesis*>::const_iterator j = outIter->second.begin();
            j != outIter->second.end(); ++j) {
         map<const Hypothesis*, float>::const_iterator succIter = sigmas.find(*j);
         UTIL_THROW_IF2(succIter == sigmas.end(),
-                       "Couldn't find hypothesis " << (*j)->GetId());
+        		"Couldn't find hypothesis " << (*j)->GetId());
         map<Edge,float>::const_iterator edgeScoreIter =
           edgeScores.find(Edge(i->hypo->GetId(),(*j)->GetId()));
         UTIL_THROW_IF2(edgeScoreIter == edgeScores.end(),
-                       "Couldn't find edge for hypothesis " << (*j)->GetId());
+        		"Couldn't find edge for hypothesis " << (*j)->GetId());
         float term = edgeScoreIter->second + succIter->second; // Add sigma(*j)
         if (sigma == 0) {
           sigma = term;
@@ -400,10 +395,10 @@
            j != outIter->second.end(); ++j) {
         candidates.push_back(*j);
         UTIL_THROW_IF2(sigmas.find(*j) == sigmas.end(),
-                       "Hypothesis " << (*j)->GetId() << " not found");
+        		"Hypothesis " << (*j)->GetId() << " not found");
         Edge edge(path.back()->GetId(),(*j)->GetId());
         UTIL_THROW_IF2(edgeScores.find(edge) == edgeScores.end(),
-                       "Edge not found");
+        		"Edge not found");
         candidateScores.push_back(sigmas[*j]  + edgeScores[edge]);
         if (scoreTotal == 0) {
           scoreTotal = candidateScores.back();
@@ -558,14 +553,13 @@
   outputWordGraphStream << endl;
 }
 
-void Manager::GetOutputLanguageModelOrder( std::ostream &out, const Hypothesis *hypo )
-{
+void Manager::GetOutputLanguageModelOrder( std::ostream &out, const Hypothesis *hypo ) {
   Phrase translation;
   hypo->GetOutputPhrase(translation);
   const std::vector<const StatefulFeatureFunction*> &statefulFFs = StatefulFeatureFunction::GetStatefulFeatureFunctions();
   for (size_t i = 0; i < statefulFFs.size(); ++i) {
     const StatefulFeatureFunction *ff = statefulFFs[i];
-    if (const LanguageModel *lm = dynamic_cast<const LanguageModel*>(ff)) {
+    if (const LanguageModel *lm = dynamic_cast<const LanguageModel*>(ff)) {	
       lm->ReportHistoryOrder(out, translation);
     }
   }
@@ -1334,7 +1328,7 @@
           for (iterArcList = arcList->begin() ; iterArcList != arcList->end() ; ++iterArcList) {
             const Hypothesis *loserHypo = *iterArcList;
             UTIL_THROW_IF2(!connected[loserHypo->GetId()],
-                           "Hypothesis " << loserHypo->GetId() << " is not connected");
+            		"Hypothesis " << loserHypo->GetId() << " is not connected");
             Hypergraph_Edge* edge = hg.add_edges();
             SerializeEdgeInfo(loserHypo, edge);
             edge->set_head_node(headNodeIdx);
