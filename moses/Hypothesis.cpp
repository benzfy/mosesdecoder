--- conflicted
+++ resolved
@@ -234,13 +234,8 @@
     ttasksptr const& ttask = manager.GetTtask();
 
     m_ffStates[state_idx] = sfff.EvaluateWhenAppliedWithContext
-<<<<<<< HEAD
-      (ttask, *this, m_prevHypo ? m_prevHypo->m_ffStates[state_idx] : NULL,
-       &m_currScoreBreakdown);
-=======
                             (ttask, *this, m_prevHypo ? m_prevHypo->m_ffStates[state_idx] : NULL,
                              &m_currScoreBreakdown);
->>>>>>> f7938f43
   }
 }
 
