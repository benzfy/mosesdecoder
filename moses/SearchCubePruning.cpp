--- conflicted
+++ resolved
@@ -250,14 +250,6 @@
     return true;
   }
 
-<<<<<<< HEAD
-  if (StaticData::Instance().AdjacentOnly() &&
-      !hypoBitmap.IsAdjacent(range.GetStartPos(), range.GetEndPos())) {
-    return false;
-  }
-
-=======
->>>>>>> a0b6b6a3
   bool leftMostEdge = (hypoFirstGapPos == startPos);
   // any length extension is okay if starting at left-most edge
   if (leftMostEdge) {
