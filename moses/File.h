--- conflicted
+++ resolved
@@ -148,11 +148,7 @@
 inline void fSeek(FILE* f,OFF_T o)
 {
   if(FSEEKO(f,o,SEEK_SET)<0) {
-<<<<<<< HEAD
-	util::StringStream strme;
-=======
     util::StringStream strme;
->>>>>>> 173d958f
     strme << "ERROR: could not fseeko position " << o <<"\n";
     if(o==InvalidOffT) strme << "You tried to seek for 'InvalidOffT'!\n";
     UTIL_THROW2(strme.str());
