--- conflicted
+++ resolved
@@ -204,12 +204,7 @@
 } // namespace
 
 Manager::Manager(const InputType &source) :
-<<<<<<< HEAD
-  source_(source),
-=======
   BaseManager(source),
-  cells_(source, ChartCellBaseFactory()),
->>>>>>> 10d41d02
   parser_(source, cells_),
   cells_(source, ChartCellBaseFactory(), parser_),
   n_best_(search::NBestConfig(StaticData::Instance().GetNBestSize())) {}
