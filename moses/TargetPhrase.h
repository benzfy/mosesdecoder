// -*- c++ -*-
// $Id$

/***********************************************************************
Moses - factored phrase-based language decoder
Copyright (C) 2006 University of Edinburgh

This library is free software; you can redistribute it and/or
modify it under the terms of the GNU Lesser General Public
License as published by the Free Software Foundation; either
version 2.1 of the License, or (at your option) any later version.

This library is distributed in the hope that it will be useful,
but WITHOUT ANY WARRANTY; without even the implied warranty of
MERCHANTABILITY or FITNESS FOR A PARTICULAR PURPOSE.  See the GNU
Lesser General Public License for more details.

You should have received a copy of the GNU Lesser General Public
License along with this library; if not, write to the Free Software
Foundation, Inc., 51 Franklin Street, Fifth Floor, Boston, MA  02110-1301  USA
***********************************************************************/

#ifndef moses_TargetPhrase_h
#define moses_TargetPhrase_h

#include <algorithm>
#include <vector>
#include "TypeDef.h"
#include "Phrase.h"
#include "ScoreComponentCollection.h"
#include "AlignmentInfo.h"
#include "AlignmentInfoCollection.h"
#include "moses/PP/PhraseProperty.h"
#include "util/string_piece.hh"
//#include "moses/TranslationTask.h"

#include <boost/shared_ptr.hpp>
#include <boost/unordered_map.hpp>

#ifdef HAVE_PROTOBUF
#include "rule.pb.h"
#endif

namespace Moses
{
class FeatureFunction;
class InputPath;
class InputPath;
class PhraseDictionary;

/** represents an entry on the target side of a phrase table (scores, translation, alignment)
 */
class TargetPhrase: public Phrase
{
public:
  typedef std::map<FeatureFunction const*, boost::shared_ptr<Scores> > ScoreCache_t;
  ScoreCache_t const& GetExtraScores() const;
  Scores const* GetExtraScores(FeatureFunction const* ff) const;
  void SetExtraScores(FeatureFunction const* ff,boost::shared_ptr<Scores> const& scores);


private:
  ScoreCache_t m_cached_scores;
  ttaskwptr m_ttask;
  bool m_ttask_flag;

private:
  friend std::ostream& operator<<(std::ostream&, const TargetPhrase&);
  friend void swap(TargetPhrase &first, TargetPhrase &second);

  float m_fullScore, m_futureScore;
  ScoreComponentCollection m_scoreBreakdown;

  const AlignmentInfo* m_alignTerm, *m_alignNonTerm;
  const Word *m_lhsTarget;
  mutable Phrase *m_ruleSource; // to be set by the feature function that needs it.

  typedef std::map<std::string, boost::shared_ptr<PhraseProperty> > Properties;
  Properties m_properties;

  const PhraseDictionary *m_container;

  mutable boost::unordered_map<const std::string, boost::shared_ptr<void> > m_data;

public:
  TargetPhrase(const PhraseDictionary *pt = NULL);
  TargetPhrase(std::string out_string, const PhraseDictionary *pt = NULL);
  TargetPhrase(const TargetPhrase &copy);
  explicit TargetPhrase(const Phrase &targetPhrase, const PhraseDictionary *pt);

  /*ttasksptr version*/
  TargetPhrase(ttasksptr &ttask, const PhraseDictionary *pt = NULL);
  TargetPhrase(ttasksptr &ttask, std::string out_string, const PhraseDictionary *pt = NULL);
  explicit TargetPhrase(ttasksptr &ttask, const Phrase &targetPhrase, const PhraseDictionary *pt);
<<<<<<< HEAD
  const ttasksptr GetTtask() const;
=======
  ttasksptr const GetTtask() const;
>>>>>>> b05ca8cb
  bool HasTtaskSPtr() const;

  ~TargetPhrase();

  // 1st evaluate method. Called during loading of phrase table.
  void EvaluateInIsolation(const Phrase &source, const std::vector<FeatureFunction*> &ffs);

  // as above, score with ALL FFs
  // Used only for OOV processing. Doesn't have a phrase table connect with it
  void EvaluateInIsolation(const Phrase &source);

  // 'inputPath' is guaranteed to be the raw substring from the input. No factors were added or taken away
  void EvaluateWithSourceContext(const InputType &input, const InputPath &inputPath);

  void UpdateScore(ScoreComponentCollection *futureScoreBreakdown = NULL);

  void SetSparseScore(const FeatureFunction* translationScoreProducer, const StringPiece &sparseString);

  // used to set translation or gen score
  void SetXMLScore(float score);

#ifdef HAVE_PROTOBUF
  void WriteToRulePB(hgmert::Rule* pb) const;
#endif

  /***
   * return the estimated score resulting from our being added to a sentence
   * (it's an estimate because we don't have full n-gram info for the language model
   *  without using the (unknown) full sentence)
   *
   */
  inline float GetFutureScore() const {
    return m_fullScore;
  }

  inline const ScoreComponentCollection &GetScoreBreakdown() const {
    return m_scoreBreakdown;
  }
  inline ScoreComponentCollection &GetScoreBreakdown() {
    return m_scoreBreakdown;
  }

  /*
    //TODO: Probably shouldn't copy this, but otherwise ownership is unclear
    void SetSourcePhrase(const Phrase&  p) {
      m_sourcePhrase=p;
    }
    const Phrase& GetSourcePhrase() const {
      return m_sourcePhrase;
    }
  */
  void SetTargetLHS(const Word *lhs) {
    m_lhsTarget = lhs;
  }
  const Word &GetTargetLHS() const {
    return *m_lhsTarget;
  }

  void SetAlignmentInfo(const StringPiece &alignString);
  void SetAlignTerm(const AlignmentInfo *alignTerm) {
    m_alignTerm = alignTerm;
  }
  void SetAlignNonTerm(const AlignmentInfo *alignNonTerm) {
    m_alignNonTerm = alignNonTerm;
  }

  // ALNREP = alignment representation,
  // see AlignmentInfo constructors for supported representations
  template<typename ALNREP>
  void
  SetAlignTerm(const ALNREP &coll) {
    m_alignTerm = AlignmentInfoCollection::Instance().Add(coll);
  }

  // ALNREP = alignment representation,
  // see AlignmentInfo constructors for supported representations
  template<typename ALNREP>
  void
  SetAlignNonTerm(const ALNREP &coll) {
    m_alignNonTerm = AlignmentInfoCollection::Instance().Add(coll);
  }


  const AlignmentInfo &GetAlignTerm() const {
    return *m_alignTerm;
  }
  const AlignmentInfo &GetAlignNonTerm() const {
    return *m_alignNonTerm;
  }

  const Phrase *GetRuleSource() const {
    return m_ruleSource;
  }

  const PhraseDictionary *GetContainer() const {
    return m_container;
  }

  bool SetData(const std::string& key, boost::shared_ptr<void> value) const {
    std::pair< boost::unordered_map<const std::string, boost::shared_ptr<void> >::iterator, bool > inserted =
      m_data.insert( std::pair<const std::string, boost::shared_ptr<void> >(key,value) );
    if (!inserted.second) {
      return false;
    }
    return true;
  }

  boost::shared_ptr<void> GetData(const std::string& key) const {
    boost::unordered_map<const std::string, boost::shared_ptr<void> >::const_iterator found = m_data.find(key);
    if (found == m_data.end()) {
      return boost::shared_ptr<void>();
    }
    return found->second;
  }



  // To be set by the FF that needs it, by default the rule source = NULL
  // make a copy of the source side of the rule
  void SetRuleSource(const Phrase &ruleSource) const;

  void SetProperties(const StringPiece &str);
  void SetProperty(const std::string &key, const std::string &value);
  const PhraseProperty *GetProperty(const std::string &key) const;

  void Merge(const TargetPhrase &copy, const std::vector<FactorType>& factorVec);

  bool operator< (const TargetPhrase &compare) const; // NOT IMPLEMENTED
  bool operator== (const TargetPhrase &compare) const; // NOT IMPLEMENTED

  TO_STRING();
};

void swap(TargetPhrase &first, TargetPhrase &second);

std::ostream& operator<<(std::ostream&, const TargetPhrase&);

/**
 * Hasher that looks at source and target phrase.
 **/
struct TargetPhraseHasher {
  inline size_t operator()(const TargetPhrase& targetPhrase) const {
    size_t seed = 0;
    boost::hash_combine(seed, targetPhrase);
    boost::hash_combine(seed, targetPhrase.GetAlignTerm());
    boost::hash_combine(seed, targetPhrase.GetAlignNonTerm());

    return seed;
  }
};

struct TargetPhraseComparator {
  inline bool operator()(const TargetPhrase& lhs, const TargetPhrase& rhs) const {
    return lhs.Compare(rhs) == 0 &&
           lhs.GetAlignTerm() == rhs.GetAlignTerm() &&
           lhs.GetAlignNonTerm() == rhs.GetAlignNonTerm();
  }

};

}

#endif<|MERGE_RESOLUTION|>--- conflicted
+++ resolved
@@ -92,11 +92,7 @@
   TargetPhrase(ttasksptr &ttask, const PhraseDictionary *pt = NULL);
   TargetPhrase(ttasksptr &ttask, std::string out_string, const PhraseDictionary *pt = NULL);
   explicit TargetPhrase(ttasksptr &ttask, const Phrase &targetPhrase, const PhraseDictionary *pt);
-<<<<<<< HEAD
-  const ttasksptr GetTtask() const;
-=======
   ttasksptr const GetTtask() const;
->>>>>>> b05ca8cb
   bool HasTtaskSPtr() const;
 
   ~TargetPhrase();
