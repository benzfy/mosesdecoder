#include <sstream>
#include <boost/algorithm/string.hpp>
#include "WordTranslationFeature.h"
#include "Phrase.h"
#include "TargetPhrase.h"
#include "Hypothesis.h"
#include "ChartHypothesis.h"
#include "ScoreComponentCollection.h"
#include "TranslationOption.h"
<<<<<<< HEAD
#include "UserMessage.h"
#include <boost/algorithm/string.hpp>
=======
#include "util/string_piece_hash.hh"
>>>>>>> 972001e3

namespace Moses {

using namespace std;

WordTranslationFeature::WordTranslationFeature(const std::string &line)
:StatelessFeatureFunction("WordTranslationFeature", FeatureFunction::unlimited, line)
,m_unrestricted(true)
,m_sparseProducerWeight(1)
,m_simple(true)
,m_sourceContext(false)
,m_targetContext(false)
,m_ignorePunctuation(false)
,m_domainTrigger(false)
{
  std::cerr << "Initializing word translation feature.. " << endl;

  string texttype;
  string filenameSource;
  string filenameTarget;

  for (size_t i = 0; i < m_args.size(); ++i) {
    const vector<string> &args = m_args[i];

    if (args[0] == "input-factor") {
      m_factorTypeSource = Scan<FactorType>(args[1]);
    }
    else if (args[0] == "output-factor") {
      m_factorTypeTarget = Scan<FactorType>(args[1]);
    }
    else if (args[0] == "simple") {
      m_simple = Scan<bool>(args[1]);
    }
    else if (args[0] == "source-context") {
      m_sourceContext = Scan<bool>(args[1]);
    }
    else if (args[0] == "target-context") {
      m_targetContext = Scan<bool>(args[1]);
    }
    else if (args[0] == "ignore-punctuation") {
      m_ignorePunctuation = Scan<bool>(args[1]);
    }
    else if (args[0] == "domain-trigger") {
      m_domainTrigger = Scan<bool>(args[1]);
    }
    else if (args[0] == "texttype") {
      texttype = args[1];
    }
    else if (args[0] == "source-path") {
      filenameSource = args[1];
    }
    else if (args[0] == "target-path") {
      filenameTarget = args[1];
    }
    else {
      throw "Unknown argument " + args[0];
    }
  }

  if (m_simple == 1) std::cerr << "using simple word translations.. ";
  if (m_sourceContext == 1) std::cerr << "using source context.. ";
  if (m_targetContext == 1) std::cerr << "using target context.. ";
  if (m_domainTrigger == 1) std::cerr << "using domain triggers.. ";

  // compile a list of punctuation characters
  if (m_ignorePunctuation) {
    std::cerr << "ignoring punctuation for triggers.. ";
    char punctuation[] = "\"'!?¿·()#_,.:;•&@‑/\\0123456789~=";
    for (size_t i=0; i < sizeof(punctuation)-1; ++i) {
      m_punctuationHash[punctuation[i]] = 1;
    }
  }

  std::cerr << "done." << std::endl;

  // load word list for restricted feature set
  if (filenameSource != "") {
    cerr << "loading word translation word lists from " << filenameSource << " and " << filenameTarget << endl;
    if (!Load(filenameSource, filenameTarget)) {
      UserMessage::Add("Unable to load word lists for word translation feature from files " + filenameSource + " and " + filenameTarget);
      //return false;
    }
  } //else if (tokens.size() == 8) {

  // TODO not sure about this
  /*
  if (weight[0] != 1) {
    AddSparseProducer(wordTranslationFeature);
    cerr << "wt sparse producer weight: " << weight[0] << endl;
    if (m_mira)
      m_metaFeatureProducer = new MetaFeatureProducer("wt");
  }

  if (m_parameter->GetParam("report-sparse-features").size() > 0) {
    wordTranslationFeature->SetSparseFeatureReporting();
  }
  */

}

bool WordTranslationFeature::Load(const std::string &filePathSource, const std::string &filePathTarget) 
{
  if (m_domainTrigger) {
    // domain trigger terms for each input document
    ifstream inFileSource(filePathSource.c_str());
    if (!inFileSource){
      cerr << "could not open file " << filePathSource << endl;
      return false;
    }
    
    std::string line;
    while (getline(inFileSource, line)) {
      m_vocabDomain.resize(m_vocabDomain.size() + 1);
      vector<string> termVector;
      boost::split(termVector, line, boost::is_any_of("\t "));
      for (size_t i=0; i < termVector.size(); ++i) 
	m_vocabDomain.back().insert(termVector[i]);  
    }
    
    inFileSource.close();
  }
  else {
    // restricted source word vocabulary
    ifstream inFileSource(filePathSource.c_str());
    if (!inFileSource)
      {
	cerr << "could not open file " << filePathSource << endl;
	return false;
      }
    
    std::string line;
    while (getline(inFileSource, line)) {
      m_vocabSource.insert(line);
    }
    
    inFileSource.close();
    
    // restricted target word vocabulary
    ifstream inFileTarget(filePathTarget.c_str());
    if (!inFileTarget)
      {
	cerr << "could not open file " << filePathTarget << endl;
	return false;
      }
    
    while (getline(inFileTarget, line)) {
      m_vocabTarget.insert(line);
    }
    
    inFileTarget.close();
    
    m_unrestricted = false;
  }
  return true;
}

void WordTranslationFeature::Evaluate
                     (const PhraseBasedFeatureContext& context,
                      ScoreComponentCollection* accumulator) const
{
  const Sentence& input = static_cast<const Sentence&>(context.GetSource());
  const TargetPhrase& targetPhrase = context.GetTargetPhrase();
  const AlignmentInfo &alignment = targetPhrase.GetAlignTerm();

  // process aligned words
  for (AlignmentInfo::const_iterator alignmentPoint = alignment.begin(); alignmentPoint != alignment.end(); alignmentPoint++) {
    const Phrase& sourcePhrase = targetPhrase.GetSourcePhrase();
    int sourceIndex = alignmentPoint->first;
    int targetIndex = alignmentPoint->second;
    Word ws = sourcePhrase.GetWord(sourceIndex);
    if (m_factorTypeSource == 0 && ws.IsNonTerminal()) continue;
    Word wt = targetPhrase.GetWord(targetIndex);
    if (m_factorTypeSource == 0 && wt.IsNonTerminal()) continue;
    StringPiece sourceWord = ws.GetFactor(m_factorTypeSource)->GetString();
    StringPiece targetWord = wt.GetFactor(m_factorTypeTarget)->GetString();
    if (m_ignorePunctuation) {
      // check if source or target are punctuation
      char firstChar = sourceWord.data()[0];
      CharHash::const_iterator charIterator = m_punctuationHash.find( firstChar );
      if(charIterator != m_punctuationHash.end())
      	continue;
      firstChar = targetWord.data()[0];
      charIterator = m_punctuationHash.find( firstChar );
      if(charIterator != m_punctuationHash.end())
        continue;
    }

    if (!m_unrestricted) {
      if (FindStringPiece(m_vocabSource, sourceWord) == m_vocabSource.end())
	sourceWord = "OTHER";
      if (FindStringPiece(m_vocabTarget, targetWord) == m_vocabTarget.end())
	targetWord = "OTHER";
    }

    if (m_simple) {
      // construct feature name
      stringstream featureName;
      featureName << "wt_";
      featureName << sourceWord;
      featureName << "~";
      featureName << targetWord;
      accumulator->SparsePlusEquals(featureName.str(), 1);
    }
    if (m_domainTrigger && !m_sourceContext) {  
      const bool use_topicid = input.GetUseTopicId();
      const bool use_topicid_prob = input.GetUseTopicIdAndProb();        
      if (use_topicid || use_topicid_prob) {
	if(use_topicid) {
	  // use topicid as trigger
	  const long topicid = input.GetTopicId();
	  stringstream feature;
	  feature << "wt_";
	  if (topicid == -1) 
	    feature << "unk";
	  else 
	    feature << topicid;	  

	  feature << "_";
	  feature << sourceWord;
	  feature << "~";
	  feature << targetWord;
	  accumulator->SparsePlusEquals(feature.str(), 1);
	}
	else {
	  // use topic probabilities
	  const vector<string> &topicid_prob = *(input.GetTopicIdAndProb());
	  if (atol(topicid_prob[0].c_str()) == -1) {
	    stringstream feature;
	    feature << "wt_unk_";
	    feature << sourceWord;
	    feature << "~";
	    feature << targetWord;
	    accumulator->SparsePlusEquals(feature.str(), 1);
	  }
	  else {
	    for (size_t i=0; i+1 < topicid_prob.size(); i+=2) {
	      stringstream feature;
	      feature << "wt_";
	      feature << topicid_prob[i];
	      feature << "_";
	      feature << sourceWord;
	      feature << "~";
	      feature << targetWord;
	      accumulator->SparsePlusEquals(feature.str(), atof((topicid_prob[i+1]).c_str()));
	    }
	  }
	}
      }
      else {
	// range over domain trigger words (keywords)
	const long docid = input.GetDocumentId();
	for (boost::unordered_set<string>::const_iterator p = m_vocabDomain[docid].begin(); p != m_vocabDomain[docid].end(); ++p) {
	  string sourceTrigger = *p;
	  stringstream feature;
	  feature << "wt_";
	  feature << sourceTrigger;
	  feature << "_";
	  feature << sourceWord;
	  feature << "~";
	  feature << targetWord;
	  accumulator->SparsePlusEquals(feature.str(), 1);    
	}
      }
    }
    if (m_sourceContext) {
      size_t globalSourceIndex = context.GetTranslationOption().GetStartPos() + sourceIndex;
      if (!m_domainTrigger && globalSourceIndex == 0) {
	// add <s> trigger feature for source
	stringstream feature;
	feature << "wt_";
	feature << "<s>,";
	feature << sourceWord;
	feature << "~";
	feature << targetWord;
	accumulator->SparsePlusEquals(feature.str(), 1);
      }
      
      // range over source words to get context
      for(size_t contextIndex = 0; contextIndex < input.GetSize(); contextIndex++ ) {
	if (contextIndex == globalSourceIndex) continue;
	StringPiece sourceTrigger = input.GetWord(contextIndex).GetFactor(m_factorTypeSource)->GetString();
	if (m_ignorePunctuation) {
	  // check if trigger is punctuation
	  char firstChar = sourceTrigger.data()[0];
	  CharHash::const_iterator charIterator = m_punctuationHash.find( firstChar );
	  if(charIterator != m_punctuationHash.end())
	    continue;
	}
	
	const long docid = input.GetDocumentId();
	bool sourceTriggerExists = false;
	if (m_domainTrigger)
	  sourceTriggerExists = FindStringPiece(m_vocabDomain[docid], sourceTrigger) != m_vocabDomain[docid].end();
	else if (!m_unrestricted)
	  sourceTriggerExists = FindStringPiece(m_vocabSource, sourceTrigger) != m_vocabSource.end();
	
	if (m_domainTrigger) {
	  if (sourceTriggerExists) {
	    stringstream feature;
	    feature << "wt_";
	    feature << sourceTrigger;
	    feature << "_";
	    feature << sourceWord;
	    feature << "~";
	    feature << targetWord;
	    accumulator->SparsePlusEquals(feature.str(), 1);
	  }
	}
	else if (m_unrestricted || sourceTriggerExists) {
	  stringstream feature;
	  feature << "wt_";
	  if (contextIndex < globalSourceIndex) {
	    feature << sourceTrigger;
	    feature << ",";
	    feature << sourceWord;
	  }
	  else {
	    feature << sourceWord;
	    feature << ",";
	    feature << sourceTrigger;
	  }
	  feature << "~";
	  feature << targetWord;
	  accumulator->SparsePlusEquals(feature.str(), 1);
	}
      }
    }
    if (m_targetContext) {
      throw runtime_error("Can't use target words outside current translation option in a stateless feature");
      /*
    	size_t globalTargetIndex = cur_hypo.GetCurrTargetWordsRange().GetStartPos() + targetIndex;
    	if (globalTargetIndex == 0) {
    		// add <s> trigger feature for source
    		stringstream feature;
    		feature << "wt_";
    		feature << sourceWord;
    		feature << "~";
    		feature << "<s>,";
    		feature << targetWord;
    		accumulator->SparsePlusEquals(feature.str(), 1);
    	}

    	// range over target words (up to current position) to get context
    	for(size_t contextIndex = 0; contextIndex < globalTargetIndex; contextIndex++ ) {
    		string targetTrigger = cur_hypo.GetWord(contextIndex).GetFactor(m_factorTypeTarget)->GetString();
    		if (m_ignorePunctuation) {
    			// check if trigger is punctuation
    			char firstChar = targetTrigger.at(0);
    			CharHash::const_iterator charIterator = m_punctuationHash.find( firstChar );
    			if(charIterator != m_punctuationHash.end())
    				continue;
    		}

    		bool targetTriggerExists = false;
    		if (!m_unrestricted)
    			targetTriggerExists = m_vocabTarget.find( targetTrigger ) != m_vocabTarget.end();

    		if (m_unrestricted || targetTriggerExists) {
    			stringstream feature;
    			feature << "wt_";
    			feature << sourceWord;
    			feature << "~";
    			feature << targetTrigger;
    			feature << ",";
    			feature << targetWord;
    			accumulator->SparsePlusEquals(feature.str(), 1);
    		}
    	}*/
    }
  }
}

void WordTranslationFeature::EvaluateChart(
            const ChartBasedFeatureContext& context,
    				ScoreComponentCollection* accumulator) const
{
  const TargetPhrase& targetPhrase = context.GetTargetPhrase();
  const AlignmentInfo &alignmentInfo = targetPhrase.GetAlignTerm();

  // process aligned words
  for (AlignmentInfo::const_iterator alignmentPoint = alignmentInfo.begin(); alignmentPoint != alignmentInfo.end(); alignmentPoint++) {
    const Phrase& sourcePhrase = targetPhrase.GetSourcePhrase();
    int sourceIndex = alignmentPoint->first;
    int targetIndex = alignmentPoint->second;
    Word ws = sourcePhrase.GetWord(sourceIndex);
    if (m_factorTypeSource == 0 && ws.IsNonTerminal()) continue;
    Word wt = targetPhrase.GetWord(targetIndex);
    if (m_factorTypeSource == 0 && wt.IsNonTerminal()) continue;
    StringPiece sourceWord = ws.GetFactor(m_factorTypeSource)->GetString();
    StringPiece targetWord = wt.GetFactor(m_factorTypeTarget)->GetString();
    if (m_ignorePunctuation) {
      // check if source or target are punctuation
      char firstChar = sourceWord[0];
      CharHash::const_iterator charIterator = m_punctuationHash.find( firstChar );
      if(charIterator != m_punctuationHash.end())
      	continue;
      firstChar = targetWord[0];
      charIterator = m_punctuationHash.find( firstChar );
      if(charIterator != m_punctuationHash.end())
        continue;
    }

    if (!m_unrestricted) {
    	if (FindStringPiece(m_vocabSource, sourceWord) == m_vocabSource.end())
    		sourceWord = "OTHER";
    	if (FindStringPiece(m_vocabTarget, targetWord) == m_vocabTarget.end())
    		targetWord = "OTHER";
    }
    
    if (m_simple) {
    	// construct feature name
    	stringstream featureName;
    	featureName << "wt_";
    	//featureName << ((sourceExists||m_unrestricted) ? sourceWord : "OTHER");
    	featureName << sourceWord;
    	featureName << "~";
    	//featureName << ((targetExists||m_unrestricted) ? targetWord : "OTHER");
    	featureName << targetWord;
    	accumulator->SparsePlusEquals(featureName.str(), 1);
    }
  /*  if (m_sourceContext) {
    	size_t globalSourceIndex = cur_hypo.GetCurrSourceRange().GetStartPos() + sourceIndex;
    	if (globalSourceIndex == 0) {
    		// add <s> trigger feature for source
    		stringstream feature;
    		feature << "wt_";
    		feature << "<s>,";
    		feature << sourceWord;
    		feature << "~";
    		feature << targetWord;
    		accumulator->SparsePlusEquals(feature.str(), 1);
    		cerr << feature.str() << endl;
    	}

    	// range over source words to get context
    	for(size_t contextIndex = 0; contextIndex < input.GetSize(); contextIndex++ ) {
    		if (contextIndex == globalSourceIndex) continue;
    		string sourceTrigger = input.GetWord(contextIndex).GetFactor(m_factorTypeSource)->GetString();
    		if (m_ignorePunctuation) {
    			// check if trigger is punctuation
    			char firstChar = sourceTrigger.at(0);
    			CharHash::const_iterator charIterator = m_punctuationHash.find( firstChar );
    			if(charIterator != m_punctuationHash.end())
    				continue;
    		}

    		bool sourceTriggerExists = false;
    		if (!m_unrestricted)
    			sourceTriggerExists = m_vocabSource.find( sourceTrigger ) != m_vocabSource.end();

    		if (m_unrestricted || sourceTriggerExists) {
    			stringstream feature;
    			feature << "wt_";
    			if (contextIndex < globalSourceIndex) {
    				feature << sourceTrigger;
    				feature << ",";
    				feature << sourceWord;
	    		}
    			else {
    				feature << sourceWord;
    				feature << ",";
    				feature << sourceTrigger;
	    		}
    			feature << "~";
    			feature << targetWord;
    			accumulator->SparsePlusEquals(feature.str(), 1);
    			cerr << feature.str() << endl;
    		}
    	}
	}*/
/*    if (m_targetContext) {
    	size_t globalTargetIndex = 0; // TODO
//    	size_t globalTargetIndex = cur_hypo.GetCurrTargetWordsRange().GetStartPos() + targetIndex;
    	if (globalTargetIndex == 0) {
    		// add <s> trigger feature for source
    		stringstream feature;
    		feature << "wt_";
    		feature << sourceWord;
    		feature << "~";
    		feature << "<s>,";
    		feature << targetWord;
    		accumulator->SparsePlusEquals(feature.str(), 1);
    		cerr << feature.str() << endl;
    	}

    	// range over target words (up to current position) to get context
    	for(size_t contextIndex = 0; contextIndex < globalTargetIndex; contextIndex++ ) {
    		Phrase outputPhrase = cur_hypo.GetOutputPhrase();
    		string targetTrigger = outputPhrase.GetWord(contextIndex).GetFactor(m_factorTypeTarget)->GetString();
    		//string targetTrigger = cur_hypo.GetWord(contextIndex).GetFactor(m_factorTypeTarget)->GetString();
    		if (m_ignorePunctuation) {
    			// check if trigger is punctuation
    			char firstChar = targetTrigger.at(0);
    			CharHash::const_iterator charIterator = m_punctuationHash.find( firstChar );
    			if(charIterator != m_punctuationHash.end())
    				continue;
    		}

    		bool targetTriggerExists = false;
    		if (!m_unrestricted)
    			targetTriggerExists = m_vocabTarget.find( targetTrigger ) != m_vocabTarget.end();

    		if (m_unrestricted || targetTriggerExists) {
    			stringstream feature;
    			feature << "wt_";
    			feature << sourceWord;
    			feature << "~";
    			feature << targetTrigger;
    			feature << ",";
    			feature << targetWord;
    			accumulator->SparsePlusEquals(feature.str(), 1);
    			cerr << feature.str() << endl;
    		}
    	}
    }*/
  }

}

}<|MERGE_RESOLUTION|>--- conflicted
+++ resolved
@@ -7,12 +7,8 @@
 #include "ChartHypothesis.h"
 #include "ScoreComponentCollection.h"
 #include "TranslationOption.h"
-<<<<<<< HEAD
 #include "UserMessage.h"
-#include <boost/algorithm/string.hpp>
-=======
 #include "util/string_piece_hash.hh"
->>>>>>> 972001e3
 
 namespace Moses {
 
@@ -125,11 +121,11 @@
     
     std::string line;
     while (getline(inFileSource, line)) {
-      m_vocabDomain.resize(m_vocabDomain.size() + 1);
-      vector<string> termVector;
-      boost::split(termVector, line, boost::is_any_of("\t "));
-      for (size_t i=0; i < termVector.size(); ++i) 
-	m_vocabDomain.back().insert(termVector[i]);  
+	  m_vocabDomain.resize(m_vocabDomain.size() + 1);
+  	  vector<string> termVector;
+	  boost::split(termVector, line, boost::is_any_of("\t "));
+	  for (size_t i=0; i < termVector.size(); ++i)
+	    m_vocabDomain.back().insert(termVector[i]);
     }
     
     inFileSource.close();
@@ -190,11 +186,11 @@
     StringPiece targetWord = wt.GetFactor(m_factorTypeTarget)->GetString();
     if (m_ignorePunctuation) {
       // check if source or target are punctuation
-      char firstChar = sourceWord.data()[0];
+      char firstChar = sourceWord[0];
       CharHash::const_iterator charIterator = m_punctuationHash.find( firstChar );
       if(charIterator != m_punctuationHash.end())
       	continue;
-      firstChar = targetWord.data()[0];
+      firstChar = targetWord[0];
       charIterator = m_punctuationHash.find( firstChar );
       if(charIterator != m_punctuationHash.end())
         continue;
@@ -264,7 +260,7 @@
       else {
 	// range over domain trigger words (keywords)
 	const long docid = input.GetDocumentId();
-	for (boost::unordered_set<string>::const_iterator p = m_vocabDomain[docid].begin(); p != m_vocabDomain[docid].end(); ++p) {
+	for (boost::unordered_set<std::string>::const_iterator p = m_vocabDomain[docid].begin(); p != m_vocabDomain[docid].end(); ++p) {
 	  string sourceTrigger = *p;
 	  stringstream feature;
 	  feature << "wt_";
@@ -296,7 +292,7 @@
 	StringPiece sourceTrigger = input.GetWord(contextIndex).GetFactor(m_factorTypeSource)->GetString();
 	if (m_ignorePunctuation) {
 	  // check if trigger is punctuation
-	  char firstChar = sourceTrigger.data()[0];
+	  char firstChar = sourceTrigger[0];
 	  CharHash::const_iterator charIterator = m_punctuationHash.find( firstChar );
 	  if(charIterator != m_punctuationHash.end())
 	    continue;
@@ -305,9 +301,9 @@
 	const long docid = input.GetDocumentId();
 	bool sourceTriggerExists = false;
 	if (m_domainTrigger)
-	  sourceTriggerExists = FindStringPiece(m_vocabDomain[docid], sourceTrigger) != m_vocabDomain[docid].end();
+	  sourceTriggerExists = FindStringPiece(m_vocabDomain[docid], sourceTrigger ) != m_vocabDomain[docid].end();
 	else if (!m_unrestricted)
-	  sourceTriggerExists = FindStringPiece(m_vocabSource, sourceTrigger) != m_vocabSource.end();
+	  sourceTriggerExists = FindStringPiece(m_vocabSource, sourceTrigger ) != m_vocabSource.end();
 	
 	if (m_domainTrigger) {
 	  if (sourceTriggerExists) {
