--- conflicted
+++ resolved
@@ -37,11 +37,11 @@
 
 CacheColl::~CacheColl()
 {
-  for (iterator iter = begin(); iter != end(); ++iter) {
-    std::pair<const TargetPhraseCollection*, clock_t> &key = iter->second;
-    const TargetPhraseCollection *tps = key.first;
-    delete tps;
-  }
+	for (iterator iter = begin(); iter != end(); ++iter) {
+		std::pair<const TargetPhraseCollection*, clock_t> &key = iter->second;
+		const TargetPhraseCollection *tps = key.first;
+		delete tps;
+	}
 }
 
 PhraseDictionary::PhraseDictionary(const std::string &line)
@@ -49,12 +49,8 @@
   ,m_tableLimit(20) // default
   ,m_maxCacheSize(DEFAULT_MAX_TRANS_OPT_CACHE_SIZE)
 {
-<<<<<<< HEAD
-  s_staticColl.push_back(this);
-=======
 	m_id = s_staticColl.size();
 	s_staticColl.push_back(this);
->>>>>>> a0b6b6a3
 }
 
 bool
@@ -143,22 +139,22 @@
   }
 }
 
-
-// tell the Phrase Dictionary that the TargetPhraseCollection is not needed any more
-void
-PhraseDictionary::
-Release(TargetPhraseCollection const* tpc) const
-{
-  // do nothing by default
-  return;
-}
-
-bool
-PhraseDictionary::
-PrefixExists(Phrase const& phrase) const
-{
-  return true;
-}
+  
+  // tell the Phrase Dictionary that the TargetPhraseCollection is not needed any more
+  void
+  PhraseDictionary::
+  Release(TargetPhraseCollection const* tpc) const
+  {
+    // do nothing by default
+    return;
+  }
+
+  bool
+  PhraseDictionary::
+  PrefixExists(Phrase const& phrase) const
+  {
+    return true;
+  }
 
 void
 PhraseDictionary::
@@ -170,7 +166,7 @@
 
     // backoff
     if (!SatisfyBackoff(inputPath)) {
-      continue;
+    	continue;
     }
 
     const Phrase &phrase = inputPath.GetPhrase();
@@ -179,6 +175,32 @@
   }
 }
 
+// persistent cache handling
+// saving presistent cache to disk
+//void PhraseDictionary::SaveCache() const
+//{
+//  CacheColl &cache = GetCache();
+//  for( std::map<size_t, std::pair<const TargetPhraseCollection*,clock_t> >::iterator iter,
+//       iter != cache.end(),
+//       iter++ ) {
+//    
+//  }
+//}
+
+// loading persistent cache from disk
+//void PhraseDictionary::LoadCache() const
+//{
+//  CacheColl &cache = GetCache();
+//  std::map<size_t, std::pair<const TargetPhraseCollection*,clock_t> >::iterator iter;
+//  iter = cache.begin();
+//  while( iter != cache.end() ) {
+//    std::map<size_t, std::pair<const TargetPhraseCollection*,clock_t> >::iterator iterRemove = iter++;
+//    delete iterRemove->second.first;
+//    cache.erase(iterRemove);
+//  }
+//}
+
+// reduce presistent cache by half of maximum size
 void PhraseDictionary::ReduceCache() const
 {
   Timer reduceCacheTime;
@@ -231,25 +253,25 @@
   size_t backoff = decodeGraph.GetBackoff();
 
   if (backoff == 0) {
-    // ie. don't backoff. Collect ALL translations
-    return true;
+	  // ie. don't backoff. Collect ALL translations
+	  return true;
   }
 
   if (sourcePhrase.GetSize() > backoff) {
-    // source phrase too big
-    return false;
+	  // source phrase too big
+	  return false;
   }
 
   // lookup translation only if no other translations
   InputPath::TargetPhrases::const_iterator iter;
   for (iter = inputPath.GetTargetPhrases().begin(); iter != inputPath.GetTargetPhrases().end(); ++iter) {
-    const std::pair<const TargetPhraseCollection*, const void*> &temp = iter->second;
-    const TargetPhraseCollection *tpCollPrev = temp.first;
-
-    if (tpCollPrev && tpCollPrev->GetSize()) {
-      // already have translation from another pt. Don't create translations
-      return false;
-    }
+  	const std::pair<const TargetPhraseCollection*, const void*> &temp = iter->second;
+  	const TargetPhraseCollection *tpCollPrev = temp.first;
+
+  	if (tpCollPrev && tpCollPrev->GetSize()) {
+  		// already have translation from another pt. Don't create translations
+  		return false;
+  	}
   }
 
   return true;
