--- conflicted
+++ resolved
@@ -117,11 +117,7 @@
 
   // Retrieve target phrase collection from phrase table
   TargetPhraseVectorPtr decodedPhraseColl
-<<<<<<< HEAD
-    = m_phraseDecoder->CreateTargetPhraseCollection(sourcePhrase, true);
-=======
   = m_phraseDecoder->CreateTargetPhraseCollection(sourcePhrase, true, true);
->>>>>>> d3b4c11b
 
   if(decodedPhraseColl != NULL && decodedPhraseColl->size()) {
     TargetPhraseVectorPtr tpv(new TargetPhraseVector(*decodedPhraseColl));
