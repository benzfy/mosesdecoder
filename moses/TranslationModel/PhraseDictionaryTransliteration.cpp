--- conflicted
+++ resolved
@@ -14,20 +14,20 @@
 {
   ReadParameters();
   UTIL_THROW_IF2(m_mosesDir.empty() ||
-                 m_scriptDir.empty() ||
-                 m_externalDir.empty() ||
-                 m_inputLang.empty() ||
-                 m_outputLang.empty(), "Must specify all arguments");
+		  m_scriptDir.empty() ||
+		  m_externalDir.empty() ||
+		  m_inputLang.empty() ||
+		  m_outputLang.empty(), "Must specify all arguments");
 }
 
 void PhraseDictionaryTransliteration::Load()
 {
-  SetFeaturesToApply();
+	SetFeaturesToApply();
 }
 
 void PhraseDictionaryTransliteration::CleanUpAfterSentenceProcessing(const InputType& source)
 {
-  ReduceCache();
+	ReduceCache();
 }
 
 void PhraseDictionaryTransliteration::GetTargetPhraseCollectionBatch(const InputPathList &inputPathQueue) const
@@ -38,14 +38,14 @@
     InputPath &inputPath = **iter;
 
     if (!SatisfyBackoff(inputPath)) {
-      continue;
+    	continue;
     }
 
     const Phrase &sourcePhrase = inputPath.GetPhrase();
 
     if (sourcePhrase.GetSize() != 1) {
-      // only translit single words. A limitation of the translit script
-      continue;
+    	// only translit single words. A limitation of the translit script
+    	continue;
     }
 
     GetTargetPhraseCollection(inputPath);
@@ -54,100 +54,90 @@
 
 void PhraseDictionaryTransliteration::GetTargetPhraseCollection(InputPath &inputPath) const
 {
-  const Phrase &sourcePhrase = inputPath.GetPhrase();
-  size_t hash = hash_value(sourcePhrase);
+    const Phrase &sourcePhrase = inputPath.GetPhrase();
+    size_t hash = hash_value(sourcePhrase);
 
-  CacheColl &cache = GetCache();
+    CacheColl &cache = GetCache();
 
-  CacheColl::iterator iter;
-  iter = cache.find(hash);
+    CacheColl::iterator iter;
+    iter = cache.find(hash);
 
-  if (iter != cache.end()) {
-    // already in cache
-    const TargetPhraseCollection *tpColl = iter->second.first;
-    inputPath.SetTargetPhrases(*this, tpColl, NULL);
-  } else {
-    // TRANSLITERATE
-    char *ptr = tmpnam(NULL);
-    string inFile(ptr);
-    ptr = tmpnam(NULL);
-    string outDir(ptr);
+    if (iter != cache.end()) {
+    	// already in cache
+    	const TargetPhraseCollection *tpColl = iter->second.first;
+    	inputPath.SetTargetPhrases(*this, tpColl, NULL);
+    }
+    else {
+        // TRANSLITERATE
+    	char *ptr = tmpnam(NULL);
+    	string inFile(ptr);
+    	ptr = tmpnam(NULL);
+    	string outDir(ptr);
 
-    ofstream inStream(inFile.c_str());
-    inStream << sourcePhrase.ToString() << endl;
-    inStream.close();
+    	ofstream inStream(inFile.c_str());
+    	inStream << sourcePhrase.ToString() << endl;
+    	inStream.close();
 
-    string cmd = m_scriptDir + "/Transliteration/prepare-transliteration-phrase-table.pl" +
-                 " --transliteration-model-dir " + m_filePath +
-                 " --moses-src-dir " + m_mosesDir +
-                 " --external-bin-dir " + m_externalDir +
-                 " --input-extension " + m_inputLang +
-                 " --output-extension " + m_outputLang +
-                 " --oov-file " + inFile +
-                 " --out-dir " + outDir;
+    	string cmd = m_scriptDir + "/Transliteration/prepare-transliteration-phrase-table.pl" +
+    			" --transliteration-model-dir " + m_filePath +
+    			" --moses-src-dir " + m_mosesDir +
+    			" --external-bin-dir " + m_externalDir +
+    			" --input-extension " + m_inputLang +
+    			" --output-extension " + m_outputLang +
+    			" --oov-file " + inFile +
+    			" --out-dir " + outDir;
 
-    int ret = system(cmd.c_str());
-    UTIL_THROW_IF2(ret != 0, "Transliteration script error");
+    	int ret = system(cmd.c_str());
+    	UTIL_THROW_IF2(ret != 0, "Transliteration script error");
 
-    TargetPhraseCollection *tpColl = new TargetPhraseCollection();
-    vector<TargetPhrase*> targetPhrases = CreateTargetPhrases(sourcePhrase, outDir);
-    vector<TargetPhrase*>::const_iterator iter;
-    for (iter = targetPhrases.begin(); iter != targetPhrases.end(); ++iter) {
-      TargetPhrase *tp = *iter;
-      tpColl->Add(tp);
+    	TargetPhraseCollection *tpColl = new TargetPhraseCollection();
+    	vector<TargetPhrase*> targetPhrases = CreateTargetPhrases(sourcePhrase, outDir);
+    	vector<TargetPhrase*>::const_iterator iter;
+    	for (iter = targetPhrases.begin(); iter != targetPhrases.end(); ++iter) {
+    		TargetPhrase *tp = *iter;
+    		tpColl->Add(tp);
+    	}
+
+    	std::pair<const TargetPhraseCollection*, clock_t> value(tpColl, clock());
+    	cache[hash] = value;
+
+    	inputPath.SetTargetPhrases(*this, tpColl, NULL);
+
+    	// clean up temporary files
+    	remove(inFile.c_str());
+
+    	cmd = "rm -rf " + outDir;
+    	system(cmd.c_str());
     }
-
-    std::pair<const TargetPhraseCollection*, clock_t> value(tpColl, clock());
-    cache[hash] = value;
-
-    inputPath.SetTargetPhrases(*this, tpColl, NULL);
-
-    // clean up temporary files
-    remove(inFile.c_str());
-
-    cmd = "rm -rf " + outDir;
-    system(cmd.c_str());
-  }
 }
 
 std::vector<TargetPhrase*> PhraseDictionaryTransliteration::CreateTargetPhrases(const Phrase &sourcePhrase, const string &outDir) const
 {
-  std::vector<TargetPhrase*> ret;
+	std::vector<TargetPhrase*> ret;
 
-  string outPath = outDir + "/out.txt";
-  ifstream outStream(outPath.c_str());
+	string outPath = outDir + "/out.txt";
+	ifstream outStream(outPath.c_str());
 
-  string line;
-  while (getline(outStream, line)) {
-    vector<string> toks;
-    Tokenize(toks, line, "\t");
-    UTIL_THROW_IF2(toks.size() != 2, "Error in transliteration output file. Expecting word\tscore");
+	string line;
+	while (getline(outStream, line)) {
+		vector<string> toks;
+		Tokenize(toks, line, "\t");
+		UTIL_THROW_IF2(toks.size() != 2, "Error in transliteration output file. Expecting word\tscore");
 
-<<<<<<< HEAD
-    TargetPhrase *tp = new TargetPhrase();
-    Word &word = tp->AddWord();
-    word.CreateFromString(Output, m_output, toks[0], false);
-=======
 	  TargetPhrase *tp = new TargetPhrase(this);
 	  Word &word = tp->AddWord();
 	  word.CreateFromString(Output, m_output, toks[0], false);
->>>>>>> a0b6b6a3
 
-    float score = Scan<float>(toks[1]);
-    tp->GetScoreBreakdown().PlusEquals(this, score);
+	  float score = Scan<float>(toks[1]);
+	  tp->GetScoreBreakdown().PlusEquals(this, score);
 
-<<<<<<< HEAD
-    // score of all other ff when this rule is being loaded
-    tp->Evaluate(sourcePhrase, GetFeaturesToApply());
-=======
 	  // score of all other ff when this rule is being loaded
 	  tp->EvaluateInIsolation(sourcePhrase, GetFeaturesToApply());
->>>>>>> a0b6b6a3
 
-    ret.push_back(tp);
-  }
+	  ret.push_back(tp);
+	}
 
-  outStream.close();
+	outStream.close();
 
   return ret;
 }
@@ -156,7 +146,7 @@
     const ChartCellCollectionBase &cellCollection,
     std::size_t /*maxChartSpan*/)
 {
-  return NULL;
+	return NULL;
   //return new ChartRuleLookupManagerSkeleton(parser, cellCollection, *this);
 }
 
@@ -165,17 +155,17 @@
 SetParameter(const std::string& key, const std::string& value)
 {
   if (key == "moses-dir") {
-    m_mosesDir = value;
+	  m_mosesDir = value;
   } else if (key == "script-dir") {
-    m_scriptDir = value;
+	  m_scriptDir = value;
   } else if (key == "external-dir") {
-    m_externalDir = value;
+	  m_externalDir = value;
   } else if (key == "input-lang") {
-    m_inputLang = value;
+	  m_inputLang = value;
   } else if (key == "output-lang") {
-    m_outputLang = value;
+	  m_outputLang = value;
   } else {
-    PhraseDictionary::SetParameter(key, value);
+	  PhraseDictionary::SetParameter(key, value);
   }
 }
 
