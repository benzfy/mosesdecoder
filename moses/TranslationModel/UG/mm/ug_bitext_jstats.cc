#include "ug_bitext_jstats.h"
namespace Moses
{
  namespace bitext
  {

    uint32_t jstats::rcnt() const { return my_rcnt; }
    float    jstats::wcnt() const { return my_wcnt; }
    float    jstats::bcnt() const { return my_bcnt; }
    uint32_t jstats::cnt2() const { return my_cnt2; }

    // What was that used for again? UG
    bool jstats::valid() { return my_wcnt >= 0; }
    void jstats::validate()   { if (my_wcnt < 0) my_wcnt *= -1; }
    void jstats::invalidate() { if (my_wcnt > 0) my_wcnt *= -1; }

    jstats::
    jstats()
      : my_rcnt(0), my_cnt2(0), my_wcnt(0), my_bcnt(0)
    {
      for (int i = 0; i <= Moses::LRModel::NONE; ++i)
	ofwd[i] = obwd[i] = 0;
      my_aln.reserve(1);
    }

    jstats::
    jstats(jstats const& other)
    {
      my_rcnt = other.rcnt();
      my_wcnt = other.wcnt();
      my_bcnt = other.bcnt();
      my_aln  = other.aln();
      indoc   = other.indoc;
      for (int i = 0; i <= Moses::LRModel::NONE; i++)
	{
	  ofwd[i] = other.ofwd[i];
	  obwd[i] = other.obwd[i];
	}
    }

    uint32_t
    jstats::
    dcnt_fwd(PhraseOrientation const idx) const
    {
      assert(idx <= Moses::LRModel::NONE);
      return ofwd[idx];
    }

    uint32_t
    jstats::
    dcnt_bwd(PhraseOrientation const idx) const
    {
      assert(idx <= Moses::LRModel::NONE);
      return obwd[idx];
    }

    void
    jstats::
<<<<<<< HEAD
    add(float w, float b, vector<uchar> const& a, uint32_t const cnt2,
=======
    add(float w, std::vector<unsigned char> const& a, uint32_t const cnt2,
>>>>>>> 9dae3eb7
	uint32_t fwd_orient, uint32_t bwd_orient, int const docid)
    {
      boost::lock_guard<boost::mutex> lk(this->lock);
      my_cnt2 = cnt2;
      my_rcnt += 1;
      my_wcnt += w;
      my_bcnt += b;
      if (a.size())
	{
	  size_t i = 0;
	  while (i < my_aln.size() && my_aln[i].second != a) ++i;
	  if (i == my_aln.size())
	    my_aln.push_back(std::pair<size_t,std::vector<unsigned char> >(1,a));
	  else
	    my_aln[i].first++;
	  if (my_aln[i].first > my_aln[i/2].first)
	    push_heap(my_aln.begin(),my_aln.begin()+i+1);
	}
      ++ofwd[fwd_orient];
      ++obwd[bwd_orient];
      if (docid >= 0)
	{
	  // while (int(indoc.size()) <= docid) indoc.push_back(0);
	  ++indoc[docid];
	}
    }

    std::vector<std::pair<size_t, std::vector<unsigned char> > > const&
    jstats::
    aln() const
    { return my_aln; }

  } // namespace bitext
} // namespace Moses<|MERGE_RESOLUTION|>--- conflicted
+++ resolved
@@ -56,11 +56,7 @@
 
     void
     jstats::
-<<<<<<< HEAD
     add(float w, float b, vector<uchar> const& a, uint32_t const cnt2,
-=======
-    add(float w, std::vector<unsigned char> const& a, uint32_t const cnt2,
->>>>>>> 9dae3eb7
 	uint32_t fwd_orient, uint32_t bwd_orient, int const docid)
     {
       boost::lock_guard<boost::mutex> lk(this->lock);
