--- conflicted
+++ resolved
@@ -41,13 +41,8 @@
       float    wcnt() const; // weighted joint counts
       float    bcnt() const; // cumulative bias scores
 
-<<<<<<< HEAD
-      vector<pair<size_t, vector<uchar> > > const & aln() const;
-      void add(float w, float b, vector<uchar> const& a, uint32_t const cnt2,
-=======
       std::vector<std::pair<size_t, std::vector<unsigned char> > > const & aln() const;
       void add(float w, std::vector<unsigned char> const& a, uint32_t const cnt2,
->>>>>>> 9dae3eb7
 	       uint32_t fwd_orient, uint32_t bwd_orient,
 	       int const docid);
       void invalidate();
