--- conflicted
+++ resolved
@@ -16,7 +16,7 @@
 {
   using namespace bitext;
   using namespace std;
-  // using namespace boost;
+  using namespace boost;
 
   void 
   fillIdSeq(Phrase const& mophrase, size_t const ifactor,
@@ -71,7 +71,6 @@
   Mmsapt::
   Mmsapt(string const& line)
     : PhraseDictionary(line)
-<<<<<<< HEAD
     , m_bias_log(NULL)
     , m_bias_loglevel(0)
     , m_lr_func(NULL)
@@ -81,12 +80,6 @@
     , ofactor(1,0)
   { 
     this->init(line); 
-=======
-      // , ofactor(1,0)
-    , m_tpc_ctr(0)
-  {
-    this->init(line);
->>>>>>> 10bd9421
   }
 
   void 
