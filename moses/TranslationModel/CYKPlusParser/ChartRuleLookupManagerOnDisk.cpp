/***********************************************************************
  Moses - factored phrase-based language decoder
  Copyright (C) 2011 University of Edinburgh

  This library is free software; you can redistribute it and/or
  modify it under the terms of the GNU Lesser General Public
  License as published by the Free Software Foundation; either
  version 2.1 of the License, or (at your option) any later version.

  This library is distributed in the hope that it will be useful,
  but WITHOUT ANY WARRANTY; without even the implied warranty of
  MERCHANTABILITY or FITNESS FOR A PARTICULAR PURPOSE.  See the GNU
  Lesser General Public License for more details.

  You should have received a copy of the GNU Lesser General Public
  License along with this library; if not, write to the Free Software
  Foundation, Inc., 51 Franklin Street, Fifth Floor, Boston, MA  02110-1301  USA
 ***********************************************************************/

#include "ChartRuleLookupManagerOnDisk.h"

#include <algorithm>

#include "moses/ChartParser.h"
#include "moses/TranslationModel/RuleTable/PhraseDictionaryOnDisk.h"
#include "moses/StaticData.h"
#include "moses/ChartParserCallback.h"
#include "DotChartOnDisk.h"
#include "OnDiskPt/TargetPhraseCollection.h"

using namespace std;

namespace Moses
{

ChartRuleLookupManagerOnDisk::ChartRuleLookupManagerOnDisk(
  const ChartParser &parser,
  const ChartCellCollectionBase &cellColl,
  const PhraseDictionaryOnDisk &dictionary,
  OnDiskPt::OnDiskWrapper &dbWrapper,
  const std::vector<FactorType> &inputFactorsVec,
  const std::vector<FactorType> &outputFactorsVec,
  const std::string &filePath)
  : ChartRuleLookupManagerCYKPlus(parser, cellColl)
  , m_dictionary(dictionary)
  , m_dbWrapper(dbWrapper)
  , m_inputFactorsVec(inputFactorsVec)
  , m_outputFactorsVec(outputFactorsVec)
  , m_filePath(filePath)
{
  UTIL_THROW_IF2(m_expandableDottedRuleListVec.size() != 0,
		  "Dotted rule collection not correctly initialized");

  size_t sourceSize = parser.GetSize();
  m_expandableDottedRuleListVec.resize(sourceSize);

  for (size_t ind = 0; ind < m_expandableDottedRuleListVec.size(); ++ind) {
    DottedRuleOnDisk *initDottedRule = new DottedRuleOnDisk(m_dbWrapper.GetRootSourceNode());

    DottedRuleStackOnDisk *processedStack = new DottedRuleStackOnDisk(sourceSize - ind + 1);
    processedStack->Add(0, initDottedRule); // init rule. stores the top node in tree

    m_expandableDottedRuleListVec[ind] = processedStack;
  }
}

ChartRuleLookupManagerOnDisk::~ChartRuleLookupManagerOnDisk()
{
  std::map<UINT64, const TargetPhraseCollection*>::const_iterator iterCache;
  for (iterCache = m_cache.begin(); iterCache != m_cache.end(); ++iterCache) {
    delete iterCache->second;
  }
  m_cache.clear();

  RemoveAllInColl(m_expandableDottedRuleListVec);
  RemoveAllInColl(m_sourcePhraseNode);
}

void ChartRuleLookupManagerOnDisk::GetChartRuleCollection(
  const WordsRange &range,
  size_t lastPos,
  ChartParserCallback &outColl)
{
  const StaticData &staticData = StaticData::Instance();
  const Word &defaultSourceNonTerm = staticData.GetInputDefaultNonTerminal();

  size_t relEndPos = range.GetEndPos() - range.GetStartPos();
  size_t absEndPos = range.GetEndPos();

  // MAIN LOOP. create list of nodes of target phrases
  DottedRuleStackOnDisk &expandableDottedRuleList = *m_expandableDottedRuleListVec[range.GetStartPos()];

  // sort save nodes so only do nodes with most counts
  expandableDottedRuleList.SortSavedNodes();

  const DottedRuleStackOnDisk::SavedNodeColl &savedNodeColl = expandableDottedRuleList.GetSavedNodeColl();
  //cerr << "savedNodeColl=" << savedNodeColl.size() << " ";

  const ChartCellLabel &sourceWordLabel = GetSourceAt(absEndPos);

  for (size_t ind = 0; ind < (savedNodeColl.size()) ; ++ind) {
    const SavedNodeOnDisk &savedNode = *savedNodeColl[ind];

    const DottedRuleOnDisk &prevDottedRule = savedNode.GetDottedRule();
    const OnDiskPt::PhraseNode &prevNode = prevDottedRule.GetLastNode();
    size_t startPos = prevDottedRule.IsRoot() ? range.GetStartPos() : prevDottedRule.GetWordsRange().GetEndPos() + 1;

    // search for terminal symbol
    if (startPos == absEndPos) {
      OnDiskPt::Word *sourceWordBerkeleyDb = m_dbWrapper.ConvertFromMoses(m_inputFactorsVec, sourceWordLabel.GetLabel());

      if (sourceWordBerkeleyDb != NULL) {
		std::cerr << *sourceWordBerkeleyDb << std::endl;
		
        const OnDiskPt::PhraseNode *node = prevNode.GetChild(*sourceWordBerkeleyDb, m_dbWrapper);
        if (node != NULL) {
          // TODO figure out why source word is needed from node, not from sentence
          // prob to do with factors or non-term
          //const Word &sourceWord = node->GetSourceWord();
          DottedRuleOnDisk *dottedRule = new DottedRuleOnDisk(*node, sourceWordLabel, prevDottedRule);
          expandableDottedRuleList.Add(relEndPos+1, dottedRule);

          // cache for cleanup
          m_sourcePhraseNode.push_back(node);
        }

        delete sourceWordBerkeleyDb;
      }
    }

    // search for non-terminals
    size_t endPos, stackInd;
    if (startPos > absEndPos)
      continue;
    else if (startPos == range.GetStartPos() && range.GetEndPos() > range.GetStartPos()) {
      // start.
      endPos = absEndPos - 1;
      stackInd = relEndPos;
    } else {
      endPos = absEndPos;
      stackInd = relEndPos + 1;
    }

    // get target nonterminals in this span from chart
    const ChartCellLabelSet &chartNonTermSet =
      GetTargetLabelSet(startPos, endPos);

    //const Word &defaultSourceNonTerm = staticData.GetInputDefaultNonTerminal()
    //                                   ,&defaultTargetNonTerm = staticData.GetOutputDefaultNonTerminal();

    // go through each SOURCE lhs
    const NonTerminalSet &sourceLHSSet = GetParser().GetInputPath(startPos, endPos).GetNonTerminalSet();

    NonTerminalSet::const_iterator iterSourceLHS;
    for (iterSourceLHS = sourceLHSSet.begin(); iterSourceLHS != sourceLHSSet.end(); ++iterSourceLHS) {
      const Word &sourceLHS = *iterSourceLHS;

      OnDiskPt::Word *sourceLHSBerkeleyDb = m_dbWrapper.ConvertFromMoses(m_inputFactorsVec, sourceLHS);
	  std::cerr << *sourceLHSBerkeleyDb << std::endl;
	  
      if (sourceLHSBerkeleyDb == NULL) {
        delete sourceLHSBerkeleyDb;
        continue; // vocab not in pt. node definately won't be in there
      }

      const OnDiskPt::PhraseNode *sourceNode = prevNode.GetChild(*sourceLHSBerkeleyDb, m_dbWrapper);
      delete sourceLHSBerkeleyDb;

      if (sourceNode == NULL)
        continue; // didn't find source node

      // go through each TARGET lhs
      ChartCellLabelSet::const_iterator iterChartNonTerm;
      for (iterChartNonTerm = chartNonTermSet.begin(); iterChartNonTerm != chartNonTermSet.end(); ++iterChartNonTerm) {
        if (*iterChartNonTerm == NULL) {
          continue;
        }
        const ChartCellLabel &cellLabel = **iterChartNonTerm;

<<<<<<< HEAD
        //std::cerr << sourceLHS << " " << defaultSourceNonTerm << " " << chartNonTerm << " " << defaultTargetNonTerm << endl;
=======
        bool doSearch = true;
        if (m_dictionary.m_maxSpanDefault != NOT_FOUND) {
            // for Hieu's source syntax
			const Word &targetLHS = cellLabel.GetLabel();
>>>>>>> 734d3fc3

			bool isSourceSyntaxNonTerm = sourceLHS != defaultSourceNonTerm;
		    size_t nonTermNumWordsCovered = endPos - startPos + 1;

			doSearch = isSourceSyntaxNonTerm ?
					nonTermNumWordsCovered <=  m_dictionary.m_maxSpanLabelled :
					nonTermNumWordsCovered <= m_dictionary.m_maxSpanDefault;

			//cerr << "sourceLHS=" << sourceLHS << " targetLHS=" << targetLHS
			//		<< "doSearch=" << doSearch << endl;
        }

        if (doSearch) {

          OnDiskPt::Word *chartNonTermBerkeleyDb = m_dbWrapper.ConvertFromMoses(m_outputFactorsVec, cellLabel.GetLabel());
		  
          if (chartNonTermBerkeleyDb == NULL)
            continue;
		  std::cerr << *chartNonTermBerkeleyDb << std::endl;
		  
          const OnDiskPt::PhraseNode *node = sourceNode->GetChild(*chartNonTermBerkeleyDb, m_dbWrapper);
          delete chartNonTermBerkeleyDb;

          if (node == NULL)
            continue;

          // found matching entry
          //const Word &sourceWord = node->GetSourceWord();
          DottedRuleOnDisk *dottedRule = new DottedRuleOnDisk(*node, cellLabel, prevDottedRule);
          expandableDottedRuleList.Add(stackInd, dottedRule);

          m_sourcePhraseNode.push_back(node);
        }
      } // for (iterChartNonTerm

      delete sourceNode;

    } // for (iterLabelListf

    // return list of target phrases
    DottedRuleCollOnDisk &nodes = expandableDottedRuleList.Get(relEndPos + 1);

    // source LHS
    DottedRuleCollOnDisk::const_iterator iterDottedRuleColl;
    for (iterDottedRuleColl = nodes.begin(); iterDottedRuleColl != nodes.end(); ++iterDottedRuleColl) {
      // node of last source word
      const DottedRuleOnDisk &prevDottedRule = **iterDottedRuleColl;
      if (prevDottedRule.Done())
        continue;
      prevDottedRule.Done(true);

      const OnDiskPt::PhraseNode &prevNode = prevDottedRule.GetLastNode();

      //get node for each source LHS
      const NonTerminalSet &lhsSet = GetParser().GetInputPath(range.GetStartPos(), range.GetEndPos()).GetNonTerminalSet();
      NonTerminalSet::const_iterator iterLabelSet;
      for (iterLabelSet = lhsSet.begin(); iterLabelSet != lhsSet.end(); ++iterLabelSet) {
        const Word &sourceLHS = *iterLabelSet;

        OnDiskPt::Word *sourceLHSBerkeleyDb = m_dbWrapper.ConvertFromMoses(m_inputFactorsVec, sourceLHS);
        if (sourceLHSBerkeleyDb == NULL)
          continue;
		std::cerr << *sourceLHSBerkeleyDb << std::endl;
		  
        const TargetPhraseCollection *targetPhraseCollection = NULL;
        const OnDiskPt::PhraseNode *node = prevNode.GetChild(*sourceLHSBerkeleyDb, m_dbWrapper);
        if (node) {
          UINT64 tpCollFilePos = node->GetValue();
          std::map<UINT64, const TargetPhraseCollection*>::const_iterator iterCache = m_cache.find(tpCollFilePos);
          if (iterCache == m_cache.end()) {

            const OnDiskPt::TargetPhraseCollection *tpcollBerkeleyDb = node->GetTargetPhraseCollection(m_dictionary.GetTableLimit(), m_dbWrapper);

            std::vector<float> weightT = staticData.GetWeights(&m_dictionary);
            targetPhraseCollection
            = tpcollBerkeleyDb->ConvertToMoses(m_inputFactorsVec
                                               ,m_outputFactorsVec
                                               ,m_dictionary
                                               ,weightT
                                               ,m_dbWrapper.GetVocab()
                                               ,true);

            delete tpcollBerkeleyDb;
            m_cache[tpCollFilePos] = targetPhraseCollection;
          } else {
            // just get out of cache
            targetPhraseCollection = iterCache->second;
          }

          UTIL_THROW_IF2(targetPhraseCollection == NULL, "Error");
          if (!targetPhraseCollection->IsEmpty()) {
            AddCompletedRule(prevDottedRule, *targetPhraseCollection,
                             range, outColl);
          }

        } // if (node)

        delete node;
        delete sourceLHSBerkeleyDb;
      }
    }
  } // for (size_t ind = 0; ind < savedNodeColl.size(); ++ind)

  //cerr << numDerivations << " ";
}

} // namespace Moses<|MERGE_RESOLUTION|>--- conflicted
+++ resolved
@@ -177,14 +177,10 @@
         }
         const ChartCellLabel &cellLabel = **iterChartNonTerm;
 
-<<<<<<< HEAD
-        //std::cerr << sourceLHS << " " << defaultSourceNonTerm << " " << chartNonTerm << " " << defaultTargetNonTerm << endl;
-=======
         bool doSearch = true;
         if (m_dictionary.m_maxSpanDefault != NOT_FOUND) {
             // for Hieu's source syntax
 			const Word &targetLHS = cellLabel.GetLabel();
->>>>>>> 734d3fc3
 
 			bool isSourceSyntaxNonTerm = sourceLHS != defaultSourceNonTerm;
 		    size_t nonTermNumWordsCovered = endPos - startPos + 1;
