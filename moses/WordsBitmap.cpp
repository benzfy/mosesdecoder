// $Id$

/***********************************************************************
Moses - factored phrase-based language decoder
Copyright (C) 2006 University of Edinburgh

This library is free software; you can redistribute it and/or
modify it under the terms of the GNU Lesser General Public
License as published by the Free Software Foundation; either
version 2.1 of the License, or (at your option) any later version.

This library is distributed in the hope that it will be useful,
but WITHOUT ANY WARRANTY; without even the implied warranty of
MERCHANTABILITY or FITNESS FOR A PARTICULAR PURPOSE.  See the GNU
Lesser General Public License for more details.

You should have received a copy of the GNU Lesser General Public
License along with this library; if not, write to the Free Software
Foundation, Inc., 51 Franklin Street, Fifth Floor, Boston, MA  02110-1301  USA
***********************************************************************/

#include <boost/functional/hash.hpp>
#include "WordsBitmap.h"

namespace Moses
{

TO_STRING_BODY(WordsBitmap);

bool WordsBitmap::IsAdjacent(size_t startPos, size_t endPos) const
{
  return
    GetNumWordsCovered() == 0 ||
    startPos == GetFirstGapPos() ||
    endPos == GetLastGapPos();
}

<<<<<<< HEAD
// friend
std::ostream& operator<<(std::ostream& out, const WordsBitmap& wordsBitmap)
{
  for (size_t i = 0 ; i < wordsBitmap.m_bitmap.size() ; i++) {
    out << int(wordsBitmap.GetValue(i));
  }
  return out;
=======
// for unordered_set in stack
size_t WordsBitmap::hash() const
{
	size_t ret = boost::hash_value(m_bitmap);
	return ret;
}

bool WordsBitmap::operator==(const WordsBitmap& other) const
{
	return m_bitmap == other.m_bitmap;
>>>>>>> 31338d2f
}

}<|MERGE_RESOLUTION|>--- conflicted
+++ resolved
@@ -35,15 +35,6 @@
     endPos == GetLastGapPos();
 }
 
-<<<<<<< HEAD
-// friend
-std::ostream& operator<<(std::ostream& out, const WordsBitmap& wordsBitmap)
-{
-  for (size_t i = 0 ; i < wordsBitmap.m_bitmap.size() ; i++) {
-    out << int(wordsBitmap.GetValue(i));
-  }
-  return out;
-=======
 // for unordered_set in stack
 size_t WordsBitmap::hash() const
 {
@@ -54,7 +45,16 @@
 bool WordsBitmap::operator==(const WordsBitmap& other) const
 {
 	return m_bitmap == other.m_bitmap;
->>>>>>> 31338d2f
 }
 
-}+// friend
+std::ostream& operator<<(std::ostream& out, const WordsBitmap& wordsBitmap)
+{
+  for (size_t i = 0 ; i < wordsBitmap.m_bitmap.size() ; i++) {
+    out << int(wordsBitmap.GetValue(i));
+  }
+  return out;
+}
+
+} // namespace
+
