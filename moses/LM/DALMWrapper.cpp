--- conflicted
+++ resolved
@@ -47,7 +47,6 @@
   DALM::State *state;
 
 public:
-<<<<<<< HEAD
   DALMState(unsigned short order) {
     state = new DALM::State(order);
   }
@@ -59,33 +58,6 @@
   virtual ~DALMState() {
     delete state;
   }
-
-  virtual int Compare(const FFState& other) const {
-    const DALMState &o = static_cast<const DALMState &>(other);
-    if(state->get_count() < o.state->get_count()) return -1;
-    else if(state->get_count() > o.state->get_count()) return 1;
-    else return state->compare(o.state);
-  }
-
-  DALM::State *get_state() const {
-    return state;
-  }
-
-  void refresh() {
-    state->refresh();
-  }
-=======
-	DALMState(unsigned short order){
-		state = new DALM::State(order);
-	}
-
-	DALMState(const DALMState &from){
-		state = new DALM::State(*from.state);
-	}
-
-  virtual ~DALMState(){
-		delete state;
-	}
 
 	void reset(const DALMState &from){
 		delete state;
@@ -104,14 +76,13 @@
 		else return state->compare(o.state);
 	}
 
-	DALM::State *get_state() const{
-		return state;
-	}
-	
-	void refresh(){
-		state->refresh();
-	}
->>>>>>> 6182750b
+  DALM::State *get_state() const {
+    return state;
+  }
+
+  void refresh() {
+    state->refresh();
+  }
 };
 
 class DALMChartState : public FFState
@@ -210,89 +181,37 @@
 
 void LanguageModelDALM::Load()
 {
-<<<<<<< HEAD
-  /////////////////////
-  // READING INIFILE //
-  /////////////////////
-  string inifile= m_filePath + "/dalm.ini";
-
-  string model; // Path to the double-array file.
-  string words; // Path to the vocabulary file.
-  string wordstxt; //Path to the vocabulary file in text format.
-  read_ini(inifile.c_str(), model, words, wordstxt);
-
-  model = m_filePath + "/" + model;
-  words = m_filePath + "/" + words;
-  wordstxt = m_filePath + "/" + wordstxt;
-
-  UTIL_THROW_IF(model.empty() || words.empty() || wordstxt.empty(),
-                util::FileOpenException,
-                "Failed to read DALM ini file " << m_filePath << ". Probably doesn't exist");
-
-  ////////////////
-  // LOADING LM //
-  ////////////////
-
-  // Preparing a logger object.
-  m_logger = new DALM::Logger(stderr);
-  m_logger->setLevel(DALM::LOGGER_INFO);
-
-  // Load the vocabulary file.
-  m_vocab = new DALM::Vocabulary(words, *m_logger);
-
-  // Load the language model.
-  m_lm = new DALM::LM(model, *m_vocab, *m_logger);
-
-  wid_start = m_vocab->lookup(BOS_);
-  wid_end = m_vocab->lookup(EOS_);
-
-  // vocab mapping
-  CreateVocabMapping(wordstxt);
-
-  FactorCollection &collection = FactorCollection::Instance();
-  m_beginSentenceFactor = collection.AddFactor(BOS_);
-=======
 	/////////////////////
 	// READING INIFILE //
 	/////////////////////
 	string inifile= m_filePath + "/dalm.ini";
 
-	string model; // Path to the double-array file.
-	string words; // Path to the vocabulary file.
-	string wordstxt; //Path to the vocabulary file in text format.
-	read_ini(inifile.c_str(), model, words, wordstxt);
+  UTIL_THROW_IF(model.empty() || words.empty() || wordstxt.empty(),
+                util::FileOpenException,
+                "Failed to read DALM ini file " << m_filePath << ". Probably doesn't exist");
 
 	model = m_filePath + "/" + model;
 	words = m_filePath + "/" + words;
 	wordstxt = m_filePath + "/" + wordstxt;
 
-	UTIL_THROW_IF(model.empty() || words.empty() || wordstxt.empty(),
-			util::FileOpenException,
-			"Failed to read DALM ini file " << m_filePath << ". Probably doesn't exist");
-
-	////////////////
-	// LOADING LM //
-	////////////////
-
-	// Preparing a logger object.
-	m_logger = new DALM::Logger(stderr);
-	m_logger->setLevel(DALM::LOGGER_INFO);
-
-	// Load the vocabulary file.
-	m_vocab = new DALM::Vocabulary(words, *m_logger);
-
-	// Load the language model.
-	m_lm = new DALM::LM(model, *m_vocab, *m_logger);
-	
-	wid_start = m_vocab->lookup(BOS_);
-	wid_end = m_vocab->lookup(EOS_);
-
-	// vocab mapping
-	CreateVocabMapping(wordstxt);
-	
-	FactorCollection &collection = FactorCollection::Instance();
-	m_beginSentenceFactor = collection.AddFactor(BOS_);
->>>>>>> 6182750b
+  // Preparing a logger object.
+  m_logger = new DALM::Logger(stderr);
+  m_logger->setLevel(DALM::LOGGER_INFO);
+
+  // Load the vocabulary file.
+  m_vocab = new DALM::Vocabulary(words, *m_logger);
+
+  // Load the language model.
+  m_lm = new DALM::LM(model, *m_vocab, *m_logger);
+
+  wid_start = m_vocab->lookup(BOS_);
+  wid_end = m_vocab->lookup(EOS_);
+
+  // vocab mapping
+  CreateVocabMapping(wordstxt);
+
+  FactorCollection &collection = FactorCollection::Instance();
+  m_beginSentenceFactor = collection.AddFactor(BOS_);
 }
 
 const FFState *LanguageModelDALM::EmptyHypothesisState(const InputType &/*input*/) const
@@ -311,15 +230,6 @@
 
   size_t phraseSize = phrase.GetSize();
   if (!phraseSize) return;
-<<<<<<< HEAD
-
-  DALMState *dalm_state = new DALMState(m_nGramOrder);
-
-  size_t currPos = 0;
-  size_t hist_count = 0;
-
-=======
-  
   size_t currPos = 0;
   size_t hist_count = 0;
   DALMState *dalm_state = new DALMState(m_nGramOrder);
@@ -331,7 +241,6 @@
 		hist_count++;
 	}
   
->>>>>>> 6182750b
   while (currPos < phraseSize) {
     const Word &word = phrase.GetWord(currPos);
     hist_count++;
@@ -340,60 +249,19 @@
       state->refresh();
       hist_count = 0;
     } else {
-<<<<<<< HEAD
-      if (word.GetFactor(m_factorType) == m_beginSentenceFactor) {
-        // do nothing, don't include prob for <s> unigram
-        if (currPos != 0) {
-          UTIL_THROW2("Either your data contains <s> in a position other than the first word or your language model is missing <s>.  Did you build your ARPA using IRSTLM and forget to run add-start-end.sh?");
-        }
-        m_lm->init_state(*dalm_state->get_state());
-      } else {
-        LMResult result = GetValue(word, dalm_state->get_state());
-        fullScore += result.score;
-        if (hist_count >= m_nGramOrder) ngramScore += result.score;
-        if (result.unknown) ++oovCount;
-      }
-=======
 			DALM::VocabId wid = GetVocabId(word.GetFactor(m_factorType));
 			float score = m_lm->query(wid, *state);
   		fullScore += score;
       if (hist_count >= m_nGramOrder) ngramScore += score;
       if (wid==m_vocab->unk()) ++oovCount;
->>>>>>> 6182750b
     }
 
     currPos++;
   }
-<<<<<<< HEAD
-  delete dalm_state;
-}
-
-LMResult LanguageModelDALM::GetValue(DALM::VocabId wid, DALM::State* finalState) const
-{
-  LMResult ret;
-
-  // last word is unk?
-  ret.unknown = (wid == m_vocab->unk());
-
-  // calc score.
-  float score = m_lm->query(wid, *finalState);
-  score = TransformLMScore(score);
-  ret.score = score;
-
-  return ret;
-}
-
-LMResult LanguageModelDALM::GetValue(const Word &word, DALM::State* finalState) const
-{
-  DALM::VocabId wid = GetVocabId(word.GetFactor(m_factorType));
-
-  return GetValue(wid, finalState);
-=======
 
 	fullScore = TransformLMScore(fullScore);
 	ngramScore = TransformLMScore(ngramScore);
 	delete dalm_state;
->>>>>>> 6182750b
 }
 
 FFState *LanguageModelDALM::Evaluate(const Hypothesis &hypo, const FFState *ps, ScoreComponentCollection *out) const
@@ -415,35 +283,20 @@
   const std::size_t adjust_end = std::min(end, begin + m_nGramOrder - 1);
 
   DALMState *dalm_state = new DALMState(*dalm_ps);
-<<<<<<< HEAD
-
-  std::size_t position = begin;
-  float score = 0.0;
-  for(; position < adjust_end; position++) {
-    score += GetValue(hypo.GetWord(position), dalm_state->get_state()).score;
-=======
 	DALM::State *state = dalm_state->get_state();
   
   float score = 0.0;
   for(std::size_t position=begin; position < adjust_end; position++){
   	score += m_lm->query(GetVocabId(hypo.GetWord(position).GetFactor(m_factorType)), *state);
->>>>>>> 6182750b
   }
 
   if (hypo.IsSourceCompleted()) {
     // Score end of sentence.
     std::vector<DALM::VocabId> indices(m_nGramOrder-1);
     const DALM::VocabId *last = LastIDs(hypo, &indices.front());
-<<<<<<< HEAD
-    m_lm->set_state(&indices.front(), (last-&indices.front()), *dalm_state->get_state());
-
-    float s = GetValue(wid_end, dalm_state->get_state()).score;
-    score += s;
-=======
     m_lm->set_state(&indices.front(), (last-&indices.front()), *state);
     
   	score += m_lm->query(wid_end, *state);
->>>>>>> 6182750b
   } else if (adjust_end < end) {
     // Get state after adding a long phrase.
     std::vector<DALM::VocabId> indices(m_nGramOrder-1);
@@ -464,13 +317,6 @@
   return dalm_state;
 }
 
-<<<<<<< HEAD
-FFState *LanguageModelDALM::EvaluateChart(const ChartHypothesis& hypo, int featureID, ScoreComponentCollection *out) const
-{
-  LanguageModelChartState *ret = new LanguageModelChartState(hypo, featureID, m_nGramOrder);
-  // initialize language model context state
-  DALMState *dalm_state = new DALMState(m_nGramOrder);
-=======
 FFState *LanguageModelDALM::EvaluateChart(const ChartHypothesis& hypo, int featureID, ScoreComponentCollection *out) const{
   // initialize language model context state
 	DALMState *dalm_state = new DALMState(m_nGramOrder);
@@ -480,7 +326,6 @@
 	DALM::Fragment *prefixFragments = new DALM::Fragment[contextSize];
 	unsigned short prefixLength = 0;
 	bool isLarge = false;
->>>>>>> 6182750b
 
   // initial language model scores
   float prefixScore = 0.0;    // not yet final for initial words (lack context)
@@ -548,18 +393,6 @@
 
     // regular word
     if (!word.IsNonTerminal()) {
-<<<<<<< HEAD
-      // beginning of sentence symbol <s>? -> just update state
-      if (word.GetFactor(m_factorType) == m_beginSentenceFactor) {
-        UTIL_THROW_IF2(phrasePos != 0,
-                       "Sentence start symbol must be at the beginning of sentence");
-        m_lm->init_state(*dalm_state->get_state());
-      }
-      // score a regular word added by the rule
-      else {
-        updateChartScore( &prefixScore, &finalizedScore, GetValue(word, dalm_state->get_state()).score, ++wordPos );
-      }
-=======
 			DALM::VocabId wid = GetVocabId(word.GetFactor(m_factorType));
 			if (isLarge) {
 				hypoScore += m_lm->query(wid, *state);
@@ -570,7 +403,6 @@
 				prefixLength++;
 				if(prefixLength >= contextSize) isLarge = true;
 			}
->>>>>>> 6182750b
     }
 
     // non-terminal, add phrase from underlying hypothesis
@@ -580,50 +412,6 @@
       size_t nonTermIndex = nonTermIndexMap[phrasePos];
       const ChartHypothesis *prevHypo = hypo.GetPrevHypo(nonTermIndex);
 
-<<<<<<< HEAD
-      const LanguageModelChartState* prevState =
-        static_cast<const LanguageModelChartState*>(prevHypo->GetFFState(featureID));
-
-      size_t subPhraseLength = prevState->GetNumTargetTerminals();
-      // special case: rule starts with non-terminal -> copy everything
-      if (phrasePos == 0) {
-
-        // get prefixScore and finalizedScore
-        prefixScore = prevState->GetPrefixScore();
-        finalizedScore = prevHypo->GetScoreBreakdown().GetScoresForProducer(this)[0] - prefixScore;
-
-        // get language model state
-        delete dalm_state;
-        dalm_state = new DALMState( *static_cast<DALMState*>(prevState->GetRightContext()) );
-        wordPos += subPhraseLength;
-      }
-
-      // internal non-terminal
-      else {
-        // score its prefix
-        size_t wpos = wordPos;
-        for(size_t prefixPos = 0;
-            prefixPos < m_nGramOrder-1 // up to LM order window
-            && prefixPos < subPhraseLength; // up to length
-            prefixPos++) {
-          const Word &word = prevState->GetPrefix().GetWord(prefixPos);
-          updateChartScore( &prefixScore, &finalizedScore, GetValue(word, dalm_state->get_state()).score, ++wpos );
-        }
-        wordPos += subPhraseLength;
-
-        // check if we are dealing with a large sub-phrase
-        if (subPhraseLength > m_nGramOrder - 1) {
-          // add its finalized language model score
-          finalizedScore +=
-            prevHypo->GetScoreBreakdown().GetScoresForProducer(this)[0] // full score
-            - prevState->GetPrefixScore();                              // - prefix score
-
-          // copy language model state
-          delete dalm_state;
-          dalm_state = new DALMState( *static_cast<DALMState*>(prevState->GetRightContext()) );
-        }
-      }
-=======
       const DALMChartState* prevState =
         static_cast<const DALMChartState*>(prevHypo->GetFFState(featureID));
       
@@ -660,7 +448,6 @@
 				dalm_state->reset(state_new);
 				state = dalm_state->get_state();
 			}
->>>>>>> 6182750b
     }
   }
 
@@ -683,20 +470,12 @@
   string line;
 	std::size_t max_fid = 0;
   while(getline(vocabStrm, line)) {
-<<<<<<< HEAD
-    const Factor *factor = FactorCollection::Instance().AddFactor(line);
-    DALM::VocabId wid = m_vocab->lookup(line.c_str());
-
-    VocabMap::value_type entry(factor, wid);
-    m_vocabMap.insert(entry);
-=======
 	  const Factor *factor = FactorCollection::Instance().AddFactor(line);
 		std::size_t fid = factor->GetId();
 	  DALM::VocabId wid = m_vocab->lookup(line.c_str());
 
 	  vlist.push_back(std::pair<std::size_t, DALM::VocabId>(fid, wid));
 		if(max_fid < fid) max_fid = fid;
->>>>>>> 6182750b
   }
 
 	for(std::size_t i = 0; i < m_vocabMap.size(); i++){
@@ -715,19 +494,8 @@
 
 DALM::VocabId LanguageModelDALM::GetVocabId(const Factor *factor) const
 {
-<<<<<<< HEAD
-  VocabMap::left_map::const_iterator iter;
-  iter = m_vocabMap.left.find(factor);
-  if (iter != m_vocabMap.left.end()) {
-    return iter->second;
-  } else {
-    // not in mapping. Must be UNK
-    return m_vocab->unk();
-  }
-=======
 	std::size_t fid = factor->GetId();
 	return (m_vocabMap.size() > fid)? m_vocabMap[fid] : m_vocab->unk();
->>>>>>> 6182750b
 }
 
 void LanguageModelDALM::SetParameter(const std::string& key, const std::string& value)
