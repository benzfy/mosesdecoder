--- conflicted
+++ resolved
@@ -101,15 +101,10 @@
   lib lbl : : <search>$(with-oxlm)/lib <search>$(with-oxlm)/lib64 ;
   lib murmurhash : : <search>$(with-oxlm)/lib <search>$(with-oxlm)/lib64 ;
   obj OxLM.o : oxlm/OxLM.cpp lbl ..//headers : <include>$(with-oxlm)/src <include>$(with-oxlm)/third_party/eigen ;
-<<<<<<< HEAD
   obj SourceOxLM.o : oxlm/SourceOxLM.cpp lbl ..//headers : <include>$(with-oxlm)/src <include>$(with-oxlm)/third_party/eigen ;
   obj OxLMMapper.o : oxlm/OxLMMapper.cpp lbl ..//headers : <include>$(with-oxlm)/src <include>$(with-oxlm)/third_party/eigen ;
   obj OxLMParallelMapper.o : oxlm/OxLMParallelMapper.cpp lbl ..//headers : <include>$(with-oxlm)/src <include>$(with-oxlm)/third_party/eigen ;
   alias oxlm : OxLM.o SourceOxLM.o OxLMMapper.o OxLMParallelMapper.o lbl murmurhash /top//boost_filesystem : : : <cxxflags>-std=c++0x <define>LM_OXLM ;
-=======
-  obj OxLMMapper.o : oxlm/OxLMMapper.cpp lbl ..//headers : <include>$(with-oxlm)/src <include>$(with-oxlm)/third_party/eigen ;
-  alias oxlm : OxLM.o OxLMMapper.o lbl murmurhash /top//boost_filesystem : : : <cxxflags>-std=c++0x <define>LM_OXLM ;
->>>>>>> 834a89d9
   dependencies += oxlm ;
   lmmacros += LM_OXLM ;
 }
