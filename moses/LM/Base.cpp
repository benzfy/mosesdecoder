// $Id$

/***********************************************************************
Moses - statistical machine translation system
Copyright (C) 2006-2011 University of Edinburgh

This library is free software; you can redistribute it and/or
modify it under the terms of the GNU Lesser General Public
License as published by the Free Software Foundation; either
version 2.1 of the License, or (at your option) any later version.

This library is distributed in the hope that it will be useful,
but WITHOUT ANY WARRANTY; without even the implied warranty of
MERCHANTABILITY or FITNESS FOR A PARTICULAR PURPOSE.  See the GNU
Lesser General Public License for more details.

You should have received a copy of the GNU Lesser General Public
License along with this library; if not, write to the Free Software
Foundation, Inc., 51 Franklin Street, Fifth Floor, Boston, MA  02110-1301  USA
***********************************************************************/

#include "Base.h"
#include "moses/TypeDef.h"
#include "moses/Util.h"
#include "moses/Manager.h"
#include "moses/ChartManager.h"
#include "moses/FactorCollection.h"
#include "moses/Phrase.h"
#include "moses/StaticData.h"
#include "util/exception.hh"

using namespace std;

namespace Moses
{

LanguageModel::LanguageModel(const std::string &line) :
  StatefulFeatureFunction(StaticData::Instance().GetLMEnableOOVFeature() ? 2 : 1, line )
{
  m_enableOOVFeature = StaticData::Instance().GetLMEnableOOVFeature();
}


LanguageModel::~LanguageModel() {}

float LanguageModel::GetWeight() const
{
  //return StaticData::Instance().GetAllWeights().GetScoresForProducer(this)[0];
  return StaticData::Instance().GetWeights(this)[0];
}

float LanguageModel::GetOOVWeight() const
{
  if (m_enableOOVFeature) {
    //return StaticData::Instance().GetAllWeights().GetScoresForProducer(this)[1];
    return StaticData::Instance().GetWeights(this)[1];
  } else {
    return 0;
  }
}

void LanguageModel::IncrementalCallback(Incremental::Manager &manager) const
{
  UTIL_THROW(util::Exception, "Incremental search is only supported by KenLM.");
}

void LanguageModel::ReportHistoryOrder(std::ostream &out,const Phrase &phrase) const
{
  // out << "ReportHistoryOrder not implemented";
}

void LanguageModel::EvaluateInIsolation(const Phrase &source
                                        , const TargetPhrase &targetPhrase
                                        , ScoreComponentCollection &scoreBreakdown
                                        , ScoreComponentCollection &estimatedFutureScore) const
{
  // contains factors used by this LM
  float fullScore, nGramScore;
  size_t oovCount;

<<<<<<< HEAD
  if (targetPhrase.HasTtaskSPtr()){
    CalcScoreWithContext(targetPhrase.GetTtask(), targetPhrase, fullScore, nGramScore, oovCount);
  }else{
=======
  if (targetPhrase.HasTtaskSPtr()) {
    CalcScoreWithContext(targetPhrase.GetTtask(), targetPhrase, fullScore, nGramScore, oovCount);
  } else {
>>>>>>> f7938f43
    CalcScore(targetPhrase, fullScore, nGramScore, oovCount);
  }
  //CalcScore(targetPhrase, fullScore, nGramScore, oovCount);
  float estimateScore = fullScore - nGramScore;

  if (StaticData::Instance().GetLMEnableOOVFeature()) {
    vector<float> scores(2), estimateScores(2);
    scores[0] = nGramScore;
    scores[1] = oovCount;
    scoreBreakdown.Assign(this, scores);

    estimateScores[0] = estimateScore;
    estimateScores[1] = 0;
    estimatedFutureScore.Assign(this, estimateScores);
  } else {
    scoreBreakdown.Assign(this, nGramScore);
    estimatedFutureScore.Assign(this, estimateScore);
  }
}

const LanguageModel &LanguageModel::GetFirstLM()
{
  static const LanguageModel *lmStatic = NULL;

  if (lmStatic) {
    return *lmStatic;
  }

  // 1st time looking up lm
  const std::vector<const StatefulFeatureFunction*> &statefulFFs = StatefulFeatureFunction::GetStatefulFeatureFunctions();
  for (size_t i = 0; i < statefulFFs.size(); ++i) {
    const StatefulFeatureFunction *ff = statefulFFs[i];
    const LanguageModel *lm = dynamic_cast<const LanguageModel*>(ff);

    if (lm) {
      lmStatic = lm;
      return *lmStatic;
    }
  }

  throw std::logic_error("Incremental search only supports one language model.");
}

} // namespace Moses<|MERGE_RESOLUTION|>--- conflicted
+++ resolved
@@ -78,15 +78,9 @@
   float fullScore, nGramScore;
   size_t oovCount;
 
-<<<<<<< HEAD
-  if (targetPhrase.HasTtaskSPtr()){
-    CalcScoreWithContext(targetPhrase.GetTtask(), targetPhrase, fullScore, nGramScore, oovCount);
-  }else{
-=======
   if (targetPhrase.HasTtaskSPtr()) {
     CalcScoreWithContext(targetPhrase.GetTtask(), targetPhrase, fullScore, nGramScore, oovCount);
   } else {
->>>>>>> f7938f43
     CalcScore(targetPhrase, fullScore, nGramScore, oovCount);
   }
   //CalcScore(targetPhrase, fullScore, nGramScore, oovCount);
