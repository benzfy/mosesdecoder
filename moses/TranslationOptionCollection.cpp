// $Id$
// vim:tabstop=2

/***********************************************************************
Moses - factored phrase-based language decoder
Copyright (C) 2006 University of Edinburgh

This library is free software; you can redistribute it and/or
modify it under the terms of the GNU Lesser General Public
License as published by the Free Software Foundation; either
version 2.1 of the License, or (at your option) any later version.

This library is distributed in the hope that it will be useful,
but WITHOUT ANY WARRANTY; without even the implied warranty of
MERCHANTABILITY or FITNESS FOR A PARTICULAR PURPOSE.  See the GNU
Lesser General Public License for more details.

You should have received a copy of the GNU Lesser General Public
License along with this library; if not, write to the Free Software
Foundation, Inc., 51 Franklin Street, Fifth Floor, Boston, MA  02110-1301  USA
***********************************************************************/

#include <typeinfo>
#include <algorithm>
#include <typeinfo>
#include "TranslationOptionCollection.h"
#include "Sentence.h"
#include "DecodeStep.h"
#include "LM/Base.h"
#include "FactorCollection.h"
#include "InputType.h"
#include "Util.h"
#include "StaticData.h"
#include "DecodeStepTranslation.h"
#include "DecodeStepGeneration.h"
#include "DecodeGraph.h"
#include "InputPath.h"
#include "moses/FF/UnknownWordPenaltyProducer.h"
#include "moses/FF/LexicalReordering/LexicalReordering.h"
#include "moses/FF/InputFeature.h"
#include "util/exception.hh"

using namespace std;

namespace Moses
{

/** helper for pruning */
bool CompareTranslationOption(const TranslationOption *a, const TranslationOption *b)
{
  return a->GetFutureScore() > b->GetFutureScore();
}

/** constructor; since translation options are indexed by coverage span, the corresponding data structure is initialized here
	* This fn should be called by inherited classes
*/
TranslationOptionCollection::TranslationOptionCollection(
  InputType const& src, size_t maxNoTransOptPerCoverage, float translationOptionThreshold)
  : m_source(src)
  ,m_futureScore(src.GetSize())
  ,m_maxNoTransOptPerCoverage(maxNoTransOptPerCoverage)
  ,m_translationOptionThreshold(translationOptionThreshold)
{
  // create 2-d vector
  size_t size = src.GetSize();
  for (size_t startPos = 0 ; startPos < size ; ++startPos) {
    m_collection.push_back( vector< TranslationOptionList >() );

    size_t maxSize = size - startPos;
    size_t maxSizePhrase = StaticData::Instance().GetMaxPhraseLength();
    maxSize = std::min(maxSize, maxSizePhrase);

    for (size_t endPos = 0 ; endPos < maxSize ; ++endPos) {
      m_collection[startPos].push_back( TranslationOptionList() );
    }
  }
}

/** destructor, clears out data structures */
TranslationOptionCollection::~TranslationOptionCollection()
{
  RemoveAllInColl(m_inputPathQueue);
}

void TranslationOptionCollection::Prune()
{
  // quit, if max size, threshold
  if (m_maxNoTransOptPerCoverage == 0 && m_translationOptionThreshold == -std::numeric_limits<float>::infinity())
    return;

  // bookkeeping for how many options used, pruned
  size_t total = 0;
  size_t totalPruned = 0;

  // loop through all spans
  size_t size = m_source.GetSize();
  for (size_t startPos = 0 ; startPos < size; ++startPos) {
    size_t maxSize = size - startPos;
    size_t maxSizePhrase = StaticData::Instance().GetMaxPhraseLength();
    maxSize = std::min(maxSize, maxSizePhrase);

    for (size_t endPos = startPos ; endPos < startPos + maxSize ; ++endPos) {
      // consider list for a span
      TranslationOptionList &fullList = GetTranslationOptionList(startPos, endPos);
      total += fullList.size();

      // size pruning
      if (m_maxNoTransOptPerCoverage > 0 &&
          fullList.size() > m_maxNoTransOptPerCoverage) {
        // sort in vector
        NTH_ELEMENT4(fullList.begin(), fullList.begin() + m_maxNoTransOptPerCoverage, fullList.end(), CompareTranslationOption);
        totalPruned += fullList.size() - m_maxNoTransOptPerCoverage;

        // delete the rest
        for (size_t i = m_maxNoTransOptPerCoverage ; i < fullList.size() ; ++i) {
          delete fullList.Get(i);
        }
        fullList.resize(m_maxNoTransOptPerCoverage);
      }

      // threshold pruning
      if (fullList.size() > 1 && m_translationOptionThreshold != -std::numeric_limits<float>::infinity()) {
        // first, find the best score
        float bestScore = -std::numeric_limits<float>::infinity();
        for (size_t i=0; i < fullList.size() ; ++i) {
          if (fullList.Get(i)->GetFutureScore() > bestScore)
            bestScore = fullList.Get(i)->GetFutureScore();
        }
        //std::cerr << "best score for span " << startPos << "-" << endPos << " is " << bestScore << "\n";
        // then, remove items that are worse than best score + threshold
        for (size_t i=0; i < fullList.size() ; ++i) {
          if (fullList.Get(i)->GetFutureScore() < bestScore + m_translationOptionThreshold) {
            //std::cerr << "\tremoving item " << i << ", score " << fullList.Get(i)->GetFutureScore() << ": " << fullList.Get(i)->GetTargetPhrase() << "\n";
            delete fullList.Get(i);
            fullList.Remove(i);
            total--;
            totalPruned++;
            i--;
          }
          //else
          //{
          //	std::cerr << "\tkeeping item " << i << ", score " << fullList.Get(i)->GetFutureScore() << ": " << fullList.Get(i)->GetTargetPhrase() << "\n";
          //}
        }
      } // end of threshold pruning
    }
  } // end of loop through all spans

  VERBOSE(2,"       Total translation options: " << total << std::endl
          << "Total translation options pruned: " << totalPruned << std::endl);
}

/** Force a creation of a translation option where there are none for a particular source position.
* ie. where a source word has not been translated, create a translation option by
*				1. not observing the table limits on phrase/generation tables
*				2. using the handler ProcessUnknownWord()
* Call this function once translation option collection has been filled with translation options
*
* This function calls for unknown words is complicated by the fact it must handle different input types.
* The call stack is
*		Base::ProcessUnknownWord()
*			Inherited::ProcessUnknownWord(position)
*				Base::ProcessOneUnknownWord()
*
*/

void TranslationOptionCollection::ProcessUnknownWord()
{
  const vector<DecodeGraph*>& decodeGraphList = StaticData::Instance().GetDecodeGraphs();
  size_t size = m_source.GetSize();
  // try to translation for coverage with no trans by expanding table limit
  for (size_t graphInd = 0 ; graphInd < decodeGraphList.size() ; graphInd++) {
    const DecodeGraph &decodeGraph = *decodeGraphList[graphInd];
    for (size_t pos = 0 ; pos < size ; ++pos) {
      TranslationOptionList &fullList = GetTranslationOptionList(pos, pos);
      size_t numTransOpt = fullList.size();
      if (numTransOpt == 0) {
        CreateTranslationOptionsForRange(decodeGraph, pos, pos, false, graphInd);
      }
    }
  }

  bool alwaysCreateDirectTranslationOption = StaticData::Instance().IsAlwaysCreateDirectTranslationOption();
  // create unknown words for 1 word coverage where we don't have any trans options
  for (size_t pos = 0 ; pos < size ; ++pos) {
    TranslationOptionList &fullList = GetTranslationOptionList(pos, pos);
    if (fullList.size() == 0 || alwaysCreateDirectTranslationOption)
      ProcessUnknownWord(pos);
  }
}

/** special handling of ONE unknown words. Either add temporarily add word to translation table,
	* or drop the translation.
	* This function should be called by the ProcessOneUnknownWord() in the inherited class
	* At the moment, this unknown word handler is a bit of a hack, if copies over each factor from source
	* to target word, or uses the 'UNK' factor.
	* Ideally, this function should be in a class which can be expanded upon, for example,
	* to create a morphologically aware handler.
	*
	* \param sourceWord the unknown word
	* \param sourcePos
	* \param length length covered by this word (may be > 1 for lattice input)
	* \param inputScores a set of scores associated with unknown word (input scores from latties/CNs)
 */
void TranslationOptionCollection::ProcessOneUnknownWord(const InputPath &inputPath,
    size_t sourcePos,
    size_t length,
    const ScorePair *inputScores)
{
  const StaticData &staticData = StaticData::Instance();
  const UnknownWordPenaltyProducer &unknownWordPenaltyProducer = UnknownWordPenaltyProducer::Instance();
  float unknownScore = FloorScore(TransformScore(0));
  const Word &sourceWord = inputPath.GetPhrase().GetWord(0);

  // unknown word, add as trans opt
  FactorCollection &factorCollection = FactorCollection::Instance();

  size_t isDigit = 0;

  const Factor *f = sourceWord[0]; // TODO hack. shouldn't know which factor is surface
  const StringPiece s = f->GetString();
  bool isEpsilon = (s=="" || s==EPSILON);
  if (StaticData::Instance().GetDropUnknown()) {


    isDigit = s.find_first_of("0123456789");
    if (isDigit == string::npos)
      isDigit = 0;
    else
      isDigit = 1;
    // modify the starting bitmap
  }

  TargetPhrase targetPhrase;

  if (!(staticData.GetDropUnknown() || isEpsilon) || isDigit) {
    // add to dictionary

    Word &targetWord = targetPhrase.AddWord();
    targetWord.SetIsOOV(true);

    for (unsigned int currFactor = 0 ; currFactor < MAX_NUM_FACTORS ; currFactor++) {
      FactorType factorType = static_cast<FactorType>(currFactor);

      const Factor *sourceFactor = sourceWord[currFactor];
      if (sourceFactor == NULL)
        targetWord[factorType] = factorCollection.AddFactor(UNKNOWN_FACTOR);
      else
        targetWord[factorType] = factorCollection.AddFactor(sourceFactor->GetString());
    }
    //create a one-to-one alignment between UNKNOWN_FACTOR and its verbatim translation

    targetPhrase.SetAlignmentInfo("0-0");

  } else {
    // drop source word. create blank trans opt

    //targetPhrase.SetAlignment();

  }

  targetPhrase.GetScoreBreakdown().Assign(&unknownWordPenaltyProducer, unknownScore);

  // source phrase
  const Phrase &sourcePhrase = inputPath.GetPhrase();
  m_unksrcs.push_back(&sourcePhrase);
  WordsRange range(sourcePos, sourcePos + length - 1);

  targetPhrase.Evaluate(sourcePhrase);

  TranslationOption *transOpt = new TranslationOption(range, targetPhrase);
  transOpt->SetInputPath(inputPath);
  Add(transOpt);


}

/** compute future score matrix in a dynamic programming fashion.
	* This matrix used in search.
	* Call this function once translation option collection has been filled with translation options
*/
void TranslationOptionCollection::CalcFutureScore()
{
  // setup the matrix (ignore lower triangle, set upper triangle to -inf
  size_t size = m_source.GetSize(); // the width of the matrix

  for(size_t row=0; row<size; row++) {
    for(size_t col=row; col<size; col++) {
      m_futureScore.SetScore(row, col, -numeric_limits<float>::infinity());
    }
  }

  // walk all the translation options and record the cheapest option for each span
  for (size_t startPos = 0 ; startPos < size ; ++startPos) {
    size_t maxSize = m_source.GetSize() - startPos;
    size_t maxSizePhrase = StaticData::Instance().GetMaxPhraseLength();
    maxSize = std::min(maxSize, maxSizePhrase);

    for (size_t endPos = startPos ; endPos < startPos + maxSize ; ++endPos) {
      TranslationOptionList &transOptList = GetTranslationOptionList(startPos, endPos);

      TranslationOptionList::const_iterator iterTransOpt;
      for(iterTransOpt = transOptList.begin() ; iterTransOpt != transOptList.end() ; ++iterTransOpt) {
        const TranslationOption &transOpt = **iterTransOpt;
        float score = transOpt.GetFutureScore();
        if (score > m_futureScore.GetScore(startPos, endPos))
          m_futureScore.SetScore(startPos, endPos, score);
      }
    }
  }

  // now fill all the cells in the strictly upper triangle
  //   there is no way to modify the diagonal now, in the case
  //   where no translation option covers a single-word span,
  //   we leave the +inf in the matrix
  // like in chart parsing we want each cell to contain the highest score
  // of the full-span trOpt or the sum of scores of joining two smaller spans

  for(size_t colstart = 1; colstart < size ; colstart++) {
    for(size_t diagshift = 0; diagshift < size-colstart ; diagshift++) {
      size_t startPos = diagshift;
      size_t endPos = colstart+diagshift;
      for(size_t joinAt = startPos; joinAt < endPos ; joinAt++)  {
        float joinedScore = m_futureScore.GetScore(startPos, joinAt)
                            + m_futureScore.GetScore(joinAt+1, endPos);
        /* // uncomment to see the cell filling scheme
        TRACE_ERR( "[" <<startPos<<","<<endPos<<"] <-? ["<<startPos<<","<<joinAt<<"]+["<<joinAt+1<<","<<endPos
          << "] (colstart: "<<colstart<<", diagshift: "<<diagshift<<")"<<endl);
        */
        if (joinedScore > m_futureScore.GetScore(startPos, endPos))
          m_futureScore.SetScore(startPos, endPos, joinedScore);
      }
    }
  }

  IFVERBOSE(3) {
    int total = 0;
    for(size_t row=0; row<size; row++) {
      size_t maxSize = size - row;
      size_t maxSizePhrase = StaticData::Instance().GetMaxPhraseLength();
      maxSize = std::min(maxSize, maxSizePhrase);

      for(size_t col=row; col<row+maxSize; col++) {
        int count = GetTranslationOptionList(row, col).size();
        TRACE_ERR( "translation options spanning from  "
                   << row <<" to "<< col <<" is "
                   << count <<endl);
        total += count;
      }
    }
    TRACE_ERR( "translation options generated in total: "<< total << endl);

    for(size_t row=0; row<size; row++)
      for(size_t col=row; col<size; col++)
        TRACE_ERR( "future cost from "<< row <<" to "<< col <<" is "<< m_futureScore.GetScore(row, col) <<endl);
  }
}



/** Create all possible translations from the phrase tables
 * for a particular input sentence. This implies applying all
 * translation and generation steps. Also computes future cost matrix.
 */
void TranslationOptionCollection::CreateTranslationOptions()
{
  // loop over all substrings of the source sentence, look them up
  // in the phraseDictionary (which is the- possibly filtered-- phrase
  // table loaded on initialization), generate TranslationOption objects
  // for all phrases

  // there may be multiple decoding graphs (factorizations of decoding)
  const vector <DecodeGraph*> &decodeGraphList = StaticData::Instance().GetDecodeGraphs();

  // length of the sentence
  const size_t size = m_source.GetSize();

  // loop over all decoding graphs, each generates translation options
  for (size_t graphInd = 0 ; graphInd < decodeGraphList.size() ; graphInd++) {
    if (decodeGraphList.size() > 1) {
      VERBOSE(3,"Creating translation options from decoding graph " << graphInd << endl);
    }

    const DecodeGraph &decodeGraph = *decodeGraphList[graphInd];
    size_t backoff = decodeGraph.GetBackoff();
    // generate phrases that start at startPos ...
//    VERBOSE(1,"TranslationOptionCollection::CreateTranslationOptions() graphInd:" << graphInd << endl);
    for (size_t startPos = 0 ; startPos < size; startPos++) {
//      VERBOSE(1,"TranslationOptionCollection::CreateTranslationOptions() startPos:" << startPos << endl);
      size_t maxSize = size - startPos; // don't go over end of sentence
      size_t maxSizePhrase = StaticData::Instance().GetMaxPhraseLength();
      maxSize = std::min(maxSize, maxSizePhrase);

      // ... and that end at endPos
      for (size_t endPos = startPos ; endPos < startPos + maxSize ; endPos++) {
//        VERBOSE(1,"TranslationOptionCollection::CreateTranslationOptions() endPos:" << endPos << endl);
        if (graphInd > 0 && // only skip subsequent graphs
<<<<<<< HEAD
            backoff != 0 && // use of backoff specified
            (endPos-startPos+1 >= backoff || // size exceeds backoff limit or ...
=======
        	backoff != 0 && // use of backoff specified
            (endPos-startPos+1 <= backoff || // size exceeds backoff limit or ...
>>>>>>> 76859cf3
             m_collection[startPos][endPos-startPos].size() > 0)) { // no phrases found so far
          VERBOSE(3,"No backoff to graph " << graphInd << " for span [" << startPos << ";" << endPos << "]" << endl);
          // do not create more options
//          VERBOSE(1,"TranslationOptionCollection::CreateTranslationOptions() continue:" << endl);
          continue;
        }

        // create translation options for that range
//        VERBOSE(1,"TranslationOptionCollection::CreateTranslationOptions() before CreateTranslationOptionsForRange" << endl);
        CreateTranslationOptionsForRange( decodeGraph, startPos, endPos, true, graphInd);
//        VERBOSE(1,"TranslationOptionCollection::CreateTranslationOptions() after CreateTranslationOptionsForRange" << endl);
      }
    }
  }

  VERBOSE(3,"Translation Option Collection\n " << *this << endl);

  ProcessUnknownWord();

  EvaluateWithSource();

  // Prune
  Prune();

  Sort();

  // future score matrix
  CalcFutureScore();

  // Cached lex reodering costs
  CacheLexReordering();
}

void TranslationOptionCollection::CreateTranslationOptionsForRange(
  const DecodeGraph &decodeGraph
  , size_t startPos
  , size_t endPos
  , bool adhereTableLimit
  , size_t graphInd
  , InputPath &inputPath)
{
//VERBOSE(1,"TranslationOptionCollection::CreateTranslationOptionsForRange() START startPos:" << startPos << " endPos:" << endPos << endl);
  if ((StaticData::Instance().GetXmlInputType() != XmlExclusive) || !HasXmlOptionsOverlappingRange(startPos,endPos)) {

    // partial trans opt stored in here
    PartialTranslOptColl* oldPtoc = new PartialTranslOptColl;
    size_t totalEarlyPruned = 0;

    // initial translation step
    list <const DecodeStep* >::const_iterator iterStep = decodeGraph.begin();
    const DecodeStep &decodeStep = **iterStep;

    const PhraseDictionary &phraseDictionary = *decodeStep.GetPhraseDictionaryFeature();
    const TargetPhraseCollection *targetPhrases = inputPath.GetTargetPhrases(phraseDictionary);

//    VERBOSE(1,"TranslationOptionCollection::CreateTranslationOptionsForRange() before ProcessInitialTranslation" << endl);
    static_cast<const DecodeStepTranslation&>(decodeStep).ProcessInitialTranslation
    (m_source, *oldPtoc
     , startPos, endPos, adhereTableLimit
     , inputPath, targetPhrases);
//    VERBOSE(1,"TranslationOptionCollection::CreateTranslationOptionsForRange() after ProcessInitialTranslation" << endl);

    SetInputScore(inputPath, *oldPtoc);

    // do rest of decode steps
    int indexStep = 0;

    for (++iterStep ; iterStep != decodeGraph.end() ; ++iterStep) {

      const DecodeStep *decodeStep = *iterStep;
      PartialTranslOptColl* newPtoc = new PartialTranslOptColl;

      // go thru each intermediate trans opt just created
      const vector<TranslationOption*>& partTransOptList = oldPtoc->GetList();
      vector<TranslationOption*>::const_iterator iterPartialTranslOpt;
      for (iterPartialTranslOpt = partTransOptList.begin() ; iterPartialTranslOpt != partTransOptList.end() ; ++iterPartialTranslOpt) {
        TranslationOption &inputPartialTranslOpt = **iterPartialTranslOpt;

        if (const DecodeStepTranslation *translateStep = dynamic_cast<const DecodeStepTranslation*>(decodeStep) ) {
          const PhraseDictionary &phraseDictionary = *translateStep->GetPhraseDictionaryFeature();
          const TargetPhraseCollection *targetPhrases = inputPath.GetTargetPhrases(phraseDictionary);
          translateStep->Process(inputPartialTranslOpt
                                 , *decodeStep
                                 , *newPtoc
                                 , this
                                 , adhereTableLimit
                                 , targetPhrases);
        } else {
          const DecodeStepGeneration *genStep = dynamic_cast<const DecodeStepGeneration*>(decodeStep);
          assert(genStep);
          genStep->Process(inputPartialTranslOpt
                           , *decodeStep
                           , *newPtoc
                           , this
                           , adhereTableLimit);
        }
      }

      // last but 1 partial trans not required anymore
      totalEarlyPruned += newPtoc->GetPrunedCount();
      delete oldPtoc;
      oldPtoc = newPtoc;

      indexStep++;
    } // for (++iterStep

    // add to fully formed translation option list
    PartialTranslOptColl &lastPartialTranslOptColl	= *oldPtoc;
    const vector<TranslationOption*>& partTransOptList = lastPartialTranslOptColl.GetList();
    vector<TranslationOption*>::const_iterator iterColl;
    for (iterColl = partTransOptList.begin() ; iterColl != partTransOptList.end() ; ++iterColl) {
      TranslationOption *transOpt = *iterColl;
      if (StaticData::Instance().GetXmlInputType() != XmlConstraint || !ViolatesXmlOptionsConstraint(startPos,endPos,transOpt)) {
        Add(transOpt);
      }
    }

    lastPartialTranslOptColl.DetachAll();
    totalEarlyPruned += oldPtoc->GetPrunedCount();
    delete oldPtoc;
    // TRACE_ERR( "Early translation options pruned: " << totalEarlyPruned << endl);
  } // if ((StaticData::Instance().GetXmlInputType() != XmlExclusive) || !HasXmlOptionsOverlappingRange(startPos,endPos))

//  VERBOSE(1,"TranslationOptionCollection::CreateTranslationOptionsForRange() before CreateXmlOptionsForRange" << endl);
  if (graphInd == 0 && StaticData::Instance().GetXmlInputType() != XmlPassThrough && HasXmlOptionsOverlappingRange(startPos,endPos)) {
    CreateXmlOptionsForRange(startPos, endPos);
  }
//  VERBOSE(1,"TranslationOptionCollection::CreateTranslationOptionsForRange() after CreateXmlOptionsForRange" << endl);
}

void TranslationOptionCollection::SetInputScore(const InputPath &inputPath, PartialTranslOptColl &oldPtoc)
{
  const ScorePair *inputScore = inputPath.GetInputScore();
  if (inputScore == NULL) {
    return;
  }

  const InputFeature &inputFeature = InputFeature::Instance();

  const std::vector<TranslationOption*> &transOpts = oldPtoc.GetList();
  for (size_t i = 0; i < transOpts.size(); ++i) {
    TranslationOption &transOpt = *transOpts[i];

    ScoreComponentCollection &scores = transOpt.GetScoreBreakdown();
    scores.PlusEquals(&inputFeature, *inputScore);

  }
}

void TranslationOptionCollection::EvaluateWithSource()
{
  const size_t size = m_source.GetSize();
  for (size_t startPos = 0 ; startPos < size ; ++startPos) {
    size_t maxSize = m_source.GetSize() - startPos;
    size_t maxSizePhrase = StaticData::Instance().GetMaxPhraseLength();
    maxSize = std::min(maxSize, maxSizePhrase);

    for (size_t endPos = startPos ; endPos < startPos + maxSize ; ++endPos) {
      TranslationOptionList &transOptList = GetTranslationOptionList(startPos, endPos);

      TranslationOptionList::const_iterator iterTransOpt;
      for(iterTransOpt = transOptList.begin() ; iterTransOpt != transOptList.end() ; ++iterTransOpt) {
        TranslationOption &transOpt = **iterTransOpt;
        transOpt.Evaluate(m_source);
      }
    }
  }
}

void TranslationOptionCollection::Sort()
{
  size_t size = m_source.GetSize();
  for (size_t startPos = 0 ; startPos < size; ++startPos) {
    size_t maxSize = size - startPos;
    size_t maxSizePhrase = StaticData::Instance().GetMaxPhraseLength();
    maxSize = std::min(maxSize, maxSizePhrase);

    for (size_t endPos = startPos ; endPos < startPos + maxSize; ++endPos) {
      TranslationOptionList &transOptList = GetTranslationOptionList(startPos, endPos);
      std::sort(transOptList.begin(), transOptList.end(), CompareTranslationOption);
    }
  }
}

/** Check if this range overlaps with any XML options. This doesn't need to be an exact match, only an overlap.
 * by default, we don't support XML options. subclasses need to override this function.
 * called by CreateTranslationOptionsForRange()
 * \param startPos first position in input sentence
 * \param lastPos last position in input sentence
 */
bool TranslationOptionCollection::HasXmlOptionsOverlappingRange(size_t, size_t) const
{
  return false;
  //not implemented for base class
}

/** Check if an option conflicts with any constraint XML options. Okay, if XML option is substring in source and target.
 * by default, we don't support XML options. subclasses need to override this function.
 * called by CreateTranslationOptionsForRange()
 * \param startPos first position in input sentence
 * \param lastPos last position in input sentence
 */
bool TranslationOptionCollection::ViolatesXmlOptionsConstraint(size_t, size_t, TranslationOption *) const
{
  return false;
  //not implemented for base class
}

/** Populates the current Collection with XML options exactly covering the range specified. Default implementation does nothing.
 * called by CreateTranslationOptionsForRange()
 * \param startPos first position in input sentence
 * \param lastPos last position in input sentence
 */
void TranslationOptionCollection::CreateXmlOptionsForRange(size_t, size_t)
{
  //not implemented for base class
};


/** Add translation option to the list
 * \param translationOption translation option to be added */
void TranslationOptionCollection::Add(TranslationOption *translationOption)
{
  const WordsRange &coverage = translationOption->GetSourceWordsRange();

  if (coverage.GetEndPos() - coverage.GetStartPos() >= m_collection[coverage.GetStartPos()].size()) {
	  cerr << "translationOption=" << *translationOption << endl;
	  cerr << "coverage=" << coverage << endl;
  }

  UTIL_THROW_IF2(coverage.GetEndPos() - coverage.GetStartPos() >= m_collection[coverage.GetStartPos()].size(),
                 "Out of bound access: " << coverage);
  m_collection[coverage.GetStartPos()][coverage.GetEndPos() - coverage.GetStartPos()].Add(translationOption);
}

TO_STRING_BODY(TranslationOptionCollection);

std::ostream& operator<<(std::ostream& out, const TranslationOptionCollection& coll)
{
  size_t size = coll.m_source.GetSize();
  for (size_t startPos = 0 ; startPos < size ; ++startPos) {
    size_t maxSize = size - startPos;
    size_t maxSizePhrase = StaticData::Instance().GetMaxPhraseLength();
    maxSize = std::min(maxSize, maxSizePhrase);

    for (size_t endPos = startPos ; endPos < startPos + maxSize ; ++endPos) {
      const TranslationOptionList& fullList = coll.GetTranslationOptionList(startPos, endPos);
      size_t sizeFull = fullList.size();
      for (size_t i = 0; i < sizeFull; i++) {
        out << *fullList.Get(i) << std::endl;
      }
    }
  }

  //std::vector< std::vector< TranslationOptionList > >::const_iterator i = coll.m_collection.begin();
  //size_t j = 0;
  //for (; i!=coll.m_collection.end(); ++i) {
  //out << "s[" << j++ << "].size=" << i->size() << std::endl;
  //}

  return out;
}

void TranslationOptionCollection::CacheLexReordering()
{
  size_t size = m_source.GetSize();

  const std::vector<const StatefulFeatureFunction*> &ffs = StatefulFeatureFunction::GetStatefulFeatureFunctions();
  std::vector<const StatefulFeatureFunction*>::const_iterator iter;
  for (iter = ffs.begin(); iter != ffs.end(); ++iter) {
    const StatefulFeatureFunction &ff = **iter;
    if (typeid(ff) == typeid(LexicalReordering)) {
      const LexicalReordering &lexreordering = static_cast<const LexicalReordering&>(ff);
      for (size_t startPos = 0 ; startPos < size ; startPos++) {
        size_t maxSize =  size - startPos;
        size_t maxSizePhrase = StaticData::Instance().GetMaxPhraseLength();
        maxSize = std::min(maxSize, maxSizePhrase);

        for (size_t endPos = startPos ; endPos < startPos + maxSize; endPos++) {
          TranslationOptionList &transOptList = GetTranslationOptionList( startPos, endPos);
          TranslationOptionList::iterator iterTransOpt;
          for(iterTransOpt = transOptList.begin() ; iterTransOpt != transOptList.end() ; ++iterTransOpt) {
            TranslationOption &transOpt = **iterTransOpt;
            //Phrase sourcePhrase =  m_source.GetSubString(WordsRange(startPos,endPos));
            const Phrase &sourcePhrase = transOpt.GetInputPath().GetPhrase();
            Scores score = lexreordering.GetProb(sourcePhrase
                                                 , transOpt.GetTargetPhrase());
            if (!score.empty())
              transOpt.CacheLexReorderingScores(lexreordering, score);
          } // for(iterTransOpt
        } // for (size_t endPos = startPos ; endPos < startPos + maxSize; endPos++) {
      } // for (size_t startPos = 0 ; startPos < size ; startPos++) {
    } // if (typeid(ff) == typeid(LexicalReordering)) {
  } // for (iter = ffs.begin(); iter != ffs.end(); ++iter) {
}

//! list of trans opt for a particular span
TranslationOptionList &TranslationOptionCollection::GetTranslationOptionList(size_t startPos, size_t endPos)
{
  size_t maxSize = endPos - startPos;
  size_t maxSizePhrase = StaticData::Instance().GetMaxPhraseLength();
  maxSize = std::min(maxSize, maxSizePhrase);

  UTIL_THROW_IF2(maxSize >= m_collection[startPos].size(),
                 "Out of bound access: " << maxSize);

  return m_collection[startPos][maxSize];
}
const TranslationOptionList &TranslationOptionCollection::GetTranslationOptionList(size_t startPos, size_t endPos) const
{
  size_t maxSize = endPos - startPos;
  size_t maxSizePhrase = StaticData::Instance().GetMaxPhraseLength();
  maxSize = std::min(maxSize, maxSizePhrase);

  UTIL_THROW_IF2(maxSize >= m_collection[startPos].size(),
                 "Out of bound access: " << maxSize);
  return m_collection[startPos][maxSize];
}

void TranslationOptionCollection::GetTargetPhraseCollectionBatch()
{
  const vector <DecodeGraph*> &decodeGraphList = StaticData::Instance().GetDecodeGraphs();
  for (size_t graphInd = 0 ; graphInd < decodeGraphList.size() ; graphInd++) {
    const DecodeGraph &decodeGraph = *decodeGraphList[graphInd];

    list <const DecodeStep* >::const_iterator iterStep;
    for (iterStep = decodeGraph.begin(); iterStep != decodeGraph.end() ; ++iterStep) {
      const DecodeStep &decodeStep = **iterStep;
      const DecodeStepTranslation *transStep = dynamic_cast<const DecodeStepTranslation *>(&decodeStep);
      if (transStep) {
        const PhraseDictionary &phraseDictionary = *transStep->GetPhraseDictionaryFeature();
        phraseDictionary.GetTargetPhraseCollectionBatch(m_inputPathQueue);
      }
    }
  }
}

} // namespace
<|MERGE_RESOLUTION|>--- conflicted
+++ resolved
@@ -395,13 +395,8 @@
       for (size_t endPos = startPos ; endPos < startPos + maxSize ; endPos++) {
 //        VERBOSE(1,"TranslationOptionCollection::CreateTranslationOptions() endPos:" << endPos << endl);
         if (graphInd > 0 && // only skip subsequent graphs
-<<<<<<< HEAD
-            backoff != 0 && // use of backoff specified
-            (endPos-startPos+1 >= backoff || // size exceeds backoff limit or ...
-=======
         	backoff != 0 && // use of backoff specified
             (endPos-startPos+1 <= backoff || // size exceeds backoff limit or ...
->>>>>>> 76859cf3
              m_collection[startPos][endPos-startPos].size() > 0)) { // no phrases found so far
           VERBOSE(3,"No backoff to graph " << graphInd << " for span [" << startPos << ";" << endPos << "]" << endl);
           // do not create more options
