--- conflicted
+++ resolved
@@ -43,11 +43,7 @@
 class Word;
 class DecodeGraph;
 class PhraseDictionary;
-<<<<<<< HEAD
-class InputLatticeNode;
-=======
 class InputPath;
->>>>>>> fad88a14
 
 /** Contains all phrase translations applicable to current input type (a sentence or confusion network).
  * A key insight into efficient decoding is that various input
@@ -73,11 +69,7 @@
   const size_t				m_maxNoTransOptPerCoverage; /*< maximum number of translation options per input span */
   const float				m_translationOptionThreshold; /*< threshold for translation options with regard to best option for input span */
   std::vector<Phrase*> m_unksrcs;
-<<<<<<< HEAD
-  std::vector<InputLatticeNode*> m_phraseDictionaryQueue;
-=======
   std::vector<InputPath*> m_phraseDictionaryQueue;
->>>>>>> fad88a14
 
   TranslationOptionCollection(InputType const& src, size_t maxNoTransOptPerCoverage,
                               float translationOptionThreshold);
