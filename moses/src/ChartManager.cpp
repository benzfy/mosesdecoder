--- conflicted
+++ resolved
@@ -169,9 +169,6 @@
   }
 }
 
-<<<<<<< HEAD
-void ChartManager::CalcNBest(size_t count, ChartTrellisPathList &ret, bool onlyDistinct) const
-=======
   /** Calculate the n-best paths through the output hypergraph.
    * Return the list of paths with the variable ret
    * \param count how may paths to return
@@ -179,7 +176,6 @@
    * \param onlyDistinct whether to check for distinct output sentence or not (default - don't check, just return top n-paths)
    */
 void ChartManager::CalcNBest(size_t count, ChartTrellisPathList &ret,bool onlyDistinct) const
->>>>>>> 6a94f740
 {
   size_t size = m_source.GetSize();
   if (count == 0 || size == 0)
