/***********************************************************************
 Moses - statistical machine translation system
 Copyright (C) 2006-2011 University of Edinburgh

 This library is free software; you can redistribute it and/or
 modify it under the terms of the GNU Lesser General Public
 License as published by the Free Software Foundation; either
 version 2.1 of the License, or (at your option) any later version.

 This library is distributed in the hope that it will be useful,
 but WITHOUT ANY WARRANTY; without even the implied warranty of
 MERCHANTABILITY or FITNESS FOR A PARTICULAR PURPOSE.  See the GNU
 Lesser General Public License for more details.

 You should have received a copy of the GNU Lesser General Public
 License along with this library; if not, write to the Free Software
 Foundation, Inc., 51 Franklin Street, Fifth Floor, Boston, MA  02110-1301  USA
***********************************************************************/

#include "RuleTable/LoaderStandard.h"

#include <fstream>
#include <string>
#include <iterator>
#include <algorithm>
#include <sys/stat.h>
#include "RuleTable/Trie.h"
#include "FactorCollection.h"
#include "Word.h"
#include "Util.h"
#include "InputFileStream.h"
#include "StaticData.h"
#include "WordsRange.h"
#include "UserMessage.h"
#include "ChartTranslationOptionList.h"
#include "FactorCollection.h"
#include "SpanLengthEstimator.h"
#include "DynSAInclude/types.h"

using namespace std;

namespace Moses
{
bool RuleTableLoaderStandard::Load(const std::vector<FactorType> &input
                                   , const std::vector<FactorType> &output
                                   , std::istream &inStream
                                   , const std::vector<float> &weight
                                   , size_t tableLimit
                                   , const LMList &languageModels
                                   , const WordPenaltyProducer* wpProducer
                                   , RuleTableTrie &ruleTable)
{
  bool ret = Load(MosesFormat
                  ,input, output
                  ,inStream, weight
                  ,tableLimit, languageModels
                  ,wpProducer, ruleTable);
  return ret;

}

void ReformatHieroRule(int sourceTarget, string &phrase, map<size_t, pair<size_t, size_t> > &ntAlign)
{
  vector<string> toks;
  Tokenize(toks, phrase, " ");

  for (size_t i = 0; i < toks.size(); ++i)
  {
    string &tok = toks[i];
    size_t tokLen = tok.size();
    if (tok.substr(0, 1) == "[" && tok.substr(tokLen - 1, 1) == "]")
    { // no-term
      vector<string> split = Tokenize(tok, ",");
      CHECK(split.size() == 2);

      tok = "[X]" + split[0] + "]";
      size_t coIndex = Scan<size_t>(split[1]);

      pair<size_t, size_t> &alignPoint = ntAlign[coIndex];
      if (sourceTarget == 0)
      {
        alignPoint.first = i;
      }
      else
      {
        alignPoint.second = i;
      }
    }
  }

  phrase = Join(" ", toks) + " [X]";

}

void ReformateHieroScore(string &scoreString)
{
  vector<string> toks;
  Tokenize(toks, scoreString, " ");

  for (size_t i = 0; i < toks.size(); ++i)
  {
    string &tok = toks[i];

    float score = Scan<float>(tok);
    score = exp(-score);
    tok = SPrint(score);
  }

  scoreString = Join(" ", toks);
}

string *ReformatHieroRule(const string &lineOrig)
{
  vector<string> tokens;
  vector<float> scoreVector;

  TokenizeMultiCharSeparator(tokens, lineOrig, "|||" );

  string &sourcePhraseString = tokens[1]
              , &targetPhraseString = tokens[2]
              , &scoreString        = tokens[3];

  map<size_t, pair<size_t, size_t> > ntAlign;
  ReformatHieroRule(0, sourcePhraseString, ntAlign);
  ReformatHieroRule(1, targetPhraseString, ntAlign);
  ReformateHieroScore(scoreString);

  stringstream align;
  map<size_t, pair<size_t, size_t> >::const_iterator iterAlign;
  for (iterAlign = ntAlign.begin(); iterAlign != ntAlign.end(); ++iterAlign)
  {
    const pair<size_t, size_t> &alignPoint = iterAlign->second;
    align << alignPoint.first << "-" << alignPoint.second << " ";
  }

  stringstream ret;
  ret << sourcePhraseString << " ||| "
      << targetPhraseString << " ||| "
      << scoreString << " ||| "
      << align.str();

  return new string(ret.str());
}

bool RuleTableLoaderStandard::Load(FormatType format
                                , const std::vector<FactorType> &input
                                , const std::vector<FactorType> &output
                                , std::istream &inStream
                                , const std::vector<float> &weight
                                , size_t /* tableLimit */
                                , const LMList &languageModels
                                , const WordPenaltyProducer* wpProducer
                                , RuleTableTrie &ruleTable)
{
  PrintUserTime(string("Start loading text SCFG phrase table. ") + (format==MosesFormat?"Moses ":"Hiero ") + " format");

  const StaticData &staticData = StaticData::Instance();
  const std::string& factorDelimiter = staticData.GetFactorDelimiter();


  string lineOrig;
  size_t count = 0;

  while(getline(inStream, lineOrig)) {
    const string *line;
    if (format == HieroFormat) { // reformat line
      line = ReformatHieroRule(lineOrig);
    }
    else
    { // do nothing to format of line
      line = &lineOrig;
    }

    vector<string> tokens;
    vector<float> scoreVector;
    vector<string> spanStrings;
    vector<string> spanStringsST;
    vector<string> spanStringSource;
    vector<string> spanStringTarget;

    TokenizeMultiCharSeparator(tokens, *line , "|||" );

    //Span Length branch : extended rule table to take span length into account, one more field
    if (tokens.size() < 4) {
      stringstream strme;
      strme << "Syntax error at " << ruleTable.GetFilePath() << ":" << count;
      UserMessage::Add(strme.str());
      abort();
    }

    const string &sourcePhraseString = tokens[0]
               , &targetPhraseString = tokens[1]
               , &scoreString        = tokens[2]
               , &alignString        = tokens[3];


    bool isLHSEmpty = (sourcePhraseString.find_first_not_of(" \t", 0) == string::npos);
    if (isLHSEmpty && !staticData.IsWordDeletionEnabled()) {
      TRACE_ERR( ruleTable.GetFilePath() << ":" << count << ": pt entry contains empty target, skipping\n");
      continue;
    }

    Tokenize<float>(scoreVector, scoreString);
    const size_t numScoreComponents = ruleTable.GetFeature()->GetNumScoreComponents();
    if (scoreVector.size() != numScoreComponents) {
      stringstream strme;
      strme << "Size of scoreVector != number (" << scoreVector.size() << "!="
            << numScoreComponents << ") of score components on line " << count;
      UserMessage::Add(strme.str());
      abort();
    }
    CHECK(scoreVector.size() == numScoreComponents);

    // parse source & find pt node

    // constituent labels
    Word sourceLHS, targetLHS;

    // source
    Phrase sourcePhrase( 0);
    sourcePhrase.CreateFromStringNewFormat(Input, input, sourcePhraseString, factorDelimiter, sourceLHS);

<<<<<<< HEAD
    //MARIA
    //get rule counts tokens[4] -> count(t) assume that extract was run with  --NoFractionalCounting flag
    const std::string &ruleCount = tokens[4];
    vector<string> countStrings;
    unsigned ruleTotalCount = 1;
    TokenizeMultiCharSeparator(countStrings,ruleCount," ");
    if(countStrings.size()>=1)
      sscanf(countStrings[0].c_str(), "%u", &ruleTotalCount);   
    ruleTotalCount=floor(ruleTotalCount*scoreVector[0]+0.5);
=======
    unsigned ruleTotalCount = 0;
    if (tokens.size() >= 5) {
      //MARIA
      //get rule counts tokens[4] -> count(t) assume that extract was run with  --NoFractionalCounting flag
      const std::string &ruleCount = tokens[4];
      vector<string> countStrings;

      TokenizeMultiCharSeparator(countStrings,ruleCount," ");
      if(countStrings.size()>=1)
        sscanf(countStrings[0].c_str(), "%u", &ruleTotalCount);   
      ruleTotalCount=floor(ruleTotalCount*scoreVector[0]+0.5);      
    }
>>>>>>> 11445fbf

    //read from rule table
    std::vector<SpanLengthEstimator*> spanSourceEstimators, spanTargetEstimators;
    if (tokens.size() >= 6) {
      bool useGaussian = (StaticData::Instance().GetParam("gaussian-span-length-score").size() > 0);
      bool useISIFormat = (StaticData::Instance().GetParam("isi-format-for-span-length").size() > 0);
     
      const std::string &spanLength = tokens[5];

      //use ISI format for span_length information in rule table
      // rule_count | sum_NT1(len) | sum_NT1(len^2) || rule_count | sum_NT2(len) | sum_NT2(len^2) ...
      if (useISIFormat == true ){
	vector<string> spanStatisticsSource; 
	vector<string>::iterator itr_statistics;
	unsigned count = 1;
	float sum_len=0.0f, sum_square_len=0.0f;
	
	TokenizeMultiCharSeparator(spanStatisticsSource,spanLength,"||");
	for(itr_statistics = spanStatisticsSource.begin(); itr_statistics != spanStatisticsSource.end(); itr_statistics++){
	  vector<string> gaussParam;
	  TokenizeMultiCharSeparator(gaussParam,*itr_statistics,"|");
	  if(gaussParam.size()<3) continue;
	  sscanf(gaussParam[0].c_str(),"%u", &count);
	  sscanf(gaussParam[1].c_str(),"%f", &sum_len);
	  sscanf(gaussParam[2].c_str(),"%f", &sum_square_len);
	  
	  std::auto_ptr<SpanLengthEstimator> estimatorSource;
	  estimatorSource.reset(CreateGaussianSpanLengthEstimator());
	  estimatorSource->AddSpanScore_ISI(count,sum_len,sum_square_len);
	  estimatorSource->FinishedAdds(count);
	  spanSourceEstimators.push_back(estimatorSource.release());
	}
	
      }
      // use (len=score) format for span_length information in rule table
      else{

        //source and target side are separated by ||
        TokenizeMultiCharSeparator(spanStringsST,spanLength,"||");
      
        //we consider only source and target information
      
        if(spanStringsST.size()>=2){

          //Take scores from source
          string spanLengthSource = spanStringsST[0];
          //Take scores form target
          string spanLengthTarget = spanStringsST[1];

          TokenizeMultiCharSeparator(spanStringSource,spanLengthSource,"|");
          TokenizeMultiCharSeparator(spanStringTarget,spanLengthTarget,"|");

          //Check that number of non terminals is the same on both sides
          CHECK(spanStringSource.size() == spanStringTarget.size());
          vector<string>::iterator itr_source;
          vector<string>::iterator itr_target;
          for(itr_source = spanStringSource.begin(), itr_target = spanStringTarget.begin();
              itr_source != spanStringSource.end(), itr_target != spanStringTarget.end();
              itr_source++, itr_target++)
          {
            vector<string> spanTermSource;
            vector<string> spanTermTarget;
            vector<string> :: iterator itr_source_term;
            vector<string> :: iterator itr_target_term;
            Tokenize(spanTermSource,*itr_source);
            Tokenize(spanTermTarget,*itr_target);
            std::auto_ptr<SpanLengthEstimator> estimatorSource, estimatorTarget;
            estimatorSource.reset(useGaussian ? CreateGaussianSpanLengthEstimator() : CreateAsIsSpanLengthEstimator());
            estimatorTarget.reset(useGaussian ? CreateGaussianSpanLengthEstimator() : CreateAsIsSpanLengthEstimator());
            //get source scores
            iterate(spanTermSource,itr_source_term)
            {
              unsigned size;
              float proba;
              sscanf(itr_source_term->c_str(), "%u=%f", &size, &proba);
              estimatorSource->AddSpanScore(size, logf(proba));
            }
            //get target scores
            iterate(spanStringTarget,itr_target_term)
            {
              unsigned size;
              float proba;
              sscanf(itr_target_term->c_str(), "%u=%f", &size, &proba);
              estimatorTarget->AddSpanScore(size, logf(proba));
            }
            estimatorSource->FinishedAdds(ruleTotalCount);
            estimatorTarget->FinishedAdds(ruleTotalCount);
            spanSourceEstimators.push_back(estimatorSource.release());
            spanTargetEstimators.push_back(estimatorTarget.release());
          }
        }
      }
    }
        

    // create target phrase obj
    TargetPhrase *targetPhrase = new TargetPhrase(Output);
    targetPhrase->CreateFromStringNewFormat(Output, output, targetPhraseString, factorDelimiter, targetLHS);

    // rest of target phrase
    targetPhrase->SetAlignmentInfo(alignString);
    targetPhrase->SetTargetLHS(targetLHS);
    //targetPhrase->SetDebugOutput(string("New Format pt ") + line);

    // component score, for n-best output
    std::transform(scoreVector.begin(),scoreVector.end(),scoreVector.begin(),TransformScore);
    std::transform(scoreVector.begin(),scoreVector.end(),scoreVector.begin(),FloorScore);

    targetPhrase->SetScoreChart(ruleTable.GetFeature(), scoreVector, weight, languageModels, wpProducer);
    targetPhrase->SetSpanLengthEstimators(spanSourceEstimators, spanTargetEstimators);

    TargetPhraseCollection &phraseColl = GetOrCreateTargetPhraseCollection(ruleTable, sourcePhrase, *targetPhrase, sourceLHS);
    phraseColl.Add(targetPhrase);

    count++;

    if (format == HieroFormat) { // reformat line
      delete line;
    }
    else
    { // do nothing
    }

  }

  // sort and prune each target phrase collection
  SortAndPrune(ruleTable);

  return true;
}

}<|MERGE_RESOLUTION|>--- conflicted
+++ resolved
@@ -220,18 +220,8 @@
     Phrase sourcePhrase( 0);
     sourcePhrase.CreateFromStringNewFormat(Input, input, sourcePhraseString, factorDelimiter, sourceLHS);
 
-<<<<<<< HEAD
-    //MARIA
-    //get rule counts tokens[4] -> count(t) assume that extract was run with  --NoFractionalCounting flag
-    const std::string &ruleCount = tokens[4];
-    vector<string> countStrings;
+
     unsigned ruleTotalCount = 1;
-    TokenizeMultiCharSeparator(countStrings,ruleCount," ");
-    if(countStrings.size()>=1)
-      sscanf(countStrings[0].c_str(), "%u", &ruleTotalCount);   
-    ruleTotalCount=floor(ruleTotalCount*scoreVector[0]+0.5);
-=======
-    unsigned ruleTotalCount = 0;
     if (tokens.size() >= 5) {
       //MARIA
       //get rule counts tokens[4] -> count(t) assume that extract was run with  --NoFractionalCounting flag
@@ -243,7 +233,6 @@
         sscanf(countStrings[0].c_str(), "%u", &ruleTotalCount);   
       ruleTotalCount=floor(ruleTotalCount*scoreVector[0]+0.5);      
     }
->>>>>>> 11445fbf
 
     //read from rule table
     std::vector<SpanLengthEstimator*> spanSourceEstimators, spanTargetEstimators;
