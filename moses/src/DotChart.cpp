// $Id$
/***********************************************************************
 Moses - factored phrase-based language decoder
 Copyright (C) 2010 Hieu Hoang

 This library is free software; you can redistribute it and/or
 modify it under the terms of the GNU Lesser General Public
 License as published by the Free Software Foundation; either
 version 2.1 of the License, or (at your option) any later version.

 This library is distributed in the hope that it will be useful,
 but WITHOUT ANY WARRANTY; without even the implied warranty of
 MERCHANTABILITY or FITNESS FOR A PARTICULAR PURPOSE.  See the GNU
 Lesser General Public License for more details.

 You should have received a copy of the GNU Lesser General Public
 License along with this library; if not, write to the Free Software
 Foundation, Inc., 51 Franklin Street, Fifth Floor, Boston, MA  02110-1301  USA
 ***********************************************************************/

#include "DotChart.h"

namespace Moses
{
<<<<<<< HEAD
ProcessedRuleColl::~ProcessedRuleColl()
{
#ifdef USE_BOOST_POOL
  // Do nothing.  ProcessedRule objects are stored in object pools owned by
  // the sentence-specific ChartRuleLookupManagers.
#else
  std::for_each(m_coll.begin(), m_coll.end(),
                RemoveAllInColl<CollType::value_type>);
#endif
}

std::ostream& operator<<(std::ostream &out, const ProcessedRule &/*rule*/)
{
  //const PhraseDictionaryNode &node = rule.GetLastNode();
  //out << node;

  return out;
}
=======
>>>>>>> 96417949

std::ostream &operator<<(std::ostream &out, const DottedRule &rule)
{
  if (!rule.IsRoot()) {
    out << rule.GetWordsRange() << "=" << rule.GetSourceWord() << " ";
    if (!rule.m_prev->IsRoot()) {
      out << " " << *rule.m_prev;
    }
  }
  return out;
}

}<|MERGE_RESOLUTION|>--- conflicted
+++ resolved
@@ -22,27 +22,6 @@
 
 namespace Moses
 {
-<<<<<<< HEAD
-ProcessedRuleColl::~ProcessedRuleColl()
-{
-#ifdef USE_BOOST_POOL
-  // Do nothing.  ProcessedRule objects are stored in object pools owned by
-  // the sentence-specific ChartRuleLookupManagers.
-#else
-  std::for_each(m_coll.begin(), m_coll.end(),
-                RemoveAllInColl<CollType::value_type>);
-#endif
-}
-
-std::ostream& operator<<(std::ostream &out, const ProcessedRule &/*rule*/)
-{
-  //const PhraseDictionaryNode &node = rule.GetLastNode();
-  //out << node;
-
-  return out;
-}
-=======
->>>>>>> 96417949
 
 std::ostream &operator<<(std::ostream &out, const DottedRule &rule)
 {
