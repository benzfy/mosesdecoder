/***********************************************************************
Moses - factored phrase-based language decoder
Copyright (C) 2006 University of Edinburgh

This library is free software; you can redistribute it and/or
modify it under the terms of the GNU Lesser General Public
License as published by the Free Software Foundation; either
version 2.1 of the License, or (at your option) any later version.

This library is distributed in the hope that it will be useful,
but WITHOUT ANY WARRANTY; without even the implied warranty of
MERCHANTABILITY or FITNESS FOR A PARTICULAR PURPOSE.  See the GNU
Lesser General Public License for more details.

You should have received a copy of the GNU Lesser General Public
License along with this library; if not, write to the Free Software
Foundation, Inc., 51 Franklin Street, Fifth Floor, Boston, MA  02110-1301  USA
***********************************************************************/

#include <cassert>
#include <limits>
#include <iostream>
#include <fstream>

#include "LanguageModelRandLM.h"
#include "FactorCollection.h"
#include "Phrase.h"
#include "InputFileStream.h"
#include "StaticData.h"

namespace Moses
{
using namespace std;

bool LanguageModelRandLM::Load(const std::string &filePath, FactorType factorType, float weight,
			       size_t nGramOrder) {
  cerr << "Loading LanguageModelRandLM..." << endl;
  FactorCollection &factorCollection = FactorCollection::Instance();
  m_filePath = filePath;
  m_factorType = factorType;
  m_weight = weight;
  m_nGramOrder = nGramOrder;
  int cache_MB = 50; // increase cache size
  m_lm = randlm::RandLM::initRandLM(filePath, nGramOrder, cache_MB);
  assert(m_lm != NULL);
  // get special word ids
  m_oov_id = m_lm->getWordID(m_lm->getOOV());
  CreateFactors(factorCollection);
  return true;
}

void LanguageModelRandLM::CreateFactors(FactorCollection &factorCollection) { // add factors which have randlm id
  // code copied & paste from SRI LM class. should do template function
  // first get all bf vocab in map
  std::map<size_t, randlm::WordID> randlm_ids_map; // map from factor id -> randlm id
  size_t maxFactorId = 0; // to create lookup vector later on
  for(std::map<randlm::Word, randlm::WordID>::const_iterator vIter = m_lm->vocabStart();
      vIter != m_lm->vocabEnd(); vIter++){
    // get word from randlm vocab and associate with (new) factor id
    size_t factorId=factorCollection.AddFactor(Output,m_factorType,vIter->first)->GetId();
    randlm_ids_map[factorId] = vIter->second;
    maxFactorId = (factorId > maxFactorId) ? factorId : maxFactorId;
  }
  // add factors for BOS and EOS and store bf word ids
  size_t factorId;
  m_sentenceStart = factorCollection.AddFactor(Output, m_factorType, m_lm->getBOS());
  factorId = m_sentenceStart->GetId();
  maxFactorId = (factorId > maxFactorId) ? factorId : maxFactorId;
  m_sentenceStartArray[m_factorType] = m_sentenceStart;

  m_sentenceEnd	= factorCollection.AddFactor(Output, m_factorType, m_lm->getEOS());
  factorId = m_sentenceEnd->GetId();
  maxFactorId = (factorId > maxFactorId) ? factorId : maxFactorId;
  m_sentenceEndArray[m_factorType] = m_sentenceEnd;

  // add to lookup vector in object
  m_randlm_ids_vec.resize(maxFactorId+1);
  // fill with OOV code
  fill(m_randlm_ids_vec.begin(), m_randlm_ids_vec.end(), m_oov_id);

  for (map<size_t, randlm::WordID>::const_iterator iter = randlm_ids_map.begin();
       iter != randlm_ids_map.end() ; ++iter)
    m_randlm_ids_vec[iter->first] = iter->second;

}

randlm::WordID LanguageModelRandLM::GetLmID( const std::string &str ) const {
  return m_lm->getWordID(str);
}

float LanguageModelRandLM::GetValue(const vector<const Word*> &contextFactor,
				    State* finalState, unsigned int* len) const {
  FactorType factorType = GetFactorType();
  // set up context
  randlm::WordID ngram[MAX_NGRAM_SIZE];
  int count = contextFactor.size();
  for (int i = 0 ; i < count ; i++) {
    ngram[i] = GetLmID((*contextFactor[i])[factorType]);
    //std::cerr << m_lm->getWord(ngram[i]) << " ";
  }
  int found = 0;
<<<<<<< HEAD
  float logprob = FloorScore(TransformLMScore(m_lm->getProb(&ngram[0], count, &found, finalState)));
  *len = 0; // not available
=======
  float logprob = FloorScore(TransformSRIScore(m_lm->getProb(&ngram[0], count, &found, finalState)));
  if(len)
	*len = found;
>>>>>>> 2c231204
  //if (finalState)
  //  std::cerr << " = " << logprob << "(" << *finalState << ", " << *len <<")"<< std::endl;
  //else
  //  std::cerr << " = " << logprob << std::endl;
  return logprob;
}

}

<|MERGE_RESOLUTION|>--- conflicted
+++ resolved
@@ -99,14 +99,9 @@
     //std::cerr << m_lm->getWord(ngram[i]) << " ";
   }
   int found = 0;
-<<<<<<< HEAD
   float logprob = FloorScore(TransformLMScore(m_lm->getProb(&ngram[0], count, &found, finalState)));
-  *len = 0; // not available
-=======
-  float logprob = FloorScore(TransformSRIScore(m_lm->getProb(&ngram[0], count, &found, finalState)));
   if(len)
 	*len = found;
->>>>>>> 2c231204
   //if (finalState)
   //  std::cerr << " = " << logprob << "(" << *finalState << ", " << *len <<")"<< std::endl;
   //else
