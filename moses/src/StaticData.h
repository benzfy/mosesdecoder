// $Id$

/***********************************************************************
Moses - factored phrase-based language decoder
Copyright (C) 2006 University of Edinburgh

This library is free software; you can redistribute it and/or
modify it under the terms of the GNU Lesser General Public
License as published by the Free Software Foundation; either
version 2.1 of the License, or (at your option) any later version.

This library is distributed in the hope that it will be useful,
but WITHOUT ANY WARRANTY; without even the implied warranty of
MERCHANTABILITY or FITNESS FOR A PARTICULAR PURPOSE.  See the GNU
Lesser General Public License for more details.

You should have received a copy of the GNU Lesser General Public
License along with this library; if not, write to the Free Software
Foundation, Inc., 51 Franklin Street, Fifth Floor, Boston, MA  02110-1301  USA
***********************************************************************/

#ifndef moses_StaticData_h
#define moses_StaticData_h

#include <stdexcept>
#include <limits>
#include <list>
#include <vector>
#include <map>
#include <memory>
#include <utility>
#include <fstream>
#include <string>

#ifdef WITH_THREADS
#include <boost/thread/mutex.hpp>
#endif

#include "TypeDef.h"
#include "FactorCollection.h"
#include "Parameter.h"
#include "LanguageModel.h"
#include "LMList.h"
#include "SentenceStats.h"
#include "DecodeGraph.h"
#include "TranslationOptionList.h"
#include "TranslationSystem.h"
#include "ScoreComponentCollection.h"

#if HAVE_CONFIG_H
#include "config.h"
#endif
//#include "UnknownWordHandler.h"

namespace Moses
{

class InputType;
class LexicalReordering;
class GlobalLexicalModel;
class PhraseBoundaryFeature;
class PhraseDictionaryFeature;
class PhrasePairFeature;
class BleuScoreFeature;
class PhraseLengthFeature;
class TargetWordInsertionFeature;
class SourceWordDeletionFeature;
class WordTranslationFeature;
class GenerationDictionary;
class DistortionScoreProducer;
class DecodeStep;
class UnknownWordPenaltyProducer;
class TargetBigramFeature;
class TranslationSystem;

typedef std::pair<std::string, float> UnknownLHSEntry;
typedef std::vector<UnknownLHSEntry>  UnknownLHSList;

/** Contains global variables and contants */
class StaticData
{
private:
<<<<<<< HEAD
	static StaticData									s_instance;
protected:	

	std::map<long,Phrase> m_constraints;
	std::vector<PhraseDictionaryFeature*>	m_phraseDictionary;
	std::vector<GenerationDictionary*>	m_generationDictionary;
	Parameter			*m_parameter;
	std::vector<FactorType>			m_inputFactorOrder, m_outputFactorOrder;
	LMList									m_languageModel;
	ScoreComponentCollection m_allWeights;
	std::vector<LexicalReordering*>                   m_reorderModels;
	std::vector<GlobalLexicalModel*>                   m_globalLexicalModels;
	std::vector<DecodeGraph*> m_decodeGraphs;
	std::vector<size_t> m_decodeGraphBackoff;
		// Initial	= 0 = can be used when creating poss trans
		// Other		= 1 = used to calculate LM score once all steps have been processed
	std::map<std::string, TranslationSystem> m_translationSystems;
	TargetBigramFeature *m_targetBigramFeature;
  PhraseBoundaryFeature *m_phraseBoundaryFeature;
  PhrasePairFeature *m_phrasePairFeature;
  PhraseLengthFeature* m_phraseLengthFeature;
  TargetWordInsertionFeature* m_targetWordInsertionFeature;
  SourceWordDeletionFeature* m_sourceWordDeletionFeature;
  WordTranslationFeature* m_wordTranslationFeature;
	float
		m_beamWidth,
		m_earlyDiscardingThreshold,
		m_translationOptionThreshold,
		m_wordDeletionWeight;

	// PhraseTrans, Generation & LanguageModelScore has multiple weights.
	int				m_maxDistortion;
	// do it differently from old pharaoh
	// -ve	= no limit on distortion
	// 0		= no disortion (monotone in old pharaoh)
	bool m_reorderingConstraint; // use additional reordering constraints
	size_t                              
			m_maxHypoStackSize //hypothesis-stack size that triggers pruning
			, m_minHypoStackDiversity // minimum number of hypothesis in stack for each source word coverage
			, m_nBestSize
			, m_nBestFactor
			, m_maxNoTransOptPerCoverage
			, m_maxNoPartTransOpt
			, m_maxPhraseLength
			, m_numLinkParams;
	
	std::string
		m_constraintFileName;	
	
	std::string									m_nBestFilePath;
	bool                        m_fLMsLoaded, m_labeledNBestList,m_nBestIncludesAlignment;
	/***
	 * false = treat unknown words as unknowns, and translate them as themselves;
	 * true = drop (ignore) them
	 */
	bool m_dropUnknown;
	bool m_wordDeletionEnabled;

	bool m_disableDiscarding;
	bool m_printAllDerivations;

	bool m_sourceStartPosMattersForRecombination;
	bool m_recoverPath;
	bool m_outputHypoScore;
	bool m_enableOnlineCommand; //! flag indicating whether online commands to change some decoder parameters are enable; if yes, the persistent translation option cache is disabled

	SearchAlgorithm m_searchAlgorithm;
	InputTypeEnum m_inputType;
	size_t m_numInputScores;

	mutable size_t m_verboseLevel;
  std::vector<WordPenaltyProducer*> m_wordPenaltyProducers;
	std::vector<DistortionScoreProducer *> m_distortionScoreProducers;
	UnknownWordPenaltyProducer *m_unknownWordPenaltyProducer;
  BleuScoreFeature* m_bleuScoreFeature;
	bool m_reportSegmentation;
	bool m_reportAllFactors;
	bool m_reportAllFactorsNBest;
=======
  static StaticData									s_instance;
protected:

  std::map<long,Phrase> m_constraints;
  std::vector<PhraseDictionaryFeature*>	m_phraseDictionary;
  std::vector<GenerationDictionary*>	m_generationDictionary;
  Parameter			*m_parameter;
  std::vector<FactorType>			m_inputFactorOrder, m_outputFactorOrder;
  LMList									m_languageModel;
  ScoreIndexManager				m_scoreIndexManager;
  std::vector<float>			m_allWeights;
  std::vector<LexicalReordering*>                   m_reorderModels;
  std::vector<GlobalLexicalModel*>                   m_globalLexicalModels;
  std::vector<DecodeGraph*> m_decodeGraphs;
  std::vector<size_t> m_decodeGraphBackoff;
  // Initial	= 0 = can be used when creating poss trans
  // Other		= 1 = used to calculate LM score once all steps have been processed
  std::map<std::string, TranslationSystem> m_translationSystems;
  float
  m_beamWidth,
  m_earlyDiscardingThreshold,
  m_translationOptionThreshold,
  m_wordDeletionWeight;

  // PhraseTrans, Generation & LanguageModelScore has multiple weights.
  int				m_maxDistortion;
  // do it differently from old pharaoh
  // -ve	= no limit on distortion
  // 0		= no disortion (monotone in old pharaoh)
  bool m_reorderingConstraint; // use additional reordering constraints
  size_t
  m_maxHypoStackSize //hypothesis-stack size that triggers pruning
  , m_minHypoStackDiversity // minimum number of hypothesis in stack for each source word coverage
  , m_nBestSize
  , m_nBestFactor
  , m_maxNoTransOptPerCoverage
  , m_maxNoPartTransOpt
  , m_maxPhraseLength
  , m_numLinkParams;

  std::string
  m_constraintFileName;

  std::string									m_nBestFilePath;
  bool                        m_fLMsLoaded, m_labeledNBestList,m_nBestIncludesAlignment;
  /***
   * false = treat unknown words as unknowns, and translate them as themselves;
   * true = drop (ignore) them
   */
  bool m_dropUnknown;
  bool m_wordDeletionEnabled;

  bool m_disableDiscarding;
  bool m_printAllDerivations;

  bool m_sourceStartPosMattersForRecombination;
  bool m_recoverPath;
  bool m_outputHypoScore;

  SearchAlgorithm m_searchAlgorithm;
  InputTypeEnum m_inputType;
  size_t m_numInputScores;

  mutable size_t m_verboseLevel;
  std::vector<WordPenaltyProducer*> m_wordPenaltyProducers;
  std::vector<DistortionScoreProducer *> m_distortionScoreProducers;
  UnknownWordPenaltyProducer *m_unknownWordPenaltyProducer;
  bool m_reportSegmentation;
  bool m_reportAllFactors;
  bool m_reportAllFactorsNBest;
>>>>>>> a0b6abdf
  std::string m_detailedTranslationReportingFilePath;
  bool m_onlyDistinctNBest;
  bool m_UseAlignmentInfo;
  bool m_PrintAlignmentInfo;
  bool m_PrintAlignmentInfoNbest;

  std::string m_alignmentOutputFile;

  std::string m_factorDelimiter; //! by default, |, but it can be changed
  size_t m_maxFactorIdx[2];  //! number of factors on source and target side
  size_t m_maxNumFactors;  //! max number of factors on both source and target sides

  XmlInputType m_xmlInputType; //! method for handling sentence XML input

  bool m_mbr; //! use MBR decoder
  bool m_useLatticeMBR; //! use MBR decoder
  bool m_useConsensusDecoding; //! Use Consensus decoding  (DeNero et al 2009)
  size_t m_mbrSize; //! number of translation candidates considered
  float m_mbrScale; //! scaling factor for computing marginal probability of candidate translation
  size_t m_lmbrPruning; //! average number of nodes per word wanted in pruned lattice
  std::vector<float> m_lmbrThetas; //! theta(s) for lattice mbr calculation
  bool m_useLatticeHypSetForLatticeMBR; //! to use nbest as hypothesis set during lattice MBR
  float m_lmbrPrecision; //! unigram precision theta - see Tromble et al 08 for more details
  float m_lmbrPRatio; //! decaying factor for ngram thetas - see Tromble et al 08 for more details
  float m_lmbrMapWeight; //! Weight given to the map solution. See Kumar et al 09 for details

  size_t m_lmcache_cleanup_threshold; //! number of translations after which LM claenup is performed (0=never, N=after N translations; default is 1)

  bool m_timeout; //! use timeout
  size_t m_timeout_threshold; //! seconds after which time out is activated

  bool m_useTransOptCache; //! flag indicating, if the persistent translation option cache should be used
  mutable std::map<std::pair<size_t, Phrase>, std::pair<TranslationOptionList*,clock_t> > m_transOptCache; //! persistent translation option cache
  size_t m_transOptCacheMaxSize; //! maximum size for persistent translation option cache
  //FIXME: Single lock for cache not most efficient. However using a
  //reader-writer for LRU cache is tricky - how to record last used time?
#ifdef WITH_THREADS
  mutable boost::mutex m_transOptCacheMutex;
#endif
  bool m_isAlwaysCreateDirectTranslationOption;
  //! constructor. only the 1 static variable can be created

  bool m_outputWordGraph; //! whether to output word graph
  bool m_outputSearchGraph; //! whether to output search graph
  bool m_outputSearchGraphExtended; //! ... in extended format
#ifdef HAVE_PROTOBUF
  bool m_outputSearchGraphPB; //! whether to output search graph as a protobuf
#endif

<<<<<<< HEAD
	size_t m_cubePruningPopLimit;
	size_t m_cubePruningDiversity;
	size_t m_ruleLimit;


	// Initial = 0 = can be used when creating poss trans
	// Other = 1 = used to calculate LM score once all steps have been processed
	Word m_inputDefaultNonTerminal, m_outputDefaultNonTerminal;
	SourceLabelOverlap m_sourceLabelOverlap;
	UnknownLHSList m_unknownLHS;


	StaticData();



	void LoadPhraseBasedParameters();
	void LoadChartDecodingParameters();
	void LoadNonTerminals();

	//! helper fn to set bool param from ini file/command line
	void SetBooleanParameter(bool *paramter, std::string parameterName, bool defaultValue);

	/***
	 * load all language models as specified in ini file
	 */
	bool LoadLanguageModels();
	/***
	 * load not only the main phrase table but also any auxiliary tables that depend on which features are being used
	 * (eg word-deletion, word-insertion tables)
	 */
	bool LoadPhraseTables();
	//! load all generation tables as specified in ini file
	bool LoadGenerationTables();
	//! load decoding steps
  bool LoadDecodeGraphs();
	bool LoadLexicalReorderingModel();
	bool LoadGlobalLexicalModel();
  //References used for scoring feature (eg BleuScoreFeature) for online training
  bool LoadReferences();
	bool LoadDiscrimLMFeature();
  bool LoadPhraseBoundaryFeature();
  bool LoadPhrasePairFeature();
  bool LoadPhraseLengthFeature();
  bool LoadTargetWordInsertionFeature();
  bool LoadSourceWordDeletionFeature();
  bool LoadWordTranslationFeature();
  
  void ReduceTransOptCache() const;
	bool m_continuePartialTranslation;
	
public:

	bool IsAlwaysCreateDirectTranslationOption() const {
		return m_isAlwaysCreateDirectTranslationOption;
	}
	//! destructor
	~StaticData();

	//! return static instance for use like global variable
	static const StaticData& Instance() { return s_instance; }

	//! do NOT call unless you know what you're doing
	static StaticData& InstanceNonConst() { return s_instance; }

	/** delete current static instance and replace with another. 
		* Used by gui front end
		*/
	#ifdef WIN32
	static void Reset() { s_instance = StaticData(); }
	#endif
	
	/** load data into static instance. This function is required
		* as LoadData() is not const
		*/
	static bool LoadDataStatic(Parameter *parameter)
	{
		return s_instance.LoadData(parameter);
	}

	/** Main function to load everything.
	 * Also initialize the Parameter object
	 */
	bool LoadData(Parameter *parameter);

	const PARAM_VEC &GetParam(const std::string &paramName) const
	{
		return m_parameter->GetParam(paramName);
	}

	const std::vector<FactorType> &GetInputFactorOrder() const
	{
		return m_inputFactorOrder;
	}
	const std::vector<FactorType> &GetOutputFactorOrder() const
	{
		return m_outputFactorOrder;
	}

	
	inline bool GetSourceStartPosMattersForRecombination() const
	{ 
		return m_sourceStartPosMattersForRecombination; 
	}
	inline bool GetDropUnknown() const 
	{ 
		return m_dropUnknown; 
	}
  inline bool GetDisableDiscarding() const
  {
    return m_disableDiscarding;
  }
	inline size_t GetMaxNoTransOptPerCoverage() const 
	{ 
		return m_maxNoTransOptPerCoverage;
	}
	inline size_t GetMaxNoPartTransOpt() const 
	{ 
		return m_maxNoPartTransOpt;
	}
	inline const Phrase* GetConstrainingPhrase(long sentenceID) const
	{
		std::map<long,Phrase>::const_iterator iter = m_constraints.find(sentenceID);
		if (iter != m_constraints.end()) 
		{
			const Phrase& phrase = iter->second;
			return &phrase;
		} 
		else 
		{
			return NULL;
		}
	}
	inline size_t GetMaxPhraseLength() const 
	{ 
		return m_maxPhraseLength;
	}
	bool IsWordDeletionEnabled() const
	{
		return m_wordDeletionEnabled;
	}
	size_t GetMaxHypoStackSize() const
	{
		return m_maxHypoStackSize;
	}
	size_t GetMinHypoStackDiversity() const
	{
		return m_minHypoStackDiversity;
	}
	size_t GetCubePruningPopLimit() const
	{
		return m_cubePruningPopLimit;
	}
	size_t GetCubePruningDiversity() const
	{
		return m_cubePruningDiversity;
	}
	size_t IsPathRecoveryEnabled() const
	{
		return m_recoverPath;
	}
	int GetMaxDistortion() const
	{
		return m_maxDistortion;
	}
	bool UseReorderingConstraint() const
	{
		return m_reorderingConstraint;
	}
	float GetBeamWidth() const
	{
		return m_beamWidth;
	}
	float GetEarlyDiscardingThreshold() const
	{
		return m_earlyDiscardingThreshold;
	}
	bool UseEarlyDiscarding() const 
	{
		return m_earlyDiscardingThreshold != -std::numeric_limits<float>::infinity();
	}
	float GetTranslationOptionThreshold() const
	{
		return m_translationOptionThreshold;
	}

  const TranslationSystem& GetTranslationSystem(std::string id) const {
    std::map<std::string, TranslationSystem>::const_iterator iter = 
            m_translationSystems.find(id);
    VERBOSE(2, "Looking for translation system id " << id << std::endl);
    if (iter == m_translationSystems.end()) {
      VERBOSE(1, "Translation system not found " << id << std::endl);
        throw std::runtime_error("Unknown translation system id");
    } else {
      return iter->second;
    }
  }
	size_t GetVerboseLevel() const
	{
		return m_verboseLevel;
	}
	void SetVerboseLevel(int x) const { m_verboseLevel = x; }
	bool GetReportSegmentation() const
	{
		return m_reportSegmentation;
	}
	bool GetReportAllFactors() const
	{
		return m_reportAllFactors;
	}
	bool GetReportAllFactorsNBest() const
	{
		return m_reportAllFactorsNBest;
	}
	bool IsDetailedTranslationReportingEnabled() const
	{
		return !m_detailedTranslationReportingFilePath.empty();
	}
	const std::string &GetDetailedTranslationReportingFilePath() const
	{
		return m_detailedTranslationReportingFilePath;
	}

    const std::string &GetAlignmentOutputFile() const
    {
        return m_alignmentOutputFile;
=======
  size_t m_cubePruningPopLimit;
  size_t m_cubePruningDiversity;
  size_t m_ruleLimit;


  // Initial = 0 = can be used when creating poss trans
  // Other = 1 = used to calculate LM score once all steps have been processed
  Word m_inputDefaultNonTerminal, m_outputDefaultNonTerminal;
  SourceLabelOverlap m_sourceLabelOverlap;
  UnknownLHSList m_unknownLHS;


  StaticData();

  void LoadPhraseBasedParameters();
  void LoadChartDecodingParameters();
  void LoadNonTerminals();

  //! helper fn to set bool param from ini file/command line
  void SetBooleanParameter(bool *paramter, std::string parameterName, bool defaultValue);

  /***
   * load all language models as specified in ini file
   */
  bool LoadLanguageModels();
  /***
   * load not only the main phrase table but also any auxiliary tables that depend on which features are being used
   * (eg word-deletion, word-insertion tables)
   */
  bool LoadPhraseTables();
  //! load all generation tables as specified in ini file
  bool LoadGenerationTables();
  //! load decoding steps
  bool LoadDecodeGraphs();
  bool LoadLexicalReorderingModel();
  bool LoadGlobalLexicalModel();
  void ReduceTransOptCache() const;
  bool m_continuePartialTranslation;

public:

  bool IsAlwaysCreateDirectTranslationOption() const {
    return m_isAlwaysCreateDirectTranslationOption;
  }
  //! destructor
  ~StaticData();
  //! return static instance for use like global variable
  static const StaticData& Instance() {
    return s_instance;
  }

  /** delete current static instance and replace with another.
  	* Used by gui front end
  	*/
#ifdef WIN32
  static void Reset() {
    s_instance = StaticData();
  }
#endif

  /** load data into static instance. This function is required
  	* as LoadData() is not const
  	*/
  static bool LoadDataStatic(Parameter *parameter) {
    return s_instance.LoadData(parameter);
  }

  /** Main function to load everything.
   * Also initialize the Parameter object
   */
  bool LoadData(Parameter *parameter);

  const PARAM_VEC &GetParam(const std::string &paramName) const {
    return m_parameter->GetParam(paramName);
  }

  const std::vector<FactorType> &GetInputFactorOrder() const {
    return m_inputFactorOrder;
  }
  const std::vector<FactorType> &GetOutputFactorOrder() const {
    return m_outputFactorOrder;
  }


  inline bool GetSourceStartPosMattersForRecombination() const {
    return m_sourceStartPosMattersForRecombination;
  }
  inline bool GetDropUnknown() const {
    return m_dropUnknown;
  }
  inline bool GetDisableDiscarding() const {
    return m_disableDiscarding;
  }
  inline size_t GetMaxNoTransOptPerCoverage() const {
    return m_maxNoTransOptPerCoverage;
  }
  inline size_t GetMaxNoPartTransOpt() const {
    return m_maxNoPartTransOpt;
  }
  inline const Phrase* GetConstrainingPhrase(long sentenceID) const {
    std::map<long,Phrase>::const_iterator iter = m_constraints.find(sentenceID);
    if (iter != m_constraints.end()) {
      const Phrase& phrase = iter->second;
      return &phrase;
    } else {
      return NULL;
    }
  }
  inline size_t GetMaxPhraseLength() const {
    return m_maxPhraseLength;
  }
  bool IsWordDeletionEnabled() const {
    return m_wordDeletionEnabled;
  }
  size_t GetMaxHypoStackSize() const {
    return m_maxHypoStackSize;
  }
  size_t GetMinHypoStackDiversity() const {
    return m_minHypoStackDiversity;
  }
  size_t GetCubePruningPopLimit() const {
    return m_cubePruningPopLimit;
  }
  size_t GetCubePruningDiversity() const {
    return m_cubePruningDiversity;
  }
  size_t IsPathRecoveryEnabled() const {
    return m_recoverPath;
  }
  int GetMaxDistortion() const {
    return m_maxDistortion;
  }
  bool UseReorderingConstraint() const {
    return m_reorderingConstraint;
  }
  float GetBeamWidth() const {
    return m_beamWidth;
  }
  float GetEarlyDiscardingThreshold() const {
    return m_earlyDiscardingThreshold;
  }
  bool UseEarlyDiscarding() const {
    return m_earlyDiscardingThreshold != -std::numeric_limits<float>::infinity();
  }
  float GetTranslationOptionThreshold() const {
    return m_translationOptionThreshold;
  }
  //! returns the total number of score components across all types, all factors
  size_t GetTotalScoreComponents() const {
    return m_scoreIndexManager.GetTotalNumberOfScores();
  }
  const ScoreIndexManager& GetScoreIndexManager() const {
    return m_scoreIndexManager;
  }

  const TranslationSystem& GetTranslationSystem(std::string id) const {
    std::map<std::string, TranslationSystem>::const_iterator iter =
      m_translationSystems.find(id);
    VERBOSE(2, "Looking for translation system id " << id << std::endl);
    if (iter == m_translationSystems.end()) {
      VERBOSE(1, "Translation system not found " << id << std::endl);
      throw std::runtime_error("Unknown translation system id");
    } else {
      return iter->second;
>>>>>>> a0b6abdf
    }
  }
  size_t GetVerboseLevel() const {
    return m_verboseLevel;
  }
  void SetVerboseLevel(int x) const {
    m_verboseLevel = x;
  }
  bool GetReportSegmentation() const {
    return m_reportSegmentation;
  }
  bool GetReportAllFactors() const {
    return m_reportAllFactors;
  }
  bool GetReportAllFactorsNBest() const {
    return m_reportAllFactorsNBest;
  }
  bool IsDetailedTranslationReportingEnabled() const {
    return !m_detailedTranslationReportingFilePath.empty();
  }
  const std::string &GetDetailedTranslationReportingFilePath() const {
    return m_detailedTranslationReportingFilePath;
  }

  const std::string &GetAlignmentOutputFile() const {
    return m_alignmentOutputFile;
  }

  bool IsLabeledNBestList() const {
    return m_labeledNBestList;
  }
  bool NBestIncludesAlignment() const {
    return m_nBestIncludesAlignment;
  }
  size_t GetNumLinkParams() const {
    return m_numLinkParams;
  }
  const std::vector<std::string> &GetDescription() const {
    return m_parameter->GetParam("description");
  }

  // for mert
  size_t GetNBestSize() const {
    return m_nBestSize;
  }
  const std::string &GetNBestFilePath() const {
    return m_nBestFilePath;
  }
  bool IsNBestEnabled() const {
    return (!m_nBestFilePath.empty()) || m_mbr || m_useLatticeMBR || m_outputSearchGraph || m_useConsensusDecoding
#ifdef HAVE_PROTOBUF
           || m_outputSearchGraphPB
#endif
<<<<<<< HEAD
		;
	}
	size_t GetNBestFactor() const
	{
		return m_nBestFactor;
	}
	bool GetOutputWordGraph() const
	{ return m_outputWordGraph; }

	//! Sets the global score vector weights for a given ScoreProducer.
	InputTypeEnum GetInputType() const {return m_inputType;}
	SearchAlgorithm GetSearchAlgorithm() const {return m_searchAlgorithm;}
	size_t GetNumInputScores() const {return m_numInputScores;}
	
	const ScoreComponentCollection& GetAllWeights() const
	{
		return m_allWeights;
	}

  void SetAllWeights(const ScoreComponentCollection& weights) 
  {
    m_allWeights = weights;
  }

  //Weight for a single-valued feature
  float GetWeight(const ScoreProducer* sp) const 
  {
    return m_allWeights.GetScoreForProducer(sp);
  }

  //Weight for a single-valued feature
  void SetWeight(const ScoreProducer* sp, float weight) ;


  //Weights for feature with fixed number of values
  std::vector<float> GetWeights(const ScoreProducer* sp) const
  {
    return m_allWeights.GetScoresForProducer(sp);
  }

  //Weights for feature with fixed number of values
  void SetWeights(const ScoreProducer* sp, const std::vector<float>& weights); 

	
	bool UseAlignmentInfo() const {	return m_UseAlignmentInfo;}
	void UseAlignmentInfo(bool a){ m_UseAlignmentInfo=a; };
	bool PrintAlignmentInfo() const { return m_PrintAlignmentInfo; }
	bool PrintAlignmentInfoInNbest() const {return m_PrintAlignmentInfoNbest;}
	bool GetDistinctNBest() const {return m_onlyDistinctNBest;}
	const std::string& GetFactorDelimiter() const {return m_factorDelimiter;}
	size_t GetMaxNumFactors(FactorDirection direction) const { return m_maxFactorIdx[(size_t)direction]+1; }
	size_t GetMaxNumFactors() const { return m_maxNumFactors; }
	bool UseMBR() const { return m_mbr; }
  bool UseLatticeMBR() const { return m_useLatticeMBR ;}
  bool UseConsensusDecoding() const {return m_useConsensusDecoding;}
  void SetUseLatticeMBR(bool flag) {m_useLatticeMBR = flag; }
	size_t GetMBRSize() const { return m_mbrSize; }
	float GetMBRScale() const { return m_mbrScale; }
    void SetMBRScale(float scale) {
        m_mbrScale = scale;
    }
  size_t GetLatticeMBRPruningFactor() const { return m_lmbrPruning; }
=======
           ;
  }
  size_t GetNBestFactor() const {
    return m_nBestFactor;
  }
  bool GetOutputWordGraph() const {
    return m_outputWordGraph;
  }

  //! Sets the global score vector weights for a given ScoreProducer.
  void SetWeightsForScoreProducer(const ScoreProducer* sp, const std::vector<float>& weights);
  InputTypeEnum GetInputType() const {
    return m_inputType;
  }
  SearchAlgorithm GetSearchAlgorithm() const {
    return m_searchAlgorithm;
  }
  size_t GetNumInputScores() const {
    return m_numInputScores;
  }

  const std::vector<float>& GetAllWeights() const {
    return m_allWeights;
  }

  bool UseAlignmentInfo() const {
    return m_UseAlignmentInfo;
  }
  void UseAlignmentInfo(bool a) {
    m_UseAlignmentInfo=a;
  };
  bool PrintAlignmentInfo() const {
    return m_PrintAlignmentInfo;
  }
  bool PrintAlignmentInfoInNbest() const {
    return m_PrintAlignmentInfoNbest;
  }
  bool GetDistinctNBest() const {
    return m_onlyDistinctNBest;
  }
  const std::string& GetFactorDelimiter() const {
    return m_factorDelimiter;
  }
  size_t GetMaxNumFactors(FactorDirection direction) const {
    return m_maxFactorIdx[(size_t)direction]+1;
  }
  size_t GetMaxNumFactors() const {
    return m_maxNumFactors;
  }
  bool UseMBR() const {
    return m_mbr;
  }
  bool UseLatticeMBR() const {
    return m_useLatticeMBR ;
  }
  bool UseConsensusDecoding() const {
    return m_useConsensusDecoding;
  }
  void SetUseLatticeMBR(bool flag) {
    m_useLatticeMBR = flag;
  }
  size_t GetMBRSize() const {
    return m_mbrSize;
  }
  float GetMBRScale() const {
    return m_mbrScale;
  }
  void SetMBRScale(float scale) {
    m_mbrScale = scale;
  }
  size_t GetLatticeMBRPruningFactor() const {
    return m_lmbrPruning;
  }
>>>>>>> a0b6abdf
  void SetLatticeMBRPruningFactor(size_t prune) {
    m_lmbrPruning = prune;
  }
  const std::vector<float>& GetLatticeMBRThetas() const {
    return m_lmbrThetas;
  }
  bool  UseLatticeHypSetForLatticeMBR() const {
    return m_useLatticeHypSetForLatticeMBR;
  }
  float GetLatticeMBRPrecision() const {
    return m_lmbrPrecision;
  }
  void SetLatticeMBRPrecision(float p) {
    m_lmbrPrecision = p;
  }
  float GetLatticeMBRPRatio() const {
    return m_lmbrPRatio;
  }
  void SetLatticeMBRPRatio(float r) {
    m_lmbrPRatio = r;
  }

  float GetLatticeMBRMapWeight() const {
    return m_lmbrMapWeight;
  }

  bool UseTimeout() const {
    return m_timeout;
  }
  size_t GetTimeoutThreshold() const {
    return m_timeout_threshold;
  }

  size_t GetLMCacheCleanupThreshold() const {
    return m_lmcache_cleanup_threshold;
  }

  bool GetOutputSearchGraph() const {
    return m_outputSearchGraph;
  }
  void SetOutputSearchGraph(bool outputSearchGraph) {
    m_outputSearchGraph = outputSearchGraph;
  }
  bool GetOutputSearchGraphExtended() const {
    return m_outputSearchGraphExtended;
  }
#ifdef HAVE_PROTOBUF
  bool GetOutputSearchGraphPB() const {
    return m_outputSearchGraphPB;
  }
#endif

<<<<<<< HEAD
	XmlInputType GetXmlInputType() const { return m_xmlInputType; }

	bool GetUseTransOptCache() const { return m_useTransOptCache; }

	void AddTransOptListToCache(const DecodeGraph &decodeGraph, const Phrase &sourcePhrase, const TranslationOptionList &transOptList) const;
	

	const TranslationOptionList* FindTransOptListInCache(const DecodeGraph &decodeGraph, const Phrase &sourcePhrase) const;
  
	bool PrintAllDerivations() const { return m_printAllDerivations;}
	
	const UnknownLHSList &GetUnknownLHS() const
	{ return m_unknownLHS; }

	const Word &GetInputDefaultNonTerminal() const
	{ return m_inputDefaultNonTerminal; }
	const Word &GetOutputDefaultNonTerminal() const
	{ return m_outputDefaultNonTerminal; }
	
	SourceLabelOverlap GetSourceLabelOverlap() const
	{ return m_sourceLabelOverlap; }
	
	bool GetOutputHypoScore() const
	{ return m_outputHypoScore; }
	size_t GetRuleLimit() const
	{ return m_ruleLimit; }
	float GetRuleCountThreshold() const
	{ return 999999; /* TODO wtf! */ }
	

	bool ContinuePartialTranslation() const { return m_continuePartialTranslation; }
	
	void ReLoadParameter();
	void ReLoadBleuScoreFeatureParameter();
	Parameter* GetParameter()
	{
		return m_parameter;
	}
	void SetAllWeightsScoreComponentCollection(const ScoreComponentCollection &weightsScoreComponentCollection);

=======
  XmlInputType GetXmlInputType() const {
    return m_xmlInputType;
  }

  bool GetUseTransOptCache() const {
    return m_useTransOptCache;
  }

  void AddTransOptListToCache(const DecodeGraph &decodeGraph, const Phrase &sourcePhrase, const TranslationOptionList &transOptList) const;


  const TranslationOptionList* FindTransOptListInCache(const DecodeGraph &decodeGraph, const Phrase &sourcePhrase) const;

  bool PrintAllDerivations() const {
    return m_printAllDerivations;
  }

  const UnknownLHSList &GetUnknownLHS() const {
    return m_unknownLHS;
  }

  const Word &GetInputDefaultNonTerminal() const {
    return m_inputDefaultNonTerminal;
  }
  const Word &GetOutputDefaultNonTerminal() const {
    return m_outputDefaultNonTerminal;
  }

  SourceLabelOverlap GetSourceLabelOverlap() const {
    return m_sourceLabelOverlap;
  }

  bool GetOutputHypoScore() const {
    return m_outputHypoScore;
  }
  size_t GetRuleLimit() const {
    return m_ruleLimit;
  }
  float GetRuleCountThreshold() const {
    return 999999; /* TODO wtf! */
  }


  bool ContinuePartialTranslation() const {
    return m_continuePartialTranslation;
  }
>>>>>>> a0b6abdf
};

}
#endif<|MERGE_RESOLUTION|>--- conflicted
+++ resolved
@@ -80,86 +80,6 @@
 class StaticData
 {
 private:
-<<<<<<< HEAD
-	static StaticData									s_instance;
-protected:	
-
-	std::map<long,Phrase> m_constraints;
-	std::vector<PhraseDictionaryFeature*>	m_phraseDictionary;
-	std::vector<GenerationDictionary*>	m_generationDictionary;
-	Parameter			*m_parameter;
-	std::vector<FactorType>			m_inputFactorOrder, m_outputFactorOrder;
-	LMList									m_languageModel;
-	ScoreComponentCollection m_allWeights;
-	std::vector<LexicalReordering*>                   m_reorderModels;
-	std::vector<GlobalLexicalModel*>                   m_globalLexicalModels;
-	std::vector<DecodeGraph*> m_decodeGraphs;
-	std::vector<size_t> m_decodeGraphBackoff;
-		// Initial	= 0 = can be used when creating poss trans
-		// Other		= 1 = used to calculate LM score once all steps have been processed
-	std::map<std::string, TranslationSystem> m_translationSystems;
-	TargetBigramFeature *m_targetBigramFeature;
-  PhraseBoundaryFeature *m_phraseBoundaryFeature;
-  PhrasePairFeature *m_phrasePairFeature;
-  PhraseLengthFeature* m_phraseLengthFeature;
-  TargetWordInsertionFeature* m_targetWordInsertionFeature;
-  SourceWordDeletionFeature* m_sourceWordDeletionFeature;
-  WordTranslationFeature* m_wordTranslationFeature;
-	float
-		m_beamWidth,
-		m_earlyDiscardingThreshold,
-		m_translationOptionThreshold,
-		m_wordDeletionWeight;
-
-	// PhraseTrans, Generation & LanguageModelScore has multiple weights.
-	int				m_maxDistortion;
-	// do it differently from old pharaoh
-	// -ve	= no limit on distortion
-	// 0		= no disortion (monotone in old pharaoh)
-	bool m_reorderingConstraint; // use additional reordering constraints
-	size_t                              
-			m_maxHypoStackSize //hypothesis-stack size that triggers pruning
-			, m_minHypoStackDiversity // minimum number of hypothesis in stack for each source word coverage
-			, m_nBestSize
-			, m_nBestFactor
-			, m_maxNoTransOptPerCoverage
-			, m_maxNoPartTransOpt
-			, m_maxPhraseLength
-			, m_numLinkParams;
-	
-	std::string
-		m_constraintFileName;	
-	
-	std::string									m_nBestFilePath;
-	bool                        m_fLMsLoaded, m_labeledNBestList,m_nBestIncludesAlignment;
-	/***
-	 * false = treat unknown words as unknowns, and translate them as themselves;
-	 * true = drop (ignore) them
-	 */
-	bool m_dropUnknown;
-	bool m_wordDeletionEnabled;
-
-	bool m_disableDiscarding;
-	bool m_printAllDerivations;
-
-	bool m_sourceStartPosMattersForRecombination;
-	bool m_recoverPath;
-	bool m_outputHypoScore;
-	bool m_enableOnlineCommand; //! flag indicating whether online commands to change some decoder parameters are enable; if yes, the persistent translation option cache is disabled
-
-	SearchAlgorithm m_searchAlgorithm;
-	InputTypeEnum m_inputType;
-	size_t m_numInputScores;
-
-	mutable size_t m_verboseLevel;
-  std::vector<WordPenaltyProducer*> m_wordPenaltyProducers;
-	std::vector<DistortionScoreProducer *> m_distortionScoreProducers;
-	UnknownWordPenaltyProducer *m_unknownWordPenaltyProducer;
-  BleuScoreFeature* m_bleuScoreFeature;
-	bool m_reportSegmentation;
-	bool m_reportAllFactors;
-	bool m_reportAllFactorsNBest;
-=======
   static StaticData									s_instance;
 protected:
 
@@ -169,8 +89,7 @@
   Parameter			*m_parameter;
   std::vector<FactorType>			m_inputFactorOrder, m_outputFactorOrder;
   LMList									m_languageModel;
-  ScoreIndexManager				m_scoreIndexManager;
-  std::vector<float>			m_allWeights;
+  ScoreComponentCollection m_allWeights;
   std::vector<LexicalReordering*>                   m_reorderModels;
   std::vector<GlobalLexicalModel*>                   m_globalLexicalModels;
   std::vector<DecodeGraph*> m_decodeGraphs;
@@ -178,6 +97,13 @@
   // Initial	= 0 = can be used when creating poss trans
   // Other		= 1 = used to calculate LM score once all steps have been processed
   std::map<std::string, TranslationSystem> m_translationSystems;
+  TargetBigramFeature *m_targetBigramFeature;
+  PhraseBoundaryFeature *m_phraseBoundaryFeature;
+  PhrasePairFeature *m_phrasePairFeature;
+  PhraseLengthFeature* m_phraseLengthFeature;
+  TargetWordInsertionFeature* m_targetWordInsertionFeature;
+  SourceWordDeletionFeature* m_sourceWordDeletionFeature;
+  WordTranslationFeature* m_wordTranslationFeature;
   float
   m_beamWidth,
   m_earlyDiscardingThreshold,
@@ -218,6 +144,7 @@
   bool m_sourceStartPosMattersForRecombination;
   bool m_recoverPath;
   bool m_outputHypoScore;
+  bool m_enableOnlineCommand; //! flag indicating whether online commands to change some decoder parameters are enable; if yes, the persistent translation option cache is disabled
 
   SearchAlgorithm m_searchAlgorithm;
   InputTypeEnum m_inputType;
@@ -227,10 +154,10 @@
   std::vector<WordPenaltyProducer*> m_wordPenaltyProducers;
   std::vector<DistortionScoreProducer *> m_distortionScoreProducers;
   UnknownWordPenaltyProducer *m_unknownWordPenaltyProducer;
+  BleuScoreFeature* m_bleuScoreFeature;
   bool m_reportSegmentation;
   bool m_reportAllFactors;
   bool m_reportAllFactorsNBest;
->>>>>>> a0b6abdf
   std::string m_detailedTranslationReportingFilePath;
   bool m_onlyDistinctNBest;
   bool m_UseAlignmentInfo;
@@ -280,234 +207,6 @@
   bool m_outputSearchGraphPB; //! whether to output search graph as a protobuf
 #endif
 
-<<<<<<< HEAD
-	size_t m_cubePruningPopLimit;
-	size_t m_cubePruningDiversity;
-	size_t m_ruleLimit;
-
-
-	// Initial = 0 = can be used when creating poss trans
-	// Other = 1 = used to calculate LM score once all steps have been processed
-	Word m_inputDefaultNonTerminal, m_outputDefaultNonTerminal;
-	SourceLabelOverlap m_sourceLabelOverlap;
-	UnknownLHSList m_unknownLHS;
-
-
-	StaticData();
-
-
-
-	void LoadPhraseBasedParameters();
-	void LoadChartDecodingParameters();
-	void LoadNonTerminals();
-
-	//! helper fn to set bool param from ini file/command line
-	void SetBooleanParameter(bool *paramter, std::string parameterName, bool defaultValue);
-
-	/***
-	 * load all language models as specified in ini file
-	 */
-	bool LoadLanguageModels();
-	/***
-	 * load not only the main phrase table but also any auxiliary tables that depend on which features are being used
-	 * (eg word-deletion, word-insertion tables)
-	 */
-	bool LoadPhraseTables();
-	//! load all generation tables as specified in ini file
-	bool LoadGenerationTables();
-	//! load decoding steps
-  bool LoadDecodeGraphs();
-	bool LoadLexicalReorderingModel();
-	bool LoadGlobalLexicalModel();
-  //References used for scoring feature (eg BleuScoreFeature) for online training
-  bool LoadReferences();
-	bool LoadDiscrimLMFeature();
-  bool LoadPhraseBoundaryFeature();
-  bool LoadPhrasePairFeature();
-  bool LoadPhraseLengthFeature();
-  bool LoadTargetWordInsertionFeature();
-  bool LoadSourceWordDeletionFeature();
-  bool LoadWordTranslationFeature();
-  
-  void ReduceTransOptCache() const;
-	bool m_continuePartialTranslation;
-	
-public:
-
-	bool IsAlwaysCreateDirectTranslationOption() const {
-		return m_isAlwaysCreateDirectTranslationOption;
-	}
-	//! destructor
-	~StaticData();
-
-	//! return static instance for use like global variable
-	static const StaticData& Instance() { return s_instance; }
-
-	//! do NOT call unless you know what you're doing
-	static StaticData& InstanceNonConst() { return s_instance; }
-
-	/** delete current static instance and replace with another. 
-		* Used by gui front end
-		*/
-	#ifdef WIN32
-	static void Reset() { s_instance = StaticData(); }
-	#endif
-	
-	/** load data into static instance. This function is required
-		* as LoadData() is not const
-		*/
-	static bool LoadDataStatic(Parameter *parameter)
-	{
-		return s_instance.LoadData(parameter);
-	}
-
-	/** Main function to load everything.
-	 * Also initialize the Parameter object
-	 */
-	bool LoadData(Parameter *parameter);
-
-	const PARAM_VEC &GetParam(const std::string &paramName) const
-	{
-		return m_parameter->GetParam(paramName);
-	}
-
-	const std::vector<FactorType> &GetInputFactorOrder() const
-	{
-		return m_inputFactorOrder;
-	}
-	const std::vector<FactorType> &GetOutputFactorOrder() const
-	{
-		return m_outputFactorOrder;
-	}
-
-	
-	inline bool GetSourceStartPosMattersForRecombination() const
-	{ 
-		return m_sourceStartPosMattersForRecombination; 
-	}
-	inline bool GetDropUnknown() const 
-	{ 
-		return m_dropUnknown; 
-	}
-  inline bool GetDisableDiscarding() const
-  {
-    return m_disableDiscarding;
-  }
-	inline size_t GetMaxNoTransOptPerCoverage() const 
-	{ 
-		return m_maxNoTransOptPerCoverage;
-	}
-	inline size_t GetMaxNoPartTransOpt() const 
-	{ 
-		return m_maxNoPartTransOpt;
-	}
-	inline const Phrase* GetConstrainingPhrase(long sentenceID) const
-	{
-		std::map<long,Phrase>::const_iterator iter = m_constraints.find(sentenceID);
-		if (iter != m_constraints.end()) 
-		{
-			const Phrase& phrase = iter->second;
-			return &phrase;
-		} 
-		else 
-		{
-			return NULL;
-		}
-	}
-	inline size_t GetMaxPhraseLength() const 
-	{ 
-		return m_maxPhraseLength;
-	}
-	bool IsWordDeletionEnabled() const
-	{
-		return m_wordDeletionEnabled;
-	}
-	size_t GetMaxHypoStackSize() const
-	{
-		return m_maxHypoStackSize;
-	}
-	size_t GetMinHypoStackDiversity() const
-	{
-		return m_minHypoStackDiversity;
-	}
-	size_t GetCubePruningPopLimit() const
-	{
-		return m_cubePruningPopLimit;
-	}
-	size_t GetCubePruningDiversity() const
-	{
-		return m_cubePruningDiversity;
-	}
-	size_t IsPathRecoveryEnabled() const
-	{
-		return m_recoverPath;
-	}
-	int GetMaxDistortion() const
-	{
-		return m_maxDistortion;
-	}
-	bool UseReorderingConstraint() const
-	{
-		return m_reorderingConstraint;
-	}
-	float GetBeamWidth() const
-	{
-		return m_beamWidth;
-	}
-	float GetEarlyDiscardingThreshold() const
-	{
-		return m_earlyDiscardingThreshold;
-	}
-	bool UseEarlyDiscarding() const 
-	{
-		return m_earlyDiscardingThreshold != -std::numeric_limits<float>::infinity();
-	}
-	float GetTranslationOptionThreshold() const
-	{
-		return m_translationOptionThreshold;
-	}
-
-  const TranslationSystem& GetTranslationSystem(std::string id) const {
-    std::map<std::string, TranslationSystem>::const_iterator iter = 
-            m_translationSystems.find(id);
-    VERBOSE(2, "Looking for translation system id " << id << std::endl);
-    if (iter == m_translationSystems.end()) {
-      VERBOSE(1, "Translation system not found " << id << std::endl);
-        throw std::runtime_error("Unknown translation system id");
-    } else {
-      return iter->second;
-    }
-  }
-	size_t GetVerboseLevel() const
-	{
-		return m_verboseLevel;
-	}
-	void SetVerboseLevel(int x) const { m_verboseLevel = x; }
-	bool GetReportSegmentation() const
-	{
-		return m_reportSegmentation;
-	}
-	bool GetReportAllFactors() const
-	{
-		return m_reportAllFactors;
-	}
-	bool GetReportAllFactorsNBest() const
-	{
-		return m_reportAllFactorsNBest;
-	}
-	bool IsDetailedTranslationReportingEnabled() const
-	{
-		return !m_detailedTranslationReportingFilePath.empty();
-	}
-	const std::string &GetDetailedTranslationReportingFilePath() const
-	{
-		return m_detailedTranslationReportingFilePath;
-	}
-
-    const std::string &GetAlignmentOutputFile() const
-    {
-        return m_alignmentOutputFile;
-=======
   size_t m_cubePruningPopLimit;
   size_t m_cubePruningDiversity;
   size_t m_ruleLimit;
@@ -521,6 +220,8 @@
 
 
   StaticData();
+
+
 
   void LoadPhraseBasedParameters();
   void LoadChartDecodingParameters();
@@ -544,6 +245,16 @@
   bool LoadDecodeGraphs();
   bool LoadLexicalReorderingModel();
   bool LoadGlobalLexicalModel();
+  //References used for scoring feature (eg BleuScoreFeature) for online training
+  bool LoadReferences();
+  bool LoadDiscrimLMFeature();
+  bool LoadPhraseBoundaryFeature();
+  bool LoadPhrasePairFeature();
+  bool LoadPhraseLengthFeature();
+  bool LoadTargetWordInsertionFeature();
+  bool LoadSourceWordDeletionFeature();
+  bool LoadWordTranslationFeature();
+
   void ReduceTransOptCache() const;
   bool m_continuePartialTranslation;
 
@@ -554,8 +265,14 @@
   }
   //! destructor
   ~StaticData();
+
   //! return static instance for use like global variable
   static const StaticData& Instance() {
+    return s_instance;
+  }
+
+  //! do NOT call unless you know what you're doing
+  static StaticData& InstanceNonConst() {
     return s_instance;
   }
 
@@ -654,13 +371,6 @@
   }
   float GetTranslationOptionThreshold() const {
     return m_translationOptionThreshold;
-  }
-  //! returns the total number of score components across all types, all factors
-  size_t GetTotalScoreComponents() const {
-    return m_scoreIndexManager.GetTotalNumberOfScores();
-  }
-  const ScoreIndexManager& GetScoreIndexManager() const {
-    return m_scoreIndexManager;
   }
 
   const TranslationSystem& GetTranslationSystem(std::string id) const {
@@ -672,7 +382,6 @@
       throw std::runtime_error("Unknown translation system id");
     } else {
       return iter->second;
->>>>>>> a0b6abdf
     }
   }
   size_t GetVerboseLevel() const {
@@ -726,34 +435,36 @@
 #ifdef HAVE_PROTOBUF
            || m_outputSearchGraphPB
 #endif
-<<<<<<< HEAD
-		;
-	}
-	size_t GetNBestFactor() const
-	{
-		return m_nBestFactor;
-	}
-	bool GetOutputWordGraph() const
-	{ return m_outputWordGraph; }
-
-	//! Sets the global score vector weights for a given ScoreProducer.
-	InputTypeEnum GetInputType() const {return m_inputType;}
-	SearchAlgorithm GetSearchAlgorithm() const {return m_searchAlgorithm;}
-	size_t GetNumInputScores() const {return m_numInputScores;}
-	
-	const ScoreComponentCollection& GetAllWeights() const
-	{
-		return m_allWeights;
-	}
-
-  void SetAllWeights(const ScoreComponentCollection& weights) 
-  {
+           ;
+  }
+  size_t GetNBestFactor() const {
+    return m_nBestFactor;
+  }
+  bool GetOutputWordGraph() const {
+    return m_outputWordGraph;
+  }
+
+  //! Sets the global score vector weights for a given ScoreProducer.
+  InputTypeEnum GetInputType() const {
+    return m_inputType;
+  }
+  SearchAlgorithm GetSearchAlgorithm() const {
+    return m_searchAlgorithm;
+  }
+  size_t GetNumInputScores() const {
+    return m_numInputScores;
+  }
+
+  const ScoreComponentCollection& GetAllWeights() const {
+    return m_allWeights;
+  }
+
+  void SetAllWeights(const ScoreComponentCollection& weights) {
     m_allWeights = weights;
   }
 
   //Weight for a single-valued feature
-  float GetWeight(const ScoreProducer* sp) const 
-  {
+  float GetWeight(const ScoreProducer* sp) const {
     return m_allWeights.GetScoreForProducer(sp);
   }
 
@@ -762,58 +473,13 @@
 
 
   //Weights for feature with fixed number of values
-  std::vector<float> GetWeights(const ScoreProducer* sp) const
-  {
+  std::vector<float> GetWeights(const ScoreProducer* sp) const {
     return m_allWeights.GetScoresForProducer(sp);
   }
 
   //Weights for feature with fixed number of values
-  void SetWeights(const ScoreProducer* sp, const std::vector<float>& weights); 
-
-	
-	bool UseAlignmentInfo() const {	return m_UseAlignmentInfo;}
-	void UseAlignmentInfo(bool a){ m_UseAlignmentInfo=a; };
-	bool PrintAlignmentInfo() const { return m_PrintAlignmentInfo; }
-	bool PrintAlignmentInfoInNbest() const {return m_PrintAlignmentInfoNbest;}
-	bool GetDistinctNBest() const {return m_onlyDistinctNBest;}
-	const std::string& GetFactorDelimiter() const {return m_factorDelimiter;}
-	size_t GetMaxNumFactors(FactorDirection direction) const { return m_maxFactorIdx[(size_t)direction]+1; }
-	size_t GetMaxNumFactors() const { return m_maxNumFactors; }
-	bool UseMBR() const { return m_mbr; }
-  bool UseLatticeMBR() const { return m_useLatticeMBR ;}
-  bool UseConsensusDecoding() const {return m_useConsensusDecoding;}
-  void SetUseLatticeMBR(bool flag) {m_useLatticeMBR = flag; }
-	size_t GetMBRSize() const { return m_mbrSize; }
-	float GetMBRScale() const { return m_mbrScale; }
-    void SetMBRScale(float scale) {
-        m_mbrScale = scale;
-    }
-  size_t GetLatticeMBRPruningFactor() const { return m_lmbrPruning; }
-=======
-           ;
-  }
-  size_t GetNBestFactor() const {
-    return m_nBestFactor;
-  }
-  bool GetOutputWordGraph() const {
-    return m_outputWordGraph;
-  }
-
-  //! Sets the global score vector weights for a given ScoreProducer.
-  void SetWeightsForScoreProducer(const ScoreProducer* sp, const std::vector<float>& weights);
-  InputTypeEnum GetInputType() const {
-    return m_inputType;
-  }
-  SearchAlgorithm GetSearchAlgorithm() const {
-    return m_searchAlgorithm;
-  }
-  size_t GetNumInputScores() const {
-    return m_numInputScores;
-  }
-
-  const std::vector<float>& GetAllWeights() const {
-    return m_allWeights;
-  }
+  void SetWeights(const ScoreProducer* sp, const std::vector<float>& weights);
+
 
   bool UseAlignmentInfo() const {
     return m_UseAlignmentInfo;
@@ -863,7 +529,6 @@
   size_t GetLatticeMBRPruningFactor() const {
     return m_lmbrPruning;
   }
->>>>>>> a0b6abdf
   void SetLatticeMBRPruningFactor(size_t prune) {
     m_lmbrPruning = prune;
   }
@@ -916,48 +581,6 @@
   }
 #endif
 
-<<<<<<< HEAD
-	XmlInputType GetXmlInputType() const { return m_xmlInputType; }
-
-	bool GetUseTransOptCache() const { return m_useTransOptCache; }
-
-	void AddTransOptListToCache(const DecodeGraph &decodeGraph, const Phrase &sourcePhrase, const TranslationOptionList &transOptList) const;
-	
-
-	const TranslationOptionList* FindTransOptListInCache(const DecodeGraph &decodeGraph, const Phrase &sourcePhrase) const;
-  
-	bool PrintAllDerivations() const { return m_printAllDerivations;}
-	
-	const UnknownLHSList &GetUnknownLHS() const
-	{ return m_unknownLHS; }
-
-	const Word &GetInputDefaultNonTerminal() const
-	{ return m_inputDefaultNonTerminal; }
-	const Word &GetOutputDefaultNonTerminal() const
-	{ return m_outputDefaultNonTerminal; }
-	
-	SourceLabelOverlap GetSourceLabelOverlap() const
-	{ return m_sourceLabelOverlap; }
-	
-	bool GetOutputHypoScore() const
-	{ return m_outputHypoScore; }
-	size_t GetRuleLimit() const
-	{ return m_ruleLimit; }
-	float GetRuleCountThreshold() const
-	{ return 999999; /* TODO wtf! */ }
-	
-
-	bool ContinuePartialTranslation() const { return m_continuePartialTranslation; }
-	
-	void ReLoadParameter();
-	void ReLoadBleuScoreFeatureParameter();
-	Parameter* GetParameter()
-	{
-		return m_parameter;
-	}
-	void SetAllWeightsScoreComponentCollection(const ScoreComponentCollection &weightsScoreComponentCollection);
-
-=======
   XmlInputType GetXmlInputType() const {
     return m_xmlInputType;
   }
@@ -1004,7 +627,14 @@
   bool ContinuePartialTranslation() const {
     return m_continuePartialTranslation;
   }
->>>>>>> a0b6abdf
+
+  void ReLoadParameter();
+  void ReLoadBleuScoreFeatureParameter();
+  Parameter* GetParameter() {
+    return m_parameter;
+  }
+  void SetAllWeightsScoreComponentCollection(const ScoreComponentCollection &weightsScoreComponentCollection);
+
 };
 
 }
