--- conflicted
+++ resolved
@@ -61,16 +61,10 @@
 class DistortionScoreProducer;
 class DecodeStep;
 class UnknownWordPenaltyProducer;
-<<<<<<< HEAD
-#ifdef HAVE_SYNLM
-class SyntacticLanguageModel;
-#endif
-=======
 class TranslationSystem;
 
 typedef std::pair<std::string, float> UnknownLHSEntry;	
 typedef std::vector<UnknownLHSEntry>  UnknownLHSList;	
->>>>>>> ddabdf6b
 
 /** Contains global variables and contants */
 class StaticData
@@ -85,9 +79,6 @@
 	Parameter			*m_parameter;
 	std::vector<FactorType>			m_inputFactorOrder, m_outputFactorOrder;
 	LMList									m_languageModel;
-#ifdef HAVE_SYNLM
-	SyntacticLanguageModel* m_syntacticLanguageModel;
-#endif
 	ScoreIndexManager				m_scoreIndexManager;
 	std::vector<float>			m_allWeights;
 	std::vector<LexicalReordering*>                   m_reorderModels;
@@ -220,11 +211,6 @@
 	 * load all language models as specified in ini file
 	 */
 	bool LoadLanguageModels();
-
-#ifdef HAVE_SYNLM
-	bool LoadSyntacticLanguageModel();
-#endif
-
 	/***
 	 * load not only the main phrase table but also any auxiliary tables that depend on which features are being used
 	 * (eg word-deletion, word-insertion tables)
