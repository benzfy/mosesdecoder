// $Id$

/***********************************************************************
Moses - factored phrase-based language decoder
Copyright (C) 2006 University of Edinburgh

This library is free software; you can redistribute it and/or
modify it under the terms of the GNU Lesser General Public
License as published by the Free Software Foundation; either
version 2.1 of the License, or (at your option) any later version.

This library is distributed in the hope that it will be useful,
but WITHOUT ANY WARRANTY; without even the implied warranty of
MERCHANTABILITY or FITNESS FOR A PARTICULAR PURPOSE.  See the GNU
Lesser General Public License for more details.

You should have received a copy of the GNU Lesser General Public
License along with this library; if not, write to the Free Software
Foundation, Inc., 51 Franklin Street, Fifth Floor, Boston, MA  02110-1301  USA
***********************************************************************/

#ifndef moses_StaticData_h
#define moses_StaticData_h

#include <stdexcept>
#include <limits>
#include <list>
#include <vector>
#include <map>
#include <memory>
#include <utility>
#include <fstream>
#include <string>

#ifdef WITH_THREADS
#include <boost/thread/mutex.hpp>
#endif

#include "TypeDef.h"
#include "FactorCollection.h"
#include "Parameter.h"
#include "LM/Base.h"
#include "LMList.h"
#include "SentenceStats.h"
#include "DecodeGraph.h"
#include "TranslationOptionList.h"
#include "TranslationSystem.h"
#include "ScoreComponentCollection.h"

namespace Moses
{

class InputType;
class LexicalReordering;
class GlobalLexicalModel;
class GlobalLexicalModelUnlimited;
class PhraseBoundaryFeature;
class PhraseDictionaryFeature;
class SparsePhraseDictionaryFeature;
class PhrasePairFeature;
class BleuScoreFeature;
class PhraseLengthFeature;
class TargetWordInsertionFeature;
class SourceWordDeletionFeature;
class WordTranslationFeature;
class GenerationDictionary;
class DistortionScoreProducer;
class DecodeStep;
class UnknownWordPenaltyProducer;
class TargetBigramFeature;
class TargetNgramFeature;
#ifdef HAVE_SYNLM
class SyntacticLanguageModel;
#endif
class TranslationSystem;

typedef std::pair<std::string, float> UnknownLHSEntry;
typedef std::vector<UnknownLHSEntry>  UnknownLHSList;

/** Contains global variables and contants.
 *  Only 1 object of this class should be instantiated.
 *  A const object of this class is accessible by any function during decoding by calling StaticData::Instance();
 */
class StaticData
{
private:
  static StaticData									s_instance;
protected:

  std::map<long,Phrase> m_constraints;
  std::vector<PhraseDictionaryFeature*>	m_phraseDictionary;
  std::vector<SparsePhraseDictionaryFeature*>	m_sparsePhraseDictionary;
  std::vector<GenerationDictionary*>	m_generationDictionary;
  Parameter *m_parameter;
  std::vector<FactorType>	m_inputFactorOrder, m_outputFactorOrder;
  LMList									m_languageModel;
  ScoreComponentCollection m_allWeights;
  std::vector<LexicalReordering*>                   m_reorderModels;
  std::vector<GlobalLexicalModel*>                   m_globalLexicalModels;
  std::vector<GlobalLexicalModelUnlimited*>          m_globalLexicalModelsUnlimited;
#ifdef HAVE_SYNLM
	SyntacticLanguageModel* m_syntacticLanguageModel;
#endif
  std::vector<DecodeGraph*> m_decodeGraphs;
  std::vector<size_t> m_decodeGraphBackoff;
  // Initial	= 0 = can be used when creating poss trans
  // Other		= 1 = used to calculate LM score once all steps have been processed
  std::map<std::string, TranslationSystem> m_translationSystems;
  TargetBigramFeature *m_targetBigramFeature;
  std::vector<TargetNgramFeature*> m_targetNgramFeatures;
  PhraseBoundaryFeature *m_phraseBoundaryFeature;
  PhrasePairFeature *m_phrasePairFeature;
  PhraseLengthFeature* m_phraseLengthFeature;
  TargetWordInsertionFeature* m_targetWordInsertionFeature;
  SourceWordDeletionFeature* m_sourceWordDeletionFeature;
  std::vector<WordTranslationFeature*> m_wordTranslationFeatures;
  float
  m_beamWidth,
  m_earlyDiscardingThreshold,
  m_translationOptionThreshold,
  m_wordDeletionWeight;

  
  // PhraseTrans, Generation & LanguageModelScore has multiple weights.
  int				m_maxDistortion;
  // do it differently from old pharaoh
  // -ve	= no limit on distortion
  // 0		= no disortion (monotone in old pharaoh)
  bool m_reorderingConstraint; //! use additional reordering constraints
  bool m_useEarlyDistortionCost;
  size_t
  m_maxHypoStackSize //! hypothesis-stack size that triggers pruning
  , m_minHypoStackDiversity //! minimum number of hypothesis in stack for each source word coverage
  , m_nBestSize
  , m_latticeSamplesSize
  , m_nBestFactor
  , m_maxNoTransOptPerCoverage
  , m_maxNoPartTransOpt
  , m_maxPhraseLength
  , m_numLinkParams;

  std::string
  m_constraintFileName;

  std::string									m_nBestFilePath, m_latticeSamplesFilePath;
  bool                        m_fLMsLoaded, m_labeledNBestList,m_nBestIncludesAlignment;
  bool m_dropUnknown; //! false = treat unknown words as unknowns, and translate them as themselves; true = drop (ignore) them
  bool m_wordDeletionEnabled;

  bool m_disableDiscarding;
  bool m_printAllDerivations;

  bool m_sourceStartPosMattersForRecombination;
  bool m_recoverPath;
  bool m_outputHypoScore;

  ParsingAlgorithm m_parsingAlgorithm;
  SearchAlgorithm m_searchAlgorithm;
  InputTypeEnum m_inputType;
  size_t m_numInputScores;

  mutable size_t m_verboseLevel;
  std::vector<WordPenaltyProducer*> m_wordPenaltyProducers;
  std::vector<DistortionScoreProducer *> m_distortionScoreProducers;
  UnknownWordPenaltyProducer *m_unknownWordPenaltyProducer;
  BleuScoreFeature* m_bleuScoreFeature;
  bool m_reportSegmentation;
  bool m_reportAllFactors;
  bool m_reportAllFactorsNBest;
  std::string m_detailedTranslationReportingFilePath;
  bool m_onlyDistinctNBest;
  bool m_UseAlignmentInfo;
  bool m_PrintAlignmentInfo;
  bool m_PrintAlignmentInfoNbest;

  std::string m_alignmentOutputFile;

  std::string m_factorDelimiter; //! by default, |, but it can be changed
  size_t m_maxFactorIdx[2];  //! number of factors on source and target side
  size_t m_maxNumFactors;  //! max number of factors on both source and target sides

  XmlInputType m_xmlInputType; //! method for handling sentence XML input
  std::pair<std::string,std::string> m_xmlBrackets; //! strings to use as XML tags' opening and closing brackets. Default are "<" and ">"

  bool m_mbr; //! use MBR decoder
  bool m_useLatticeMBR; //! use MBR decoder
  bool m_mira; // do mira training
  bool m_useConsensusDecoding; //! Use Consensus decoding  (DeNero et al 2009)
  size_t m_mbrSize; //! number of translation candidates considered
  float m_mbrScale; //! scaling factor for computing marginal probability of candidate translation
  size_t m_lmbrPruning; //! average number of nodes per word wanted in pruned lattice
  std::vector<float> m_lmbrThetas; //! theta(s) for lattice mbr calculation
  bool m_useLatticeHypSetForLatticeMBR; //! to use nbest as hypothesis set during lattice MBR
  float m_lmbrPrecision; //! unigram precision theta - see Tromble et al 08 for more details
  float m_lmbrPRatio; //! decaying factor for ngram thetas - see Tromble et al 08 for more details
  float m_lmbrMapWeight; //! Weight given to the map solution. See Kumar et al 09 for details

  size_t m_lmcache_cleanup_threshold; //! number of translations after which LM claenup is performed (0=never, N=after N translations; default is 1)
  bool m_lmEnableOOVFeature;

  bool m_timeout; //! use timeout
  size_t m_timeout_threshold; //! seconds after which time out is activated

  bool m_useTransOptCache; //! flag indicating, if the persistent translation option cache should be used
  mutable std::map<std::pair<size_t, Phrase>, std::pair<TranslationOptionList*,clock_t> > m_transOptCache; //! persistent translation option cache
  size_t m_transOptCacheMaxSize; //! maximum size for persistent translation option cache
  //FIXME: Single lock for cache not most efficient. However using a
  //reader-writer for LRU cache is tricky - how to record last used time?
#ifdef WITH_THREADS
  mutable boost::mutex m_transOptCacheMutex;
#endif
  bool m_isAlwaysCreateDirectTranslationOption;
  //! constructor. only the 1 static variable can be created

  bool m_outputWordGraph; //! whether to output word graph
  bool m_outputSearchGraph; //! whether to output search graph
  bool m_outputSearchGraphExtended; //! ... in extended format
#ifdef HAVE_PROTOBUF
  bool m_outputSearchGraphPB; //! whether to output search graph as a protobuf
#endif
  bool m_unprunedSearchGraph; //! do not exclude dead ends (chart decoder only)
  bool m_includeLHSInSearchGraph; //! include LHS of rules in search graph
  std::string m_outputUnknownsFile; //! output unknowns in this file

  size_t m_cubePruningPopLimit;
  size_t m_cubePruningDiversity;
  bool m_cubePruningLazyScoring;
  size_t m_ruleLimit;

  // Whether to load compact phrase table and reordering table into memory
  bool m_minphrMemory;
  bool m_minlexrMemory;

  // Initial = 0 = can be used when creating poss trans
  // Other = 1 = used to calculate LM score once all steps have been processed
  Word m_inputDefaultNonTerminal, m_outputDefaultNonTerminal;
  SourceLabelOverlap m_sourceLabelOverlap;
  UnknownLHSList m_unknownLHS;
  WordAlignmentSort m_wordAlignmentSort;

  int m_threadCount;
  long m_startTranslationId;
  
  StaticData();



  void LoadPhraseBasedParameters();
  void LoadChartDecodingParameters();
  void LoadNonTerminals();

  //! helper fn to set bool param from ini file/command line
  void SetBooleanParameter(bool *paramter, std::string parameterName, bool defaultValue);
  //! load all language models as specified in ini file
  bool LoadLanguageModels();
#ifdef HAVE_SYNLM
  //! load syntactic language model
	bool LoadSyntacticLanguageModel();
#endif
  //! load not only the main phrase table but also any auxiliary tables that depend on which features are being used (e.g., word-deletion, word-insertion tables)
  bool LoadPhraseTables();
  //! load all generation tables as specified in ini file
  bool LoadGenerationTables();
  //! load decoding steps
  bool LoadDecodeGraphs();
  bool LoadLexicalReorderingModel();
  bool LoadGlobalLexicalModel();
  bool LoadGlobalLexicalModelUnlimited();
  //References used for scoring feature (eg BleuScoreFeature) for online training
  bool LoadReferences();
  bool LoadDiscrimLMFeature();
  bool LoadPhraseBoundaryFeature();
  bool LoadPhrasePairFeature();
  bool LoadPhraseLengthFeature();
  bool LoadTargetWordInsertionFeature();
  bool LoadSourceWordDeletionFeature();
  bool LoadWordTranslationFeature();

  void ReduceTransOptCache() const;
  bool m_continuePartialTranslation;

  std::string m_binPath;
  
public:

  bool IsAlwaysCreateDirectTranslationOption() const {
    return m_isAlwaysCreateDirectTranslationOption;
  }
  //! destructor
  ~StaticData();

  //! return static instance for use like global variable
  static const StaticData& Instance() {
    return s_instance;
  }

  //! do NOT call unless you know what you're doing
  static StaticData& InstanceNonConst() {
    return s_instance;
  }

  /** delete current static instance and replace with another.
  	* Used by gui front end
  	*/
#ifdef WIN32
  static void Reset() {
    s_instance = StaticData();
  }
#endif

  //! Load data into static instance. This function is required as LoadData() is not const
<<<<<<< HEAD
  static bool LoadDataStatic(Parameter *parameter) {
    std::cerr << "Load static data.." << std::endl;
    return s_instance.LoadData(parameter);
    std::cerr << "done.." << std::endl;
  }
  static void ClearDataStatic() {
    std::cerr << "Clear static data.." << std::endl;
    s_instance.ClearData();
    std::cerr << "done.." << std::endl;
  }
=======
  static bool LoadDataStatic(Parameter *parameter, const std::string &execPath);
>>>>>>> ab60d1ad

  //! Main function to load everything. Also initialize the Parameter object
  bool LoadData(Parameter *parameter);
  void ClearData();

  const PARAM_VEC &GetParam(const std::string &paramName) const {
    return m_parameter->GetParam(paramName);
  }

  const std::vector<FactorType> &GetInputFactorOrder() const {
    return m_inputFactorOrder;
  }
  const std::vector<FactorType> &GetOutputFactorOrder() const {
    return m_outputFactorOrder;
  }

  inline bool GetSourceStartPosMattersForRecombination() const {
    return m_sourceStartPosMattersForRecombination;
  }
  inline bool GetDropUnknown() const {
    return m_dropUnknown;
  }
  inline bool GetDisableDiscarding() const {
    return m_disableDiscarding;
  }
  inline size_t GetMaxNoTransOptPerCoverage() const {
    return m_maxNoTransOptPerCoverage;
  }
  inline size_t GetMaxNoPartTransOpt() const {
    return m_maxNoPartTransOpt;
  }
  inline const Phrase* GetConstrainingPhrase(long sentenceID) const {
    std::map<long,Phrase>::const_iterator iter = m_constraints.find(sentenceID);
    if (iter != m_constraints.end()) {
      const Phrase& phrase = iter->second;
      return &phrase;
    } else {
      return NULL;
    }
  }
  inline size_t GetMaxPhraseLength() const {
    return m_maxPhraseLength;
  }
  bool IsWordDeletionEnabled() const {
    return m_wordDeletionEnabled;
  }
  BleuScoreFeature* GetBleuScoreFeature() const {
  	return m_bleuScoreFeature;
  }
  size_t GetMaxHypoStackSize() const {
    return m_maxHypoStackSize;
  }
  size_t GetMinHypoStackDiversity() const {
    return m_minHypoStackDiversity;
  }
  size_t GetCubePruningPopLimit() const {
    return m_cubePruningPopLimit;
  }
  size_t GetCubePruningDiversity() const {
    return m_cubePruningDiversity;
  }
  bool GetCubePruningLazyScoring() const {
    return m_cubePruningLazyScoring;
  }
  size_t IsPathRecoveryEnabled() const {
    return m_recoverPath;
  }
  int GetMaxDistortion() const {
    return m_maxDistortion;
  }
  bool UseReorderingConstraint() const {
    return m_reorderingConstraint;
  }
  float GetBeamWidth() const {
    return m_beamWidth;
  }
  float GetEarlyDiscardingThreshold() const {
    return m_earlyDiscardingThreshold;
  }
  bool UseEarlyDiscarding() const {
    return m_earlyDiscardingThreshold != -std::numeric_limits<float>::infinity();
  }
  bool UseEarlyDistortionCost() const {
    return m_useEarlyDistortionCost;
  }
  float GetTranslationOptionThreshold() const {
    return m_translationOptionThreshold;
  }

  const TranslationSystem& GetTranslationSystem(std::string id) const {
    std::map<std::string, TranslationSystem>::const_iterator iter =
      m_translationSystems.find(id);
    if (iter == m_translationSystems.end()) {
      VERBOSE(1, "Translation system not found " << id << std::endl);
      throw std::runtime_error("Unknown translation system id");
    } else {
      return iter->second;
    }
  }
  size_t GetVerboseLevel() const {
    return m_verboseLevel;
  }
  void SetVerboseLevel(int x) const {
    m_verboseLevel = x;
  }
  bool GetReportSegmentation() const {
    return m_reportSegmentation;
  }
  bool GetReportAllFactors() const {
    return m_reportAllFactors;
  }
  bool GetReportAllFactorsNBest() const {
    return m_reportAllFactorsNBest;
  }
  bool IsDetailedTranslationReportingEnabled() const {
    return !m_detailedTranslationReportingFilePath.empty();
  }
  const std::string &GetDetailedTranslationReportingFilePath() const {
    return m_detailedTranslationReportingFilePath;
  }

  const std::string &GetAlignmentOutputFile() const {
    return m_alignmentOutputFile;
  }

  bool IsLabeledNBestList() const {
    return m_labeledNBestList;
  }
  bool NBestIncludesAlignment() const {
    return m_nBestIncludesAlignment;
  }
  
  bool UseMinphrInMemory() const {
     return m_minphrMemory;
  }

  bool UseMinlexrInMemory() const {
     return m_minlexrMemory;
  }
  
  size_t GetNumLinkParams() const {
    return m_numLinkParams;
  }
  const std::vector<std::string> &GetDescription() const {
    return m_parameter->GetParam("description");
  }

  // for mert
  size_t GetNBestSize() const {
    return m_nBestSize;
  }
  const std::string &GetNBestFilePath() const {
    return m_nBestFilePath;
  }
  bool IsNBestEnabled() const {
    return (!m_nBestFilePath.empty()) || m_mbr || m_useLatticeMBR || m_mira || m_outputSearchGraph || m_useConsensusDecoding || !m_latticeSamplesFilePath.empty()
#ifdef HAVE_PROTOBUF
           || m_outputSearchGraphPB
#endif
           ;
  }
  size_t GetLatticeSamplesSize() const {
    return m_latticeSamplesSize;
  }

  const std::string& GetLatticeSamplesFilePath() const {
    return m_latticeSamplesFilePath;
  }

  size_t GetNBestFactor() const {
    return m_nBestFactor;
  }
  bool GetOutputWordGraph() const {
    return m_outputWordGraph;
  }

  //! Sets the global score vector weights for a given ScoreProducer.
  InputTypeEnum GetInputType() const {
    return m_inputType;
  }
  ParsingAlgorithm GetParsingAlgorithm() const {
    return m_parsingAlgorithm;
  }
  SearchAlgorithm GetSearchAlgorithm() const {
    return m_searchAlgorithm;
  }
  LMList GetLMList() const { 
    return m_languageModel; 
  }
  WordPenaltyProducer* GetFirstWordPenaltyProducer() const {
    assert(m_wordPenaltyProducers.size() >= 1);
    return m_wordPenaltyProducers[0];
  }
  DistortionScoreProducer* GetDistortionScoreProducer() const {
    assert(m_distortionScoreProducers.size() >= 1);
    return m_distortionScoreProducers[0];
  }
  std::vector<LexicalReordering*> GetLexicalReorderModels() const {
    return m_reorderModels;
  } 
  std::vector<PhraseDictionaryFeature*> GetPhraseDictionaryModels() const {
    return m_phraseDictionary;
  }
  size_t GetNumInputScores() const {
    return m_numInputScores;
  }

  const ScoreComponentCollection& GetAllWeights() const {
    return m_allWeights;
  }

  void SetAllWeights(const ScoreComponentCollection& weights) {
    m_allWeights = weights;
  }

  //Weight for a single-valued feature
  float GetWeight(const ScoreProducer* sp) const {
    return m_allWeights.GetScoreForProducer(sp);
  }

  //Weight for a single-valued feature
  void SetWeight(const ScoreProducer* sp, float weight) ;


  //Weights for feature with fixed number of values
  std::vector<float> GetWeights(const ScoreProducer* sp) const {
    return m_allWeights.GetScoresForProducer(sp);
  }

  float GetSparseWeight(const FName& featureName) const {
    return m_allWeights.GetSparseWeight(featureName);
  }
  
  //Weights for feature with fixed number of values
  void SetWeights(const ScoreProducer* sp, const std::vector<float>& weights);


  bool UseAlignmentInfo() const {
    return m_UseAlignmentInfo;
  }
  void UseAlignmentInfo(bool a) {
    m_UseAlignmentInfo=a;
  };
  bool PrintAlignmentInfo() const {
    return m_PrintAlignmentInfo;
  }
  bool PrintAlignmentInfoInNbest() const {
    return m_PrintAlignmentInfoNbest;
  }
  bool GetDistinctNBest() const {
    return m_onlyDistinctNBest;
  }
  const std::string& GetFactorDelimiter() const {
    return m_factorDelimiter;
  }
  size_t GetMaxNumFactors(FactorDirection direction) const {
    return m_maxFactorIdx[(size_t)direction]+1;
  }
  size_t GetMaxNumFactors() const {
    return m_maxNumFactors;
  }
  bool UseMBR() const {
    return m_mbr;
  }
  bool UseLatticeMBR() const {
    return m_useLatticeMBR ;
  }
  bool UseConsensusDecoding() const {
    return m_useConsensusDecoding;
  }
  void SetUseLatticeMBR(bool flag) {
    m_useLatticeMBR = flag;
  }
  size_t GetMBRSize() const {
    return m_mbrSize;
  }
  float GetMBRScale() const {
    return m_mbrScale;
  }
  void SetMBRScale(float scale) {
    m_mbrScale = scale;
  }
  size_t GetLatticeMBRPruningFactor() const {
    return m_lmbrPruning;
  }
  void SetLatticeMBRPruningFactor(size_t prune) {
    m_lmbrPruning = prune;
  }
  const std::vector<float>& GetLatticeMBRThetas() const {
    return m_lmbrThetas;
  }
  bool  UseLatticeHypSetForLatticeMBR() const {
    return m_useLatticeHypSetForLatticeMBR;
  }
  float GetLatticeMBRPrecision() const {
    return m_lmbrPrecision;
  }
  void SetLatticeMBRPrecision(float p) {
    m_lmbrPrecision = p;
  }
  float GetLatticeMBRPRatio() const {
    return m_lmbrPRatio;
  }
  void SetLatticeMBRPRatio(float r) {
    m_lmbrPRatio = r;
  }

  float GetLatticeMBRMapWeight() const {
    return m_lmbrMapWeight;
  }

  bool UseTimeout() const {
    return m_timeout;
  }
  size_t GetTimeoutThreshold() const {
    return m_timeout_threshold;
  }

  size_t GetLMCacheCleanupThreshold() const {
    return m_lmcache_cleanup_threshold;
  }

  bool GetLMEnableOOVFeature() const {
    return m_lmEnableOOVFeature;
  }

  bool GetOutputSearchGraph() const {
    return m_outputSearchGraph;
  }
  void SetOutputSearchGraph(bool outputSearchGraph) {
    m_outputSearchGraph = outputSearchGraph;
  }
  bool GetOutputSearchGraphExtended() const {
    return m_outputSearchGraphExtended;
  }
#ifdef HAVE_PROTOBUF
  bool GetOutputSearchGraphPB() const {
    return m_outputSearchGraphPB;
  }
#endif
  const std::string& GetOutputUnknownsFile() const {
    return m_outputUnknownsFile;
  }

  bool GetUnprunedSearchGraph() const {
    return m_unprunedSearchGraph;
  }

  bool GetIncludeLHSInSearchGraph() const {
    return m_includeLHSInSearchGraph;
  }

  XmlInputType GetXmlInputType() const {
    return m_xmlInputType;
  }

  std::pair<std::string,std::string> GetXmlBrackets() const {
    return m_xmlBrackets;
  }

  bool GetUseTransOptCache() const {
    return m_useTransOptCache;
  }

  void AddTransOptListToCache(const DecodeGraph &decodeGraph, const Phrase &sourcePhrase, const TranslationOptionList &transOptList) const;

  void ClearTransOptionCache() const;


  const TranslationOptionList* FindTransOptListInCache(const DecodeGraph &decodeGraph, const Phrase &sourcePhrase) const;

  bool PrintAllDerivations() const {
    return m_printAllDerivations;
  }

  const UnknownLHSList &GetUnknownLHS() const {
    return m_unknownLHS;
  }

  const Word &GetInputDefaultNonTerminal() const {
    return m_inputDefaultNonTerminal;
  }
  const Word &GetOutputDefaultNonTerminal() const {
    return m_outputDefaultNonTerminal;
  }

  SourceLabelOverlap GetSourceLabelOverlap() const {
    return m_sourceLabelOverlap;
  }

  bool GetOutputHypoScore() const {
    return m_outputHypoScore;
  }
  size_t GetRuleLimit() const {
    return m_ruleLimit;
  }
  float GetRuleCountThreshold() const {
    return 999999; /* TODO wtf! */
  }

  bool ContinuePartialTranslation() const {
    return m_continuePartialTranslation;
  }

  void ReLoadParameter();
  void ReLoadBleuScoreFeatureParameter(float weight);

  Parameter* GetParameter() {
    return m_parameter;
  }

  WordAlignmentSort GetWordAlignmentSort() const {
    return m_wordAlignmentSort;
  }

  int ThreadCount() const {
    return m_threadCount;
  }
  
  long GetStartTranslationId() const
  { return m_startTranslationId; }
  
  void SetExecPath(const std::string &path);
  const std::string &GetBinDirectory() const;
};

}
#endif<|MERGE_RESOLUTION|>--- conflicted
+++ resolved
@@ -309,20 +309,7 @@
 #endif
 
   //! Load data into static instance. This function is required as LoadData() is not const
-<<<<<<< HEAD
-  static bool LoadDataStatic(Parameter *parameter) {
-    std::cerr << "Load static data.." << std::endl;
-    return s_instance.LoadData(parameter);
-    std::cerr << "done.." << std::endl;
-  }
-  static void ClearDataStatic() {
-    std::cerr << "Clear static data.." << std::endl;
-    s_instance.ClearData();
-    std::cerr << "done.." << std::endl;
-  }
-=======
   static bool LoadDataStatic(Parameter *parameter, const std::string &execPath);
->>>>>>> ab60d1ad
 
   //! Main function to load everything. Also initialize the Parameter object
   bool LoadData(Parameter *parameter);
