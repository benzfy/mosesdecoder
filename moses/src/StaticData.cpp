--- conflicted
+++ resolved
@@ -925,12 +925,7 @@
     for(size_t i=0; i<lmVector.size(); i++) {
       LanguageModel* lm = NULL;
       if (languageModelsLoaded.find(lmVector[i]) != languageModelsLoaded.end()) {
-<<<<<<< HEAD
-        lm = new LanguageModel(
-          (languageModelsLoaded[lmVector[i]]));
-=======
-        lm = languageModelsLoaded[lmVector[i]]->Duplicate(m_scoreIndexManager); 
->>>>>>> 42924144
+        lm = languageModelsLoaded[lmVector[i]]->Duplicate(); 
       } else {
         vector<string>	token		= Tokenize(lmVector[i]);
         if (token.size() != 4 && token.size() != 5 ) {
