// $Id$
// vim:tabstop=2

/***********************************************************************
Moses - factored phrase-based language decoder
Copyright (C) 2006 University of Edinburgh

This library is free software; you can redistribute it and/or
modify it under the terms of the GNU Lesser General Public
License as published by the Free Software Foundation; either
version 2.1 of the License, or (at your option) any later version.

This library is distributed in the hope that it will be useful,
but WITHOUT ANY WARRANTY; without even the implied warranty of
MERCHANTABILITY or FITNESS FOR A PARTICULAR PURPOSE.  See the GNU
Lesser General Public License for more details.

You should have received a copy of the GNU Lesser General Public
License along with this library; if not, write to the Free Software
Foundation, Inc., 51 Franklin Street, Fifth Floor, Boston, MA  02110-1301  USA
***********************************************************************/

#include <string>
#include <cassert>
#include "PhraseDictionaryMemory.h"
#include "DecodeStepTranslation.h"
#include "DecodeStepGeneration.h"
#include "GenerationDictionary.h"
#include "DummyScoreProducers.h"
#include "StaticData.h"
#include "Util.h"
#include "FactorCollection.h"
#include "Timer.h"
#include "LanguageModelFactory.h"
#include "LexicalReordering.h"
#include "GlobalLexicalModel.h"
#include "SentenceStats.h"
#include "PhraseDictionary.h"
#include "UserMessage.h"
#include "TranslationOption.h"
#include "DecodeGraph.h"
#include "InputFileStream.h"

#ifdef HAVE_SYNLM
#include "SyntacticLanguageModel.h"
#endif

using namespace std;

namespace Moses
{
static size_t CalcMax(size_t x, const vector<size_t>& y) {
  size_t max = x;
  for (vector<size_t>::const_iterator i=y.begin(); i != y.end(); ++i)
    if (*i > max) max = *i;
  return max;
}

static size_t CalcMax(size_t x, const vector<size_t>& y, const vector<size_t>& z) {
  size_t max = x;
  for (vector<size_t>::const_iterator i=y.begin(); i != y.end(); ++i)
    if (*i > max) max = *i;
  for (vector<size_t>::const_iterator i=z.begin(); i != z.end(); ++i)
    if (*i > max) max = *i;
  return max;
}

StaticData StaticData::s_instance;

StaticData::StaticData()
:m_numLinkParams(1)
,m_fLMsLoaded(false)
,m_sourceStartPosMattersForRecombination(false)
,m_inputType(SentenceInput)
,m_numInputScores(0)
,m_detailedTranslationReportingFilePath()
,m_onlyDistinctNBest(false)
,m_factorDelimiter("|") // default delimiter between factors
,m_isAlwaysCreateDirectTranslationOption(false)
{
  m_maxFactorIdx[0] = 0;  // source side
  m_maxFactorIdx[1] = 0;  // target side

	// memory pools
	Phrase::InitializeMemPool();
}
	
bool StaticData::LoadData(Parameter *parameter)
{
	ResetUserTime();
	m_parameter = parameter;
	
	// verbose level
	m_verboseLevel = 1;
	if (m_parameter->GetParam("verbose").size() == 1)
  {
	m_verboseLevel = Scan<size_t>( m_parameter->GetParam("verbose")[0]);
  }

	// to cube or not to cube
	m_searchAlgorithm = (m_parameter->GetParam("search-algorithm").size() > 0) ?
											(SearchAlgorithm) Scan<size_t>(m_parameter->GetParam("search-algorithm")[0]) : Normal;
	
	if (m_searchAlgorithm == ChartDecoding)
		LoadChartDecodingParameters();
	else
		LoadPhraseBasedParameters();
	
	// input type has to be specified BEFORE loading the phrase tables!
	if(m_parameter->GetParam("inputtype").size()) 
		m_inputType= (InputTypeEnum) Scan<int>(m_parameter->GetParam("inputtype")[0]);
	std::string s_it = "text input";
	if (m_inputType == 1) { s_it = "confusion net"; }
	if (m_inputType == 2) { s_it = "word lattice"; }
	VERBOSE(2,"input type is: "<<s_it<<"\n");

	if(m_parameter->GetParam("recover-input-path").size()) {
	  m_recoverPath = Scan<bool>(m_parameter->GetParam("recover-input-path")[0]);
		if (m_recoverPath && m_inputType == SentenceInput) {
		  TRACE_ERR("--recover-input-path should only be used with confusion net or word lattice input!\n");
			m_recoverPath = false;
		}
	}
    
    
    

	// factor delimiter
	if (m_parameter->GetParam("factor-delimiter").size() > 0) {
		m_factorDelimiter = m_parameter->GetParam("factor-delimiter")[0];
	}

	SetBooleanParameter( &m_continuePartialTranslation, "continue-partial-translation", false );
	
	//word-to-word alignment
	SetBooleanParameter( &m_UseAlignmentInfo, "use-alignment-info", false );
	SetBooleanParameter( &m_PrintAlignmentInfo, "print-alignment-info", false );
	SetBooleanParameter( &m_PrintAlignmentInfoNbest, "print-alignment-info-in-n-best", false );

	SetBooleanParameter( &m_outputHypoScore, "output-hypo-score", false );
	
	if (!m_UseAlignmentInfo && m_PrintAlignmentInfo){
		  TRACE_ERR("--print-alignment-info should only be used together with \"--use-alignment-info true\". Continue forcing to false.\n");
		m_PrintAlignmentInfo=false;
	}
	if (!m_UseAlignmentInfo && m_PrintAlignmentInfoNbest){
		  TRACE_ERR("--print-alignment-info-in-n-best should only be used together with \"--use-alignment-info true\". Continue forcing to false.\n");
		m_PrintAlignmentInfoNbest=false;
	}
	
	// n-best
	if (m_parameter->GetParam("n-best-list").size() >= 2)
	{
		m_nBestFilePath = m_parameter->GetParam("n-best-list")[0];
		m_nBestSize = Scan<size_t>( m_parameter->GetParam("n-best-list")[1] );
		m_onlyDistinctNBest=(m_parameter->GetParam("n-best-list").size()>2 && m_parameter->GetParam("n-best-list")[2]=="distinct");
  }
	else if (m_parameter->GetParam("n-best-list").size() == 1) {
	  UserMessage::Add(string("ERROR: wrong format for switch -n-best-list file size"));
	  return false;
	}
	else
	{
		m_nBestSize = 0;
	}
	if (m_parameter->GetParam("n-best-factor").size() > 0) 
	{
		m_nBestFactor = Scan<size_t>( m_parameter->GetParam("n-best-factor")[0]);
	}
   else {
		m_nBestFactor = 20;
  }
	
 	// word graph
	if (m_parameter->GetParam("output-word-graph").size() == 2)
		m_outputWordGraph = true;
	else
		m_outputWordGraph = false;

	// search graph
	if (m_parameter->GetParam("output-search-graph").size() > 0)
	{
	  if (m_parameter->GetParam("output-search-graph").size() != 1) {
	    UserMessage::Add(string("ERROR: wrong format for switch -output-search-graph file"));
	    return false;
	  }	    
	  m_outputSearchGraph = true;
	}
	// ... in extended format
	else if (m_parameter->GetParam("output-search-graph-extended").size() > 0)
	{
	  if (m_parameter->GetParam("output-search-graph-extended").size() != 1) {
	    UserMessage::Add(string("ERROR: wrong format for switch -output-search-graph-extended file"));
	    return false;
	  }	    
	  m_outputSearchGraph = true;
		m_outputSearchGraphExtended = true;
	}
	else
	  m_outputSearchGraph = false;
#ifdef HAVE_PROTOBUF
	if (m_parameter->GetParam("output-search-graph-pb").size() > 0)
	{
	  if (m_parameter->GetParam("output-search-graph-pb").size() != 1) {
	    UserMessage::Add(string("ERROR: wrong format for switch -output-search-graph-pb path"));
	    return false;
	  }	    
	  m_outputSearchGraphPB = true;
	}
	else
	  m_outputSearchGraphPB = false;
#endif

	// include feature names in the n-best list
	SetBooleanParameter( &m_labeledNBestList, "labeled-n-best-list", true );

	// include word alignment in the n-best list
	SetBooleanParameter( &m_nBestIncludesAlignment, "include-alignment-in-n-best", false );

	// printing source phrase spans
	SetBooleanParameter( &m_reportSegmentation, "report-segmentation", false );

	// print all factors of output translations
	SetBooleanParameter( &m_reportAllFactors, "report-all-factors", false );

	// print all factors of output translations
	SetBooleanParameter( &m_reportAllFactorsNBest, "report-all-factors-in-n-best", false );

	// 
	if (m_inputType == SentenceInput)
	{
		SetBooleanParameter( &m_useTransOptCache, "use-persistent-cache", true );
		m_transOptCacheMaxSize = (m_parameter->GetParam("persistent-cache-size").size() > 0)
					? Scan<size_t>(m_parameter->GetParam("persistent-cache-size")[0]) : DEFAULT_MAX_TRANS_OPT_CACHE_SIZE;
	}
	else
	{
		m_useTransOptCache = false;
	}
		

	//input factors
	const vector<string> &inputFactorVector = m_parameter->GetParam("input-factors");
	for(size_t i=0; i<inputFactorVector.size(); i++) 
	{
		m_inputFactorOrder.push_back(Scan<FactorType>(inputFactorVector[i]));
	}
	if(m_inputFactorOrder.empty())
	{
		UserMessage::Add(string("no input factor specified in config file"));
		return false;
	}

	//output factors
	const vector<string> &outputFactorVector = m_parameter->GetParam("output-factors");
	for(size_t i=0; i<outputFactorVector.size(); i++) 
	{
		m_outputFactorOrder.push_back(Scan<FactorType>(outputFactorVector[i]));
	}
	if(m_outputFactorOrder.empty())
	{ // default. output factor 0
		m_outputFactorOrder.push_back(0);
	}

	//source word deletion
	SetBooleanParameter( &m_wordDeletionEnabled, "phrase-drop-allowed", false );

  //Disable discarding
  SetBooleanParameter(&m_disableDiscarding, "disable-discarding", false);
  
  //Print All Derivations
  SetBooleanParameter( &m_printAllDerivations , "print-all-derivations", false );

	// additional output
  if (m_parameter->isParamSpecified("translation-details"))
  {
    const vector<string> &args = m_parameter->GetParam("translation-details");
    if (args.size() == 1)
    {
      m_detailedTranslationReportingFilePath = args[0];
    }
    else
    {
      UserMessage::Add(string("the translation-details option requires exactly one filename argument"));
      return false;
    }
  }

	// word penalties
  for (size_t i = 0; i < m_parameter->GetParam("weight-w").size(); ++i) {
    float weightWordPenalty       = Scan<float>( m_parameter->GetParam("weight-w")[i] );
    m_wordPenaltyProducers.push_back(new WordPenaltyProducer(m_scoreIndexManager));
    m_allWeights.push_back(weightWordPenalty);
  }
	

	float weightUnknownWord				= (m_parameter->GetParam("weight-u").size() > 0) ? Scan<float>(m_parameter->GetParam("weight-u")[0]) : 1;
	m_unknownWordPenaltyProducer = new UnknownWordPenaltyProducer(m_scoreIndexManager);
	m_allWeights.push_back(weightUnknownWord);
	
	// reordering constraints
	m_maxDistortion = (m_parameter->GetParam("distortion-limit").size() > 0) ?
		Scan<int>(m_parameter->GetParam("distortion-limit")[0])
		: -1;
	SetBooleanParameter( &m_reorderingConstraint, "monotone-at-punctuation", false );

	// settings for pruning
	m_maxHypoStackSize = (m_parameter->GetParam("stack").size() > 0)
				? Scan<size_t>(m_parameter->GetParam("stack")[0]) : DEFAULT_MAX_HYPOSTACK_SIZE;
	m_minHypoStackDiversity = 0;
	if (m_parameter->GetParam("stack-diversity").size() > 0) {
		if (m_maxDistortion > 15) {
			UserMessage::Add("stack diversity > 0 is not allowed for distortion limits larger than 15");
			return false;
		}
		if (m_inputType == WordLatticeInput) {
			UserMessage::Add("stack diversity > 0 is not allowed for lattice input");
			return false;
		}
		m_minHypoStackDiversity = Scan<size_t>(m_parameter->GetParam("stack-diversity")[0]);
	}
	
	m_beamWidth = (m_parameter->GetParam("beam-threshold").size() > 0) ?
		TransformScore(Scan<float>(m_parameter->GetParam("beam-threshold")[0]))
		: TransformScore(DEFAULT_BEAM_WIDTH);
	m_earlyDiscardingThreshold = (m_parameter->GetParam("early-discarding-threshold").size() > 0) ?
		TransformScore(Scan<float>(m_parameter->GetParam("early-discarding-threshold")[0]))
		: TransformScore(DEFAULT_EARLY_DISCARDING_THRESHOLD);
	m_translationOptionThreshold = (m_parameter->GetParam("translation-option-threshold").size() > 0) ?
		TransformScore(Scan<float>(m_parameter->GetParam("translation-option-threshold")[0]))
		: TransformScore(DEFAULT_TRANSLATION_OPTION_THRESHOLD);

	m_maxNoTransOptPerCoverage = (m_parameter->GetParam("max-trans-opt-per-coverage").size() > 0)
				? Scan<size_t>(m_parameter->GetParam("max-trans-opt-per-coverage")[0]) : DEFAULT_MAX_TRANS_OPT_SIZE;
	
	m_maxNoPartTransOpt = (m_parameter->GetParam("max-partial-trans-opt").size() > 0)
				? Scan<size_t>(m_parameter->GetParam("max-partial-trans-opt")[0]) : DEFAULT_MAX_PART_TRANS_OPT_SIZE;

	m_maxPhraseLength = (m_parameter->GetParam("max-phrase-length").size() > 0)
				? Scan<size_t>(m_parameter->GetParam("max-phrase-length")[0]) : DEFAULT_MAX_PHRASE_LENGTH;

	m_cubePruningPopLimit = (m_parameter->GetParam("cube-pruning-pop-limit").size() > 0)
		    ? Scan<size_t>(m_parameter->GetParam("cube-pruning-pop-limit")[0]) : DEFAULT_CUBE_PRUNING_POP_LIMIT;

	m_cubePruningDiversity = (m_parameter->GetParam("cube-pruning-diversity").size() > 0)
		    ? Scan<size_t>(m_parameter->GetParam("cube-pruning-diversity")[0]) : DEFAULT_CUBE_PRUNING_DIVERSITY;

	// unknown word processing
	SetBooleanParameter( &m_dropUnknown, "drop-unknown", false );
	  
	// minimum Bayes risk decoding
	SetBooleanParameter( &m_mbr, "minimum-bayes-risk", false );
  m_mbrSize = (m_parameter->GetParam("mbr-size").size() > 0) ?
	  Scan<size_t>(m_parameter->GetParam("mbr-size")[0]) : 200;
	m_mbrScale = (m_parameter->GetParam("mbr-scale").size() > 0) ?
	  Scan<float>(m_parameter->GetParam("mbr-scale")[0]) : 1.0f;

  //lattice mbr
  SetBooleanParameter( &m_useLatticeMBR, "lminimum-bayes-risk", false );
  if (m_useLatticeMBR && m_mbr) {
		cerr << "Errror: Cannot use both n-best mbr and lattice mbr together" << endl;
		exit(1);
  }
	
  if (m_useLatticeMBR) m_mbr = true;
	
  m_lmbrPruning = (m_parameter->GetParam("lmbr-pruning-factor").size() > 0) ?
  Scan<size_t>(m_parameter->GetParam("lmbr-pruning-factor")[0]) : 30;
  m_lmbrThetas = Scan<float>(m_parameter->GetParam("lmbr-thetas"));
  SetBooleanParameter( &m_useLatticeHypSetForLatticeMBR, "lattice-hypo-set", false );
  m_lmbrPrecision = (m_parameter->GetParam("lmbr-p").size() > 0) ?
    Scan<float>(m_parameter->GetParam("lmbr-p")[0]) : 0.8f;
  m_lmbrPRatio = (m_parameter->GetParam("lmbr-r").size() > 0) ?
    Scan<float>(m_parameter->GetParam("lmbr-r")[0]) : 0.6f;
  m_lmbrMapWeight = (m_parameter->GetParam("lmbr-map-weight").size() >0) ?
    Scan<float>(m_parameter->GetParam("lmbr-map-weight")[0]) : 0.0f;
    
	//consensus decoding
  SetBooleanParameter( &m_useConsensusDecoding, "consensus-decoding", false );
  if (m_useConsensusDecoding && m_mbr) {
		cerr<< "Error: Cannot use consensus decoding together with mbr" << endl;
		exit(1);
  }
  if (m_useConsensusDecoding) m_mbr=true;  
	
  
	m_timeout_threshold = (m_parameter->GetParam("time-out").size() > 0) ?
	  Scan<size_t>(m_parameter->GetParam("time-out")[0]) : -1;
	m_timeout = (GetTimeoutThreshold() == (size_t)-1) ? false : true;


  m_lmcache_cleanup_threshold = (m_parameter->GetParam("clean-lm-cache").size() > 0) ?
    Scan<size_t>(m_parameter->GetParam("clean-lm-cache")[0]) : 1;

	// Read in constraint decoding file, if provided
	if(m_parameter->GetParam("constraint").size()) {
	  if (m_parameter->GetParam("search-algorithm").size() > 0
      && Scan<size_t>(m_parameter->GetParam("search-algorithm")[0]) != 0) {
      cerr << "Can use -constraint only with stack-based search (-search-algorithm 0)" << endl;
      exit(1);
    }
		m_constraintFileName = m_parameter->GetParam("constraint")[0];		
	
	  InputFileStream constraintFile(m_constraintFileName);
	
		std::string line;
		
		long sentenceID = -1;
		while (getline(constraintFile, line)) 
		{
			vector<string> vecStr = Tokenize(line, "\t");
			
			if (vecStr.size() == 1) {
				sentenceID++;
				Phrase phrase(Output);
				phrase.CreateFromString(GetOutputFactorOrder(), vecStr[0], GetFactorDelimiter());
				m_constraints.insert(make_pair(sentenceID,phrase));
			}
			else if (vecStr.size() == 2) {
				sentenceID = Scan<long>(vecStr[0]);
				Phrase phrase(Output);
				phrase.CreateFromString(GetOutputFactorOrder(), vecStr[1], GetFactorDelimiter());
				m_constraints.insert(make_pair(sentenceID,phrase));
			}
			else {
				assert(false);
			}
		}
	}

	// use of xml in input
	if (m_parameter->GetParam("xml-input").size() == 0) m_xmlInputType = XmlPassThrough;
	else if (m_parameter->GetParam("xml-input")[0]=="exclusive") m_xmlInputType = XmlExclusive;
	else if (m_parameter->GetParam("xml-input")[0]=="inclusive") m_xmlInputType = XmlInclusive;
	else if (m_parameter->GetParam("xml-input")[0]=="ignore") m_xmlInputType = XmlIgnore;
	else if (m_parameter->GetParam("xml-input")[0]=="pass-through") m_xmlInputType = XmlPassThrough;
	else {
		UserMessage::Add("invalid xml-input value, must be pass-through, exclusive, inclusive, or ignore");
		return false;
	}

#ifdef HAVE_SYNLM
	if (m_parameter->GetParam("slmodel-file").size() > 0) {
	  if (!LoadSyntacticLanguageModel()) return false;
	}
#endif
	
	if (!LoadLexicalReorderingModel()) return false;
	if (!LoadLanguageModels()) return false;
	if (!LoadGenerationTables()) return false;
	if (!LoadPhraseTables()) return false;
	if (!LoadGlobalLexicalModel()) return false;
    if (!LoadDecodeGraphs()) return false;
    

  //configure the translation systems with these tables
  vector<string> tsConfig = m_parameter->GetParam("translation-systems");
  if (!tsConfig.size()) {
    //use all models in default system.
    tsConfig.push_back(TranslationSystem::DEFAULT + " R * D * L * G *");
  }
  
  if (m_wordPenaltyProducers.size() != tsConfig.size()) {
    UserMessage::Add(string("Mismatch between number of word penalties and number of translation systems"));
    return false;
  }
  
	if (m_searchAlgorithm == ChartDecoding) {
        //insert some null distortion score producers
        m_distortionScoreProducers.assign(tsConfig.size(), NULL);
    } else {
      if (m_distortionScoreProducers.size() != tsConfig.size()) {
        UserMessage::Add(string("Mismatch between number of distortion scores and number of translation systems"));
        return false;
      }
    }
      
  for (size_t i = 0; i < tsConfig.size(); ++i) {
    vector<string> config = Tokenize(tsConfig[i]);
    if (config.size() % 2 != 1) {
      UserMessage::Add(string("Incorrect number of fields in Translation System config. Should be an odd number"));
    }
    m_translationSystems.insert(pair<string, TranslationSystem>(config[0],
         TranslationSystem(config[0],m_wordPenaltyProducers[i],m_unknownWordPenaltyProducer,m_distortionScoreProducers[i])));
    for (size_t j = 1; j < config.size(); j += 2) {
      const string& id = config[j];
      const string& tables = config[j+1];
      set<size_t> tableIds;
      if (tables != "*") {
        //selected tables
        vector<string> tableIdStrings = Tokenize(tables,",");
        vector<size_t> tableIdList;
        Scan<size_t>(tableIdList, tableIdStrings);
        copy(tableIdList.begin(), tableIdList.end(), inserter(tableIds,tableIds.end()));
      }
      if (id == "D") {
        for (size_t k = 0; k < m_decodeGraphs.size(); ++k) {
          if (!tableIds.size() || tableIds.find(k) != tableIds.end()) {
            VERBOSE(2,"Adding decoder graph " << k << " to translation system " << config[0] << endl);
            m_translationSystems.find(config[0])->second.AddDecodeGraph(m_decodeGraphs[k]);
          }
        }
      } else if (id == "R") {
        for (size_t k = 0; k < m_reorderModels.size(); ++k) {
          if (!tableIds.size() || tableIds.find(k) != tableIds.end()) {
            m_translationSystems.find(config[0])->second.AddReorderModel(m_reorderModels[k]);
            VERBOSE(2,"Adding reorder table " << k << " to translation system " << config[0] << endl);
          }
        }
      } else if (id == "G") {
        for (size_t k = 0; k < m_globalLexicalModels.size(); ++k) {
          if (!tableIds.size() || tableIds.find(k) != tableIds.end()) {
            m_translationSystems.find(config[0])->second.AddGlobalLexicalModel(m_globalLexicalModels[k]);
            VERBOSE(2,"Adding global lexical model " << k << " to translation system " << config[0] << endl);
          }
        }
      } else if (id == "L") {
        size_t lmid = 0;
        for (LMList::const_iterator k = m_languageModel.begin(); k != m_languageModel.end(); ++k, ++lmid) {
          if (!tableIds.size() || tableIds.find(lmid) != tableIds.end()) {
            m_translationSystems.find(config[0])->second.AddLanguageModel(*k);
            VERBOSE(2,"Adding language model " << lmid << " to translation system " << config[0] << endl);
          }
        }
      } else {
        UserMessage::Add(string("Incorrect translation system identifier: ") + id);
        return false;
      }
    }
    //Instigate dictionary loading
    m_translationSystems.find(config[0])->second.ConfigDictionaries();


    
    //Add any other features here.
    
  }
  

	m_scoreIndexManager.InitFeatureNames();

	return true;
}

void StaticData::SetBooleanParameter( bool *parameter, string parameterName, bool defaultValue ) 
{
  // default value if nothing is specified
  *parameter = defaultValue;
  if (! m_parameter->isParamSpecified( parameterName ) )
  {
    return;
  }

  // if parameter is just specified as, e.g. "-parameter" set it true
  if (m_parameter->GetParam( parameterName ).size() == 0) 
  {
    *parameter = true;
  }

  // if paramter is specified "-parameter true" or "-parameter false"
  else if (m_parameter->GetParam( parameterName ).size() == 1) 
  {
    *parameter = Scan<bool>( m_parameter->GetParam( parameterName )[0]);
  }
}

StaticData::~StaticData()
{
	RemoveAllInColl(m_phraseDictionary);
	RemoveAllInColl(m_generationDictionary);
	RemoveAllInColl(m_reorderModels);
	RemoveAllInColl(m_globalLexicalModels);
    RemoveAllInColl(m_decodeGraphs);
    RemoveAllInColl(m_wordPenaltyProducers);
    RemoveAllInColl(m_distortionScoreProducers);
    m_languageModel.CleanUp();
	
#ifdef HAVE_SYNLM
	delete m_syntacticLanguageModel;
#endif

	// delete trans opt
	map<std::pair<size_t, Phrase>, std::pair< TranslationOptionList*, clock_t > >::iterator iterCache;
	for (iterCache = m_transOptCache.begin() ; iterCache != m_transOptCache.end() ; ++iterCache)
	{
		TranslationOptionList *transOptList = iterCache->second.first;
		delete transOptList;
	}

	// small score producers
	delete m_unknownWordPenaltyProducer;
<<<<<<< HEAD
       
=======

	//delete m_parameter;

>>>>>>> ddabdf6b
	// memory pools
	Phrase::FinalizeMemPool();

}

#ifdef HAVE_SYNLM
  bool StaticData::LoadSyntacticLanguageModel() {
    cerr << "Loading syntactic language models..." << std::endl;
    
    const vector<float> weights = Scan<float>(m_parameter->GetParam("weight-slm"));
    const vector<string> files = m_parameter->GetParam("slmodel-file");
    
    const FactorType factorType = (m_parameter->GetParam("slmodel-factor").size() > 0) ?
      TransformScore(Scan<int>(m_parameter->GetParam("slmodel-factor")[0]))
      : 0;

    const size_t beamWidth = (m_parameter->GetParam("slmodel-beam").size() > 0) ?
      TransformScore(Scan<int>(m_parameter->GetParam("slmodel-beam")[0]))
      : 500;

    if (files.size() < 1) {
      cerr << "No syntactic language model files specified!" << std::endl;
      return false;
    }

    // check if feature is used
    if (weights.size() >= 1) {
      
      // create the feature
      m_syntacticLanguageModel = new SyntacticLanguageModel(files,weights,factorType,beamWidth); 
      
      if (m_syntacticLanguageModel==NULL) {
	return false;
      }

    }
    
    return true;

  }
#endif

bool StaticData::LoadLexicalReorderingModel()
{
    VERBOSE(1, "Loading lexical distortion models...");
    const vector<string> fileStr    = m_parameter->GetParam("distortion-file");
    bool hasWeightlr = (m_parameter->GetParam("weight-lr").size() != 0);
    vector<string> weightsStr;
    if (hasWeightlr) {
      weightsStr = m_parameter->GetParam("weight-lr");
    } else {
      weightsStr = m_parameter->GetParam("weight-d");
    }
    
    std::vector<float>   weights;
    size_t w = 1; //cur weight
    if (hasWeightlr) {
      w = 0; // if reading from weight-lr, don't have to count first as distortion penalty
    }
    size_t f = 0; //cur file
    //get weights values
    VERBOSE(1, "have " << fileStr.size() << " models" << std::endl);
    for(size_t j = 0; j < weightsStr.size(); ++j){
        weights.push_back(Scan<float>(weightsStr[j]));
    }
    //load all models
    for(size_t i = 0; i < fileStr.size(); ++i)
    {
        vector<string> spec = Tokenize<string>(fileStr[f], " ");
        ++f; //mark file as consumed
        if(spec.size() != 4){
            UserMessage::Add("Invalid Lexical Reordering Model Specification: " + fileStr[f]);
            return false;
        }
        
        // spec[0] = factor map
        // spec[1] = name
        // spec[2] = num weights
        // spec[3] = fileName

        // decode factor map
        
        vector<FactorType> input, output;
        vector<string> inputfactors = Tokenize(spec[0],"-");
        if(inputfactors.size() == 2){
            input  = Tokenize<FactorType>(inputfactors[0],",");
            output = Tokenize<FactorType>(inputfactors[1],",");
        } else if(inputfactors.size() == 1) {
            //if there is only one side assume it is on e side... why?
            output = Tokenize<FactorType>(inputfactors[0],",");
        } else {
            //format error
            return false;
        }
        
        string modelType = spec[1];
        
        // decode num weights and fetch weights from array
        std::vector<float> mweights;
        size_t numWeights = atoi(spec[2].c_str());
        for(size_t k = 0; k < numWeights; ++k, ++w)
        {
            if(w >= weights.size()){
                UserMessage::Add("Lexicalized distortion model: Not enough weights, add to [weight-d]");
                return false;
            } else
                mweights.push_back(weights[w]);
        }
        
        string filePath = spec[3];
        
        m_reorderModels.push_back(new LexicalReordering(input, output, modelType, filePath, mweights));
    } 
    return true;
}
    
bool StaticData::LoadGlobalLexicalModel()
{
	const vector<float> &weight = Scan<float>(m_parameter->GetParam("weight-lex"));
	const vector<string> &file = m_parameter->GetParam("global-lexical-file");

	if (weight.size() != file.size())
	{
		std::cerr << "number of weights and models for the global lexical model does not match ("
		  << weight.size() << " != " << file.size() << ")" << std::endl;
		return false;
	}

	for (size_t i = 0; i < weight.size(); i++ )
	{
		vector<string> spec = Tokenize<string>(file[i], " ");
		if ( spec.size() != 2 )
		{
			std::cerr << "wrong global lexical model specification: " << file[i] << endl;
			return false;
		}
		vector< string > factors = Tokenize(spec[0],"-");
		if ( factors.size() != 2 )
		{
			std::cerr << "wrong factor definition for global lexical model: " << spec[0] << endl;
			return false;
		}
		vector<FactorType> inputFactors = Tokenize<FactorType>(factors[0],",");
		vector<FactorType> outputFactors = Tokenize<FactorType>(factors[1],",");
		m_globalLexicalModels.push_back( new GlobalLexicalModel( spec[1], weight[i], inputFactors, outputFactors ) );
	}
	return true;
}

bool StaticData::LoadLanguageModels()
{
	if (m_parameter->GetParam("lmodel-file").size() > 0)
	{
		// weights
		vector<float> weightAll = Scan<float>(m_parameter->GetParam("weight-l"));
		
		for (size_t i = 0 ; i < weightAll.size() ; i++)
		{
			m_allWeights.push_back(weightAll[i]);
		}
		
		// dictionary upper-bounds fo all IRST LMs
		vector<int> LMdub = Scan<int>(m_parameter->GetParam("lmodel-dub"));
    if (m_parameter->GetParam("lmodel-dub").size() == 0){
			for(size_t i=0; i<m_parameter->GetParam("lmodel-file").size(); i++)
				LMdub.push_back(0);
		}

	  // initialize n-gram order for each factor. populated only by factored lm
		const vector<string> &lmVector = m_parameter->GetParam("lmodel-file");
        //prevent language models from being loaded twice
        map<string,LanguageModel*> languageModelsLoaded;

		for(size_t i=0; i<lmVector.size(); i++) 
		{
        LanguageModel* lm = NULL;
        if (languageModelsLoaded.find(lmVector[i]) != languageModelsLoaded.end()) {
            lm = new LanguageModel(m_scoreIndexManager, languageModelsLoaded[lmVector[i]]);
        } else {
            vector<string>	token		= Tokenize(lmVector[i]);
            if (token.size() != 4 && token.size() != 5 )
            {
                UserMessage::Add("Expected format 'LM-TYPE FACTOR-TYPE NGRAM-ORDER filePath [mapFilePath (only for IRSTLM)]'");
                return false;
            }
            // type = implementation, SRI, IRST etc
            LMImplementation lmImplementation = static_cast<LMImplementation>(Scan<int>(token[0]));
            
            // factorType = 0 = Surface, 1 = POS, 2 = Stem, 3 = Morphology, etc
            vector<FactorType> 	factorTypes		= Tokenize<FactorType>(token[1], ",");
            
            // nGramOrder = 2 = bigram, 3 = trigram, etc
            size_t nGramOrder = Scan<int>(token[2]);
            
            string &languageModelFile = token[3];
            if (token.size() == 5){
              if (lmImplementation==IRST)
                languageModelFile += " " + token[4];
              else {
                UserMessage::Add("Expected format 'LM-TYPE FACTOR-TYPE NGRAM-ORDER filePath [mapFilePath (only for IRSTLM)]'");
                return false;
              }
        }
        IFVERBOSE(1)
                PrintUserTime(string("Start loading LanguageModel ") + languageModelFile);
            
            lm = LanguageModelFactory::CreateLanguageModel(
                                                                                                    lmImplementation
                                                                                                    , factorTypes     
                                                                , nGramOrder
                                                                                                    , languageModelFile
                                                                                                    , m_scoreIndexManager
                                                                                                    , LMdub[i]);
          if (lm == NULL) 
          {
            UserMessage::Add("no LM created. We probably don't have it compiled");
            return false;
          }
          languageModelsLoaded[lmVector[i]] = lm;
      }

			m_languageModel.Add(lm);
		}
	}
  // flag indicating that language models were loaded,
  // since phrase table loading requires their presence
  m_fLMsLoaded = true;
	IFVERBOSE(1)
		PrintUserTime("Finished loading LanguageModels");
  return true;
}

bool StaticData::LoadGenerationTables()
{
	if (m_parameter->GetParam("generation-file").size() > 0) 
	{
		const vector<string> &generationVector = m_parameter->GetParam("generation-file");
		const vector<float> &weight = Scan<float>(m_parameter->GetParam("weight-generation"));

		IFVERBOSE(1)
		{
			TRACE_ERR( "weight-generation: ");
			for (size_t i = 0 ; i < weight.size() ; i++)
			{
					TRACE_ERR( weight[i] << "\t");
			}
			TRACE_ERR(endl);
		}
		size_t currWeightNum = 0;
		
		for(size_t currDict = 0 ; currDict < generationVector.size(); currDict++) 
		{
			vector<string>			token		= Tokenize(generationVector[currDict]);
			vector<FactorType> 	input		= Tokenize<FactorType>(token[0], ",")
													,output	= Tokenize<FactorType>(token[1], ",");
      m_maxFactorIdx[1] = CalcMax(m_maxFactorIdx[1], input, output);
			string							filePath;
			size_t							numFeatures;

			numFeatures = Scan<size_t>(token[2]);
			filePath = token[3];

			if (!FileExists(filePath) && FileExists(filePath + ".gz")) {
				filePath += ".gz";
			}

			VERBOSE(1, filePath << endl);

			m_generationDictionary.push_back(new GenerationDictionary(numFeatures, m_scoreIndexManager, input,output));
			assert(m_generationDictionary.back() && "could not create GenerationDictionary");
			if (!m_generationDictionary.back()->Load(filePath, Output))
			{
				delete m_generationDictionary.back();
				return false;
			}
			for(size_t i = 0; i < numFeatures; i++) {
				assert(currWeightNum < weight.size());
				m_allWeights.push_back(weight[currWeightNum++]);
			}
		}
		if (currWeightNum != weight.size()) {
			TRACE_ERR( "  [WARNING] config file has " << weight.size() << " generation weights listed, but the configuration for generation files indicates there should be " << currWeightNum << "!\n");
		}
	}
	
	return true;
}

/* Doesn't load phrase tables any more. Just creates the features. */
bool StaticData::LoadPhraseTables()
{
	VERBOSE(2,"Creating phrase table features" << endl);

	// language models must be loaded prior to loading phrase tables
	assert(m_fLMsLoaded);
	// load phrase translation tables
  if (m_parameter->GetParam("ttable-file").size() > 0)
	{
		// weights
		vector<float> weightAll									= Scan<float>(m_parameter->GetParam("weight-t"));
		
		const vector<string> &translationVector = m_parameter->GetParam("ttable-file");
		vector<size_t>	maxTargetPhrase					= Scan<size_t>(m_parameter->GetParam("ttable-limit"));

		if(maxTargetPhrase.size() == 1 && translationVector.size() > 1) {
			VERBOSE(1, "Using uniform ttable-limit of " << maxTargetPhrase[0] << " for all translation tables." << endl);
			for(size_t i = 1; i < translationVector.size(); i++)
				maxTargetPhrase.push_back(maxTargetPhrase[0]);
		} else if(maxTargetPhrase.size() != 1 && maxTargetPhrase.size() < translationVector.size()) {
			stringstream strme;
			strme << "You specified " << translationVector.size() << " translation tables, but only " << maxTargetPhrase.size() << " ttable-limits.";
			UserMessage::Add(strme.str());
			return false;
		}

		size_t index = 0;
		size_t weightAllOffset = 0;
		bool oldFileFormat = false;
		for(size_t currDict = 0 ; currDict < translationVector.size(); currDict++) 
		{
			vector<string>                  token           = Tokenize(translationVector[currDict]);

			if(currDict == 0 && token.size() == 4)
			{
				VERBOSE(1, "Warning: Phrase table specification in old 4-field format. Assuming binary phrase tables (type 1)!" << endl);
				oldFileFormat = true;
			}

			if((!oldFileFormat && token.size() < 5) || (oldFileFormat && token.size() != 4))
			{
				UserMessage::Add("invalid phrase table specification");
				return false;
			}

			PhraseTableImplementation implementation = (PhraseTableImplementation) Scan<int>(token[0]);
			if(oldFileFormat)
			{
				token.push_back(token[3]);
				token[3] = token[2];
				token[2] = token[1];
				token[1] = token[0];
				token[0] = "1";
				implementation = Binary;
			} else
				implementation = (PhraseTableImplementation) Scan<int>(token[0]);

			assert(token.size() >= 5);
			//characteristics of the phrase table

			vector<FactorType>  input		= Tokenize<FactorType>(token[1], ",")
													,output = Tokenize<FactorType>(token[2], ",");
			m_maxFactorIdx[0] = CalcMax(m_maxFactorIdx[0], input);
			m_maxFactorIdx[1] = CalcMax(m_maxFactorIdx[1], output);
      m_maxNumFactors = std::max(m_maxFactorIdx[0], m_maxFactorIdx[1]) + 1;
			size_t numScoreComponent = Scan<size_t>(token[3]);
			string filePath= token[4];

			assert(weightAll.size() >= weightAllOffset + numScoreComponent);

			// weights for this phrase dictionary
			// first InputScores (if any), then translation scores
			vector<float> weight;

			if(currDict==0 && (m_inputType == ConfusionNetworkInput || m_inputType == WordLatticeInput))
			{	// TODO. find what the assumptions made by confusion network about phrase table output which makes
				// it only work with binrary file. This is a hack 	
				
				m_numInputScores=m_parameter->GetParam("weight-i").size();
				for(unsigned k=0;k<m_numInputScores;++k)
					weight.push_back(Scan<float>(m_parameter->GetParam("weight-i")[k]));					
				
				if(m_parameter->GetParam("link-param-count").size()) 
					m_numLinkParams = Scan<size_t>(m_parameter->GetParam("link-param-count")[0]);
				
				//print some info about this interaction:
					if (m_numLinkParams == m_numInputScores) {
						VERBOSE(1,"specified equal numbers of link parameters and insertion weights, not using non-epsilon 'real' word link count.\n");
					} else if ((m_numLinkParams + 1) == m_numInputScores) {
						VERBOSE(1,"WARN: "<< m_numInputScores << " insertion weights found and only "<< m_numLinkParams << " link parameters specified, applying non-epsilon 'real' word link count for last feature weight.\n");
					} else {
						stringstream strme;
						strme << "You specified " << m_numInputScores
									<< " input weights (weight-i), but you specified " << m_numLinkParams << " link parameters (link-param-count)!";
						UserMessage::Add(strme.str());
						return false;
					}
					
			}
			if (!m_inputType){
				m_numInputScores=0;
			}
			//this number changes depending on what phrase table we're talking about: only 0 has the weights on it
			size_t tableInputScores = (currDict == 0 ? m_numInputScores : 0);
			
			for (size_t currScore = 0 ; currScore < numScoreComponent; currScore++)
				weight.push_back(weightAll[weightAllOffset + currScore]);			
			

			if(weight.size() - tableInputScores != numScoreComponent) 
			{
				stringstream strme;
				strme << "Your phrase table has " << numScoreComponent
							<< " scores, but you specified " << (weight.size() - tableInputScores) << " weights!";
				UserMessage::Add(strme.str());
				return false;
			}
						
			weightAllOffset += numScoreComponent;
			numScoreComponent += tableInputScores;

			string targetPath, alignmentsFile;
			if (implementation == SuffixArray)
			{
				targetPath		= token[5];
				alignmentsFile= token[6];
			}
			
			assert(numScoreComponent==weight.size());

			std::copy(weight.begin(),weight.end(),std::back_inserter(m_allWeights));
			
            //This is needed for regression testing, but the phrase table
            //might not really be loading here
			IFVERBOSE(1)
				PrintUserTime(string("Start loading PhraseTable ") + filePath);
			VERBOSE(1,"filePath: " << filePath <<endl);
            
            PhraseDictionaryFeature* pdf = new PhraseDictionaryFeature(
								implementation
								, numScoreComponent
                , (currDict==0 ? m_numInputScores : 0)
                , input
                , output
                , filePath
                , weight
                , maxTargetPhrase[index]
								, targetPath, alignmentsFile);
                
             m_phraseDictionary.push_back(pdf);
                
                
            
			

			index++;
		}
	}
	
	IFVERBOSE(1)
		PrintUserTime("Finished loading phrase tables");
	return true;
}

void StaticData::LoadNonTerminals()
{
	string defaultNonTerminals;
	
	if (m_parameter->GetParam("non-terminals").size() == 0)
	{
		defaultNonTerminals = "X";
	}
	else
	{
		vector<std::string> tokens = Tokenize(m_parameter->GetParam("non-terminals")[0]);
		defaultNonTerminals = tokens[0];
	}
	
	FactorCollection &factorCollection = FactorCollection::Instance();
	
	m_inputDefaultNonTerminal.SetIsNonTerminal(true);
	const Factor *sourceFactor = factorCollection.AddFactor(Input, 0, defaultNonTerminals);
	m_inputDefaultNonTerminal.SetFactor(0, sourceFactor);
	
	m_outputDefaultNonTerminal.SetIsNonTerminal(true);
	const Factor *targetFactor = factorCollection.AddFactor(Output, 0, defaultNonTerminals);
	m_outputDefaultNonTerminal.SetFactor(0, targetFactor);
	
	// for unknwon words
	if (m_parameter->GetParam("unknown-lhs").size() == 0)
	{
		UnknownLHSEntry entry(defaultNonTerminals, 0.0f);
		m_unknownLHS.push_back(entry);
	}
	else
	{
		const string &filePath = m_parameter->GetParam("unknown-lhs")[0];
		
		InputFileStream inStream(filePath);
		string line;
		while(getline(inStream, line))
		{
			vector<string> tokens = Tokenize(line);
			assert(tokens.size() == 2);
			UnknownLHSEntry entry(tokens[0], Scan<float>(tokens[1]));
			m_unknownLHS.push_back(entry);	
		}
		
	}
	
}
	
void StaticData::LoadChartDecodingParameters()
{
	LoadNonTerminals();
	
	// source label overlap
	if (m_parameter->GetParam("source-label-overlap").size() > 0) 
	{
		m_sourceLabelOverlap = (SourceLabelOverlap) Scan<int>(m_parameter->GetParam("source-label-overlap")[0]);
	}
	else
	{
		m_sourceLabelOverlap = SourceLabelOverlapAdd;
	}
		
	m_ruleLimit = (m_parameter->GetParam("rule-limit").size() > 0)
	? Scan<size_t>(m_parameter->GetParam("rule-limit")[0]) : DEFAULT_MAX_TRANS_OPT_SIZE;
}
	
void StaticData::LoadPhraseBasedParameters()
{
	const vector<string> distortionWeights = m_parameter->GetParam("weight-d");
  size_t distortionWeightCount = distortionWeights.size();
  //if there's a lex-reordering model, and no separate weight set, then 
  //take just one of these weights for linear distortion
  if (!m_parameter->GetParam("weight-lr").size() && m_parameter->GetParam("distortion-file").size()) {
    distortionWeightCount = 1;
  }
  for (size_t i = 0; i < distortionWeightCount; ++i) {
    float weightDistortion = Scan<float>(distortionWeights[i]);
    m_distortionScoreProducers.push_back(new DistortionScoreProducer(m_scoreIndexManager));
    m_allWeights.push_back(weightDistortion);
  }
}

bool StaticData::LoadDecodeGraphs() {
	const vector<string> &mappingVector = m_parameter->GetParam("mapping");
	const vector<size_t> &maxChartSpans = Scan<size_t>(m_parameter->GetParam("max-chart-span"));

	DecodeStep *prev = 0;
	size_t prevDecodeGraphInd = 0;
	for(size_t i=0; i<mappingVector.size(); i++) 
	{
		vector<string>	token		= Tokenize(mappingVector[i]);
		size_t decodeGraphInd;
		DecodeType decodeType;
		size_t index;
		if (token.size() == 2) 
		{
		  decodeGraphInd = 0;
			decodeType = token[0] == "T" ? Translate : Generate;
			index = Scan<size_t>(token[1]);
		}
		else if (token.size() == 3) 
		{ // For specifying multiple translation model
		  decodeGraphInd = Scan<size_t>(token[0]);
			//the vectorList index can only increment by one 
			assert(decodeGraphInd == prevDecodeGraphInd || decodeGraphInd == prevDecodeGraphInd + 1);
      if (decodeGraphInd > prevDecodeGraphInd) 
      {
        prev = NULL;
      }
			decodeType = token[1] == "T" ? Translate : Generate;
			index = Scan<size_t>(token[2]);
		}		 
		else 
		{
			UserMessage::Add("Malformed mapping!");
			assert(false);
		}
		
		DecodeStep* decodeStep = NULL;
		switch (decodeType) {
			case Translate:
				if(index>=m_phraseDictionary.size())
					{
						stringstream strme;
						strme << "No phrase dictionary with index "
									<< index << " available!";
						UserMessage::Add(strme.str());
						assert(false);
					}
				decodeStep = new DecodeStepTranslation(m_phraseDictionary[index], prev);
			break;
			case Generate:
				if(index>=m_generationDictionary.size())
					{
						stringstream strme;
						strme << "No generation dictionary with index "
									<< index << " available!";
						UserMessage::Add(strme.str());
						assert(false);
					}
				decodeStep = new DecodeStepGeneration(m_generationDictionary[index], prev);
			break;
			case InsertNullFertilityWord:
				assert(!"Please implement NullFertilityInsertion.");
			break;
		}
		
		assert(decodeStep);
		if (m_decodeGraphs.size() < decodeGraphInd + 1) 
		{
			DecodeGraph *decodeGraph;
			if (m_searchAlgorithm == ChartDecoding)
			{
				size_t maxChartSpan = (decodeGraphInd < maxChartSpans.size()) ? maxChartSpans[decodeGraphInd] : DEFAULT_MAX_CHART_SPAN;
				decodeGraph = new DecodeGraph(m_decodeGraphs.size(), maxChartSpan);
			}
			else
			{
				decodeGraph = new DecodeGraph(m_decodeGraphs.size());
			}
			
			m_decodeGraphs.push_back(decodeGraph); // TODO max chart span
		}
		
		m_decodeGraphs[decodeGraphInd]->Add(decodeStep);
		prev = decodeStep;
		prevDecodeGraphInd = decodeGraphInd;
	}
	
    return true;
}


void StaticData::SetWeightsForScoreProducer(const ScoreProducer* sp, const std::vector<float>& weights)
{
  const size_t id = sp->GetScoreBookkeepingID();
  const size_t begin = m_scoreIndexManager.GetBeginIndex(id);
  const size_t end = m_scoreIndexManager.GetEndIndex(id);
  assert(end - begin == weights.size());
  if (m_allWeights.size() < end)
    m_allWeights.resize(end);
  std::vector<float>::const_iterator weightIter = weights.begin();
  for (size_t i = begin; i < end; i++)
    m_allWeights[i] = *weightIter++;
}

const TranslationOptionList* StaticData::FindTransOptListInCache(const DecodeGraph &decodeGraph, const Phrase &sourcePhrase) const
{
	std::pair<size_t, Phrase> key(decodeGraph.GetPosition(), sourcePhrase);
#ifdef WITH_THREADS   
	boost::mutex::scoped_lock lock(m_transOptCacheMutex);
#endif   
	std::map<std::pair<size_t, Phrase>, std::pair<TranslationOptionList*,clock_t> >::iterator iter
			= m_transOptCache.find(key);
	if (iter == m_transOptCache.end())
		return NULL;
	iter->second.second = clock(); // update last used time
	return iter->second.first;
}

void StaticData::ReduceTransOptCache() const
{
	if (m_transOptCache.size() <= m_transOptCacheMaxSize) return; // not full
	clock_t t = clock();
	
	// find cutoff for last used time
	priority_queue< clock_t > lastUsedTimes;
	std::map<std::pair<size_t, Phrase>, std::pair<TranslationOptionList*,clock_t> >::iterator iter;
	iter = m_transOptCache.begin();
	while( iter != m_transOptCache.end() )
	{
		lastUsedTimes.push( iter->second.second );
		iter++;
	}
	for( size_t i=0; i < lastUsedTimes.size()-m_transOptCacheMaxSize/2; i++ )
		lastUsedTimes.pop();
	clock_t cutoffLastUsedTime = lastUsedTimes.top();

	// remove all old entries
	iter = m_transOptCache.begin();
	while( iter != m_transOptCache.end() )
	{
		if (iter->second.second < cutoffLastUsedTime)
		{
			std::map<std::pair<size_t, Phrase>, std::pair<TranslationOptionList*,clock_t> >::iterator iterRemove = iter++;
			delete iterRemove->second.first;
			m_transOptCache.erase(iterRemove);
		}
		else iter++;
	}
	VERBOSE(2,"Reduced persistent translation option cache in " << ((clock()-t)/(float)CLOCKS_PER_SEC) << " seconds." << std::endl);
}

void StaticData::AddTransOptListToCache(const DecodeGraph &decodeGraph, const Phrase &sourcePhrase, const TranslationOptionList &transOptList) const
{
	std::pair<size_t, Phrase> key(decodeGraph.GetPosition(), sourcePhrase);
	TranslationOptionList* storedTransOptList = new TranslationOptionList(transOptList);
#ifdef WITH_THREADS   
    boost::mutex::scoped_lock lock(m_transOptCacheMutex);
#endif
	m_transOptCache[key] = make_pair( storedTransOptList, clock() );
	ReduceTransOptCache();
}

}

<|MERGE_RESOLUTION|>--- conflicted
+++ resolved
@@ -41,10 +41,6 @@
 #include "DecodeGraph.h"
 #include "InputFileStream.h"
 
-#ifdef HAVE_SYNLM
-#include "SyntacticLanguageModel.h"
-#endif
-
 using namespace std;
 
 namespace Moses
@@ -438,12 +434,6 @@
 		UserMessage::Add("invalid xml-input value, must be pass-through, exclusive, inclusive, or ignore");
 		return false;
 	}
-
-#ifdef HAVE_SYNLM
-	if (m_parameter->GetParam("slmodel-file").size() > 0) {
-	  if (!LoadSyntacticLanguageModel()) return false;
-	}
-#endif
 	
 	if (!LoadLexicalReorderingModel()) return false;
 	if (!LoadLanguageModels()) return false;
@@ -575,10 +565,6 @@
     RemoveAllInColl(m_distortionScoreProducers);
     m_languageModel.CleanUp();
 	
-#ifdef HAVE_SYNLM
-	delete m_syntacticLanguageModel;
-#endif
-
 	// delete trans opt
 	map<std::pair<size_t, Phrase>, std::pair< TranslationOptionList*, clock_t > >::iterator iterCache;
 	for (iterCache = m_transOptCache.begin() ; iterCache != m_transOptCache.end() ; ++iterCache)
@@ -589,54 +575,13 @@
 
 	// small score producers
 	delete m_unknownWordPenaltyProducer;
-<<<<<<< HEAD
-       
-=======
 
 	//delete m_parameter;
 
->>>>>>> ddabdf6b
 	// memory pools
 	Phrase::FinalizeMemPool();
 
 }
-
-#ifdef HAVE_SYNLM
-  bool StaticData::LoadSyntacticLanguageModel() {
-    cerr << "Loading syntactic language models..." << std::endl;
-    
-    const vector<float> weights = Scan<float>(m_parameter->GetParam("weight-slm"));
-    const vector<string> files = m_parameter->GetParam("slmodel-file");
-    
-    const FactorType factorType = (m_parameter->GetParam("slmodel-factor").size() > 0) ?
-      TransformScore(Scan<int>(m_parameter->GetParam("slmodel-factor")[0]))
-      : 0;
-
-    const size_t beamWidth = (m_parameter->GetParam("slmodel-beam").size() > 0) ?
-      TransformScore(Scan<int>(m_parameter->GetParam("slmodel-beam")[0]))
-      : 500;
-
-    if (files.size() < 1) {
-      cerr << "No syntactic language model files specified!" << std::endl;
-      return false;
-    }
-
-    // check if feature is used
-    if (weights.size() >= 1) {
-      
-      // create the feature
-      m_syntacticLanguageModel = new SyntacticLanguageModel(files,weights,factorType,beamWidth); 
-      
-      if (m_syntacticLanguageModel==NULL) {
-	return false;
-      }
-
-    }
-    
-    return true;
-
-  }
-#endif
 
 bool StaticData::LoadLexicalReorderingModel()
 {
