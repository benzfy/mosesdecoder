--- conflicted
+++ resolved
@@ -387,61 +387,6 @@
       cerr << "Can use -constraint only with stack-based search (-search-algorithm 0)" << endl;
       exit(1);
     }
-<<<<<<< HEAD
-		m_constraintFileName = m_parameter->GetParam("constraint")[0];		
-	
-	  InputFileStream constraintFile(m_constraintFileName);
-	
-		std::string line;
-		
-		long sentenceID = -1;
-		while (getline(constraintFile, line)) 
-		{
-			vector<string> vecStr = Tokenize(line, "\t");
-			
-			if (vecStr.size() == 1) {
-				sentenceID++;
-				Phrase phrase(Output);
-				phrase.CreateFromString(GetOutputFactorOrder(), vecStr[0], GetFactorDelimiter());
-				m_constraints.insert(make_pair(sentenceID,phrase));
-			}
-			else if (vecStr.size() == 2) {
-				sentenceID = Scan<long>(vecStr[0]);
-				Phrase phrase(Output);
-				phrase.CreateFromString(GetOutputFactorOrder(), vecStr[1], GetFactorDelimiter());
-				m_constraints.insert(make_pair(sentenceID,phrase));
-			}
-			else {
-				assert(false);
-			}
-		}
-	}
-
-	// use of xml in input
-	if (m_parameter->GetParam("xml-input").size() == 0) m_xmlInputType = XmlPassThrough;
-	else if (m_parameter->GetParam("xml-input")[0]=="exclusive") m_xmlInputType = XmlExclusive;
-	else if (m_parameter->GetParam("xml-input")[0]=="inclusive") m_xmlInputType = XmlInclusive;
-	else if (m_parameter->GetParam("xml-input")[0]=="ignore") m_xmlInputType = XmlIgnore;
-	else if (m_parameter->GetParam("xml-input")[0]=="pass-through") m_xmlInputType = XmlPassThrough;
-	else {
-		UserMessage::Add("invalid xml-input value, must be pass-through, exclusive, inclusive, or ignore");
-		return false;
-	}
-
-#ifdef HAVE_SYNLM
-	if (m_parameter->GetParam("slmodel-file").size() > 0) {
-	  if (!LoadSyntacticLanguageModel()) return false;
-	}
-#endif
-	
-	if (!LoadLexicalReorderingModel()) return false;
-	if (!LoadLanguageModels()) return false;
-	if (!LoadGenerationTables()) return false;
-	if (!LoadPhraseTables()) return false;
-	if (!LoadGlobalLexicalModel()) return false;
-    if (!LoadDecodeGraphs()) return false;
-    
-=======
     m_constraintFileName = m_parameter->GetParam("constraint")[0];
 
     InputFileStream constraintFile(m_constraintFileName);
@@ -468,6 +413,12 @@
     }
   }
 
+#ifdef HAVE_SYNLM
+	if (m_parameter->GetParam("slmodel-file").size() > 0) {
+	  if (!LoadSyntacticLanguageModel()) return false;
+	}
+#endif
+
   // use of xml in input
   if (m_parameter->GetParam("xml-input").size() == 0) m_xmlInputType = XmlPassThrough;
   else if (m_parameter->GetParam("xml-input")[0]=="exclusive") m_xmlInputType = XmlExclusive;
@@ -486,7 +437,6 @@
   if (!LoadGlobalLexicalModel()) return false;
   if (!LoadDecodeGraphs()) return false;
 
->>>>>>> b186fcd2
 
   //configure the translation systems with these tables
   vector<string> tsConfig = m_parameter->GetParam("translation-systems");
@@ -568,15 +518,12 @@
 
 
     //Add any other features here.
-<<<<<<< HEAD
 #ifdef HAVE_SYNLM
     if (m_syntacticLanguageModel != NULL) {
       m_translationSystems.find(config[0])->second.AddFeatureFunction(m_syntacticLanguageModel);
     }
 #endif
-=======
-
->>>>>>> b186fcd2
+
   }
 
 
@@ -606,738 +553,708 @@
 
 StaticData::~StaticData()
 {
-<<<<<<< HEAD
-	RemoveAllInColl(m_phraseDictionary);
-	RemoveAllInColl(m_generationDictionary);
-	RemoveAllInColl(m_reorderModels);
-	RemoveAllInColl(m_globalLexicalModels);
-	
-#ifdef HAVE_SYNLM
-	delete m_syntacticLanguageModel;
-#endif
-
-
-    RemoveAllInColl(m_decodeGraphs);
-    RemoveAllInColl(m_wordPenaltyProducers);
-    RemoveAllInColl(m_distortionScoreProducers);
-    m_languageModel.CleanUp();
-	
-	// delete trans opt
-	map<std::pair<size_t, Phrase>, std::pair< TranslationOptionList*, clock_t > >::iterator iterCache;
-	for (iterCache = m_transOptCache.begin() ; iterCache != m_transOptCache.end() ; ++iterCache)
-	{
-		TranslationOptionList *transOptList = iterCache->second.first;
-		delete transOptList;
-	}
-
-	// small score producers
-	delete m_unknownWordPenaltyProducer;
-
-	//delete m_parameter;
-
-	// memory pools
-	Phrase::FinalizeMemPool();
-=======
-  RemoveAllInColl(m_phraseDictionary);
-  RemoveAllInColl(m_generationDictionary);
-  RemoveAllInColl(m_reorderModels);
-  RemoveAllInColl(m_globalLexicalModels);
-  RemoveAllInColl(m_decodeGraphs);
-  RemoveAllInColl(m_wordPenaltyProducers);
-  RemoveAllInColl(m_distortionScoreProducers);
-  m_languageModel.CleanUp();
-
-  // delete trans opt
-  map<std::pair<size_t, Phrase>, std::pair< TranslationOptionList*, clock_t > >::iterator iterCache;
-  for (iterCache = m_transOptCache.begin() ; iterCache != m_transOptCache.end() ; ++iterCache) {
-    TranslationOptionList *transOptList = iterCache->second.first;
-    delete transOptList;
-  }
-
-  // small score producers
-  delete m_unknownWordPenaltyProducer;
-
-  //delete m_parameter;
-
-  // memory pools
-  Phrase::FinalizeMemPool();
->>>>>>> b186fcd2
-
-}
-
-#ifdef HAVE_SYNLM
-  bool StaticData::LoadSyntacticLanguageModel() {
-    cerr << "Loading syntactic language models..." << std::endl;
+//   RemoveAllInColl(m_phraseDictionary);
+//   RemoveAllInColl(m_generationDictionary);
+//   RemoveAllInColl(m_reorderModels);
+//   RemoveAllInColl(m_globalLexicalModels);
+//   RemoveAllInColl(m_decodeGraphs);
+//   RemoveAllInColl(m_wordPenaltyProducers);
+//   RemoveAllInColl(m_distortionScoreProducers);
+//   m_languageModel.CleanUp();
+// #ifdef HAVE_SYNLM
+// 	delete m_syntacticLanguageModel;
+// #endif
+
+//   // delete trans opt
+//   map<std::pair<size_t, Phrase>, std::pair< TranslationOptionList*, clock_t > >::iterator iterCache;
+//   for (iterCache = m_transOptCache.begin() ; iterCache != m_transOptCache.end() ; ++iterCache) {
+//     TranslationOptionList *transOptList = iterCache->second.first;
+//     delete transOptList;
+//   }
+
+//   // small score producers
+//   delete m_unknownWordPenaltyProducer;
+
+//   //delete m_parameter;
+
+//   // memory pools
+//   Phrase::FinalizeMemPool();
+
+// }
+
+// #ifdef HAVE_SYNLM
+//   bool StaticData::LoadSyntacticLanguageModel() {
+//     cerr << "Loading syntactic language models..." << std::endl;
     
-    const vector<float> weights = Scan<float>(m_parameter->GetParam("weight-slm"));
-    const vector<string> files = m_parameter->GetParam("slmodel-file");
+//     const vector<float> weights = Scan<float>(m_parameter->GetParam("weight-slm"));
+//     const vector<string> files = m_parameter->GetParam("slmodel-file");
     
-    const FactorType factorType = (m_parameter->GetParam("slmodel-factor").size() > 0) ?
-      TransformScore(Scan<int>(m_parameter->GetParam("slmodel-factor")[0]))
-      : 0;
-
-    const size_t beamWidth = (m_parameter->GetParam("slmodel-beam").size() > 0) ?
-      TransformScore(Scan<int>(m_parameter->GetParam("slmodel-beam")[0]))
-      : 500;
-
-    if (files.size() < 1) {
-      cerr << "No syntactic language model files specified!" << std::endl;
-      return false;
-    }
-
-    // check if feature is used
-    if (weights.size() >= 1) {
-
-      //cout.setf(ios::scientific,ios::floatfield);
-      //cerr.setf(ios::scientific,ios::floatfield);
+//     const FactorType factorType = (m_parameter->GetParam("slmodel-factor").size() > 0) ?
+//       TransformScore(Scan<int>(m_parameter->GetParam("slmodel-factor")[0]))
+//       : 0;
+
+//     const size_t beamWidth = (m_parameter->GetParam("slmodel-beam").size() > 0) ?
+//       TransformScore(Scan<int>(m_parameter->GetParam("slmodel-beam")[0]))
+//       : 500;
+
+//     if (files.size() < 1) {
+//       cerr << "No syntactic language model files specified!" << std::endl;
+//       return false;
+//     }
+
+//     // check if feature is used
+//     if (weights.size() >= 1) {
+
+//       //cout.setf(ios::scientific,ios::floatfield);
+//       //cerr.setf(ios::scientific,ios::floatfield);
       
-      // create the feature
-      m_syntacticLanguageModel = new SyntacticLanguageModel(files,weights,factorType,beamWidth); 
-
-      /* 
-      /////////////////////////////////////////
-      // BEGIN LANE's UNSTABLE EXPERIMENT :)
-      //
-
-      double ppl = m_syntacticLanguageModel->perplexity();
-      cerr << "Probability is " << ppl << endl;
-
-
-      //
-      // END LANE's UNSTABLE EXPERIMENT
-      /////////////////////////////////////////
-      */
-
-
-      if (m_syntacticLanguageModel==NULL) {
-	return false;
-      }
-
-    }
+//       // create the feature
+//       m_syntacticLanguageModel = new SyntacticLanguageModel(files,weights,factorType,beamWidth); 
+
+//       /* 
+//       /////////////////////////////////////////
+//       // BEGIN LANE's UNSTABLE EXPERIMENT :)
+//       //
+
+//       double ppl = m_syntacticLanguageModel->perplexity();
+//       cerr << "Probability is " << ppl << endl;
+
+
+//       //
+//       // END LANE's UNSTABLE EXPERIMENT
+//       /////////////////////////////////////////
+//       */
+
+
+//       if (m_syntacticLanguageModel==NULL) {
+// 	return false;
+//       }
+
+//     }
     
-    return true;
-
-  }
-#endif
-
-bool StaticData::LoadLexicalReorderingModel()
-{
-  VERBOSE(1, "Loading lexical distortion models...");
-  const vector<string> fileStr    = m_parameter->GetParam("distortion-file");
-  bool hasWeightlr = (m_parameter->GetParam("weight-lr").size() != 0);
-  vector<string> weightsStr;
-  if (hasWeightlr) {
-    weightsStr = m_parameter->GetParam("weight-lr");
-  } else {
-    weightsStr = m_parameter->GetParam("weight-d");
-  }
-
-  std::vector<float>   weights;
-  size_t w = 1; //cur weight
-  if (hasWeightlr) {
-    w = 0; // if reading from weight-lr, don't have to count first as distortion penalty
-  }
-  size_t f = 0; //cur file
-  //get weights values
-  VERBOSE(1, "have " << fileStr.size() << " models" << std::endl);
-  for(size_t j = 0; j < weightsStr.size(); ++j) {
-    weights.push_back(Scan<float>(weightsStr[j]));
-  }
-  //load all models
-  for(size_t i = 0; i < fileStr.size(); ++i) {
-    vector<string> spec = Tokenize<string>(fileStr[f], " ");
-    ++f; //mark file as consumed
-    if(spec.size() != 4) {
-      UserMessage::Add("Invalid Lexical Reordering Model Specification: " + fileStr[f]);
-      return false;
-    }
-
-    // spec[0] = factor map
-    // spec[1] = name
-    // spec[2] = num weights
-    // spec[3] = fileName
-
-    // decode factor map
-
-    vector<FactorType> input, output;
-    vector<string> inputfactors = Tokenize(spec[0],"-");
-    if(inputfactors.size() == 2) {
-      input  = Tokenize<FactorType>(inputfactors[0],",");
-      output = Tokenize<FactorType>(inputfactors[1],",");
-    } else if(inputfactors.size() == 1) {
-      //if there is only one side assume it is on e side... why?
-      output = Tokenize<FactorType>(inputfactors[0],",");
-    } else {
-      //format error
-      return false;
-    }
-
-    string modelType = spec[1];
-
-    // decode num weights and fetch weights from array
-    std::vector<float> mweights;
-    size_t numWeights = atoi(spec[2].c_str());
-    for(size_t k = 0; k < numWeights; ++k, ++w) {
-      if(w >= weights.size()) {
-        UserMessage::Add("Lexicalized distortion model: Not enough weights, add to [weight-d]");
-        return false;
-      } else
-        mweights.push_back(weights[w]);
-    }
-
-    string filePath = spec[3];
-
-    m_reorderModels.push_back(new LexicalReordering(input, output, modelType, filePath, mweights));
-  }
-  return true;
-}
-
-bool StaticData::LoadGlobalLexicalModel()
-{
-  const vector<float> &weight = Scan<float>(m_parameter->GetParam("weight-lex"));
-  const vector<string> &file = m_parameter->GetParam("global-lexical-file");
-
-  if (weight.size() != file.size()) {
-    std::cerr << "number of weights and models for the global lexical model does not match ("
-              << weight.size() << " != " << file.size() << ")" << std::endl;
-    return false;
-  }
-
-  for (size_t i = 0; i < weight.size(); i++ ) {
-    vector<string> spec = Tokenize<string>(file[i], " ");
-    if ( spec.size() != 2 ) {
-      std::cerr << "wrong global lexical model specification: " << file[i] << endl;
-      return false;
-    }
-    vector< string > factors = Tokenize(spec[0],"-");
-    if ( factors.size() != 2 ) {
-      std::cerr << "wrong factor definition for global lexical model: " << spec[0] << endl;
-      return false;
-    }
-    vector<FactorType> inputFactors = Tokenize<FactorType>(factors[0],",");
-    vector<FactorType> outputFactors = Tokenize<FactorType>(factors[1],",");
-    m_globalLexicalModels.push_back( new GlobalLexicalModel( spec[1], weight[i], inputFactors, outputFactors ) );
-  }
-  return true;
-}
-
-bool StaticData::LoadLanguageModels()
-{
-  if (m_parameter->GetParam("lmodel-file").size() > 0) {
-    // weights
-    vector<float> weightAll = Scan<float>(m_parameter->GetParam("weight-l"));
-
-    for (size_t i = 0 ; i < weightAll.size() ; i++) {
-      m_allWeights.push_back(weightAll[i]);
-    }
-
-    // dictionary upper-bounds fo all IRST LMs
-    vector<int> LMdub = Scan<int>(m_parameter->GetParam("lmodel-dub"));
-    if (m_parameter->GetParam("lmodel-dub").size() == 0) {
-      for(size_t i=0; i<m_parameter->GetParam("lmodel-file").size(); i++)
-        LMdub.push_back(0);
-    }
-
-    // initialize n-gram order for each factor. populated only by factored lm
-    const vector<string> &lmVector = m_parameter->GetParam("lmodel-file");
-    //prevent language models from being loaded twice
-    map<string,LanguageModel*> languageModelsLoaded;
-
-    for(size_t i=0; i<lmVector.size(); i++) {
-      LanguageModel* lm = NULL;
-      if (languageModelsLoaded.find(lmVector[i]) != languageModelsLoaded.end()) {
-        lm = new LanguageModel(m_scoreIndexManager, languageModelsLoaded[lmVector[i]]);
-      } else {
-        vector<string>	token		= Tokenize(lmVector[i]);
-        if (token.size() != 4 && token.size() != 5 ) {
-          UserMessage::Add("Expected format 'LM-TYPE FACTOR-TYPE NGRAM-ORDER filePath [mapFilePath (only for IRSTLM)]'");
-          return false;
-        }
-        // type = implementation, SRI, IRST etc
-        LMImplementation lmImplementation = static_cast<LMImplementation>(Scan<int>(token[0]));
-
-        // factorType = 0 = Surface, 1 = POS, 2 = Stem, 3 = Morphology, etc
-        vector<FactorType> 	factorTypes		= Tokenize<FactorType>(token[1], ",");
-
-        // nGramOrder = 2 = bigram, 3 = trigram, etc
-        size_t nGramOrder = Scan<int>(token[2]);
-
-        string &languageModelFile = token[3];
-        if (token.size() == 5) {
-          if (lmImplementation==IRST)
-            languageModelFile += " " + token[4];
-          else {
-            UserMessage::Add("Expected format 'LM-TYPE FACTOR-TYPE NGRAM-ORDER filePath [mapFilePath (only for IRSTLM)]'");
-            return false;
-          }
-        }
-        IFVERBOSE(1)
-        PrintUserTime(string("Start loading LanguageModel ") + languageModelFile);
-
-        lm = LanguageModelFactory::CreateLanguageModel(
-               lmImplementation
-               , factorTypes
-               , nGramOrder
-               , languageModelFile
-               , m_scoreIndexManager
-               , LMdub[i]);
-        if (lm == NULL) {
-          UserMessage::Add("no LM created. We probably don't have it compiled");
-          return false;
-        }
-        languageModelsLoaded[lmVector[i]] = lm;
-      }
-
-      m_languageModel.Add(lm);
-    }
-  }
-  // flag indicating that language models were loaded,
-  // since phrase table loading requires their presence
-  m_fLMsLoaded = true;
-  IFVERBOSE(1)
-  PrintUserTime("Finished loading LanguageModels");
-  return true;
-}
-
-bool StaticData::LoadGenerationTables()
-{
-  if (m_parameter->GetParam("generation-file").size() > 0) {
-    const vector<string> &generationVector = m_parameter->GetParam("generation-file");
-    const vector<float> &weight = Scan<float>(m_parameter->GetParam("weight-generation"));
-
-    IFVERBOSE(1) {
-      TRACE_ERR( "weight-generation: ");
-      for (size_t i = 0 ; i < weight.size() ; i++) {
-        TRACE_ERR( weight[i] << "\t");
-      }
-      TRACE_ERR(endl);
-    }
-    size_t currWeightNum = 0;
-
-    for(size_t currDict = 0 ; currDict < generationVector.size(); currDict++) {
-      vector<string>			token		= Tokenize(generationVector[currDict]);
-      vector<FactorType> 	input		= Tokenize<FactorType>(token[0], ",")
-                                    ,output	= Tokenize<FactorType>(token[1], ",");
-      m_maxFactorIdx[1] = CalcMax(m_maxFactorIdx[1], input, output);
-      string							filePath;
-      size_t							numFeatures;
-
-      numFeatures = Scan<size_t>(token[2]);
-      filePath = token[3];
-
-      if (!FileExists(filePath) && FileExists(filePath + ".gz")) {
-        filePath += ".gz";
-      }
-
-      VERBOSE(1, filePath << endl);
-
-      m_generationDictionary.push_back(new GenerationDictionary(numFeatures, m_scoreIndexManager, input,output));
-      assert(m_generationDictionary.back() && "could not create GenerationDictionary");
-      if (!m_generationDictionary.back()->Load(filePath, Output)) {
-        delete m_generationDictionary.back();
-        return false;
-      }
-      for(size_t i = 0; i < numFeatures; i++) {
-        assert(currWeightNum < weight.size());
-        m_allWeights.push_back(weight[currWeightNum++]);
-      }
-    }
-    if (currWeightNum != weight.size()) {
-      TRACE_ERR( "  [WARNING] config file has " << weight.size() << " generation weights listed, but the configuration for generation files indicates there should be " << currWeightNum << "!\n");
-    }
-  }
-
-  return true;
-}
-
-/* Doesn't load phrase tables any more. Just creates the features. */
-bool StaticData::LoadPhraseTables()
-{
-  VERBOSE(2,"Creating phrase table features" << endl);
-
-  // language models must be loaded prior to loading phrase tables
-  assert(m_fLMsLoaded);
-  // load phrase translation tables
-  if (m_parameter->GetParam("ttable-file").size() > 0) {
-    // weights
-    vector<float> weightAll									= Scan<float>(m_parameter->GetParam("weight-t"));
-
-    const vector<string> &translationVector = m_parameter->GetParam("ttable-file");
-    vector<size_t>	maxTargetPhrase					= Scan<size_t>(m_parameter->GetParam("ttable-limit"));
-
-    if(maxTargetPhrase.size() == 1 && translationVector.size() > 1) {
-      VERBOSE(1, "Using uniform ttable-limit of " << maxTargetPhrase[0] << " for all translation tables." << endl);
-      for(size_t i = 1; i < translationVector.size(); i++)
-        maxTargetPhrase.push_back(maxTargetPhrase[0]);
-    } else if(maxTargetPhrase.size() != 1 && maxTargetPhrase.size() < translationVector.size()) {
-      stringstream strme;
-      strme << "You specified " << translationVector.size() << " translation tables, but only " << maxTargetPhrase.size() << " ttable-limits.";
-      UserMessage::Add(strme.str());
-      return false;
-    }
-
-    size_t index = 0;
-    size_t weightAllOffset = 0;
-    bool oldFileFormat = false;
-    for(size_t currDict = 0 ; currDict < translationVector.size(); currDict++) {
-      vector<string>                  token           = Tokenize(translationVector[currDict]);
-
-      if(currDict == 0 && token.size() == 4) {
-        VERBOSE(1, "Warning: Phrase table specification in old 4-field format. Assuming binary phrase tables (type 1)!" << endl);
-        oldFileFormat = true;
-      }
-
-      if((!oldFileFormat && token.size() < 5) || (oldFileFormat && token.size() != 4)) {
-        UserMessage::Add("invalid phrase table specification");
-        return false;
-      }
-
-      PhraseTableImplementation implementation = (PhraseTableImplementation) Scan<int>(token[0]);
-      if(oldFileFormat) {
-        token.push_back(token[3]);
-        token[3] = token[2];
-        token[2] = token[1];
-        token[1] = token[0];
-        token[0] = "1";
-        implementation = Binary;
-      } else
-        implementation = (PhraseTableImplementation) Scan<int>(token[0]);
-
-      assert(token.size() >= 5);
-      //characteristics of the phrase table
-
-      vector<FactorType>  input		= Tokenize<FactorType>(token[1], ",")
-                                    ,output = Tokenize<FactorType>(token[2], ",");
-      m_maxFactorIdx[0] = CalcMax(m_maxFactorIdx[0], input);
-      m_maxFactorIdx[1] = CalcMax(m_maxFactorIdx[1], output);
-      m_maxNumFactors = std::max(m_maxFactorIdx[0], m_maxFactorIdx[1]) + 1;
-      size_t numScoreComponent = Scan<size_t>(token[3]);
-      string filePath= token[4];
-
-      assert(weightAll.size() >= weightAllOffset + numScoreComponent);
-
-      // weights for this phrase dictionary
-      // first InputScores (if any), then translation scores
-      vector<float> weight;
-
-      if(currDict==0 && (m_inputType == ConfusionNetworkInput || m_inputType == WordLatticeInput)) {
-        // TODO. find what the assumptions made by confusion network about phrase table output which makes
-        // it only work with binrary file. This is a hack
-
-        m_numInputScores=m_parameter->GetParam("weight-i").size();
-        for(unsigned k=0; k<m_numInputScores; ++k)
-          weight.push_back(Scan<float>(m_parameter->GetParam("weight-i")[k]));
-
-        if(m_parameter->GetParam("link-param-count").size())
-          m_numLinkParams = Scan<size_t>(m_parameter->GetParam("link-param-count")[0]);
-
-        //print some info about this interaction:
-        if (m_numLinkParams == m_numInputScores) {
-          VERBOSE(1,"specified equal numbers of link parameters and insertion weights, not using non-epsilon 'real' word link count.\n");
-        } else if ((m_numLinkParams + 1) == m_numInputScores) {
-          VERBOSE(1,"WARN: "<< m_numInputScores << " insertion weights found and only "<< m_numLinkParams << " link parameters specified, applying non-epsilon 'real' word link count for last feature weight.\n");
-        } else {
-          stringstream strme;
-          strme << "You specified " << m_numInputScores
-                << " input weights (weight-i), but you specified " << m_numLinkParams << " link parameters (link-param-count)!";
-          UserMessage::Add(strme.str());
-          return false;
-        }
-
-      }
-      if (!m_inputType) {
-        m_numInputScores=0;
-      }
-      //this number changes depending on what phrase table we're talking about: only 0 has the weights on it
-      size_t tableInputScores = (currDict == 0 ? m_numInputScores : 0);
-
-      for (size_t currScore = 0 ; currScore < numScoreComponent; currScore++)
-        weight.push_back(weightAll[weightAllOffset + currScore]);
-
-
-      if(weight.size() - tableInputScores != numScoreComponent) {
-        stringstream strme;
-        strme << "Your phrase table has " << numScoreComponent
-              << " scores, but you specified " << (weight.size() - tableInputScores) << " weights!";
-        UserMessage::Add(strme.str());
-        return false;
-      }
-
-      weightAllOffset += numScoreComponent;
-      numScoreComponent += tableInputScores;
-
-      string targetPath, alignmentsFile;
-      if (implementation == SuffixArray) {
-        targetPath		= token[5];
-        alignmentsFile= token[6];
-      }
-
-      assert(numScoreComponent==weight.size());
-
-      std::copy(weight.begin(),weight.end(),std::back_inserter(m_allWeights));
-
-      //This is needed for regression testing, but the phrase table
-      //might not really be loading here
-      IFVERBOSE(1)
-      PrintUserTime(string("Start loading PhraseTable ") + filePath);
-      VERBOSE(1,"filePath: " << filePath <<endl);
-
-      PhraseDictionaryFeature* pdf = new PhraseDictionaryFeature(
-        implementation
-        , numScoreComponent
-        , (currDict==0 ? m_numInputScores : 0)
-        , input
-        , output
-        , filePath
-        , weight
-        , maxTargetPhrase[index]
-        , targetPath, alignmentsFile);
-
-      m_phraseDictionary.push_back(pdf);
-
-
-
-
-
-      index++;
-    }
-  }
-
-  IFVERBOSE(1)
-  PrintUserTime("Finished loading phrase tables");
-  return true;
-}
-
-void StaticData::LoadNonTerminals()
-{
-  string defaultNonTerminals;
-
-  if (m_parameter->GetParam("non-terminals").size() == 0) {
-    defaultNonTerminals = "X";
-  } else {
-    vector<std::string> tokens = Tokenize(m_parameter->GetParam("non-terminals")[0]);
-    defaultNonTerminals = tokens[0];
-  }
-
-  FactorCollection &factorCollection = FactorCollection::Instance();
-
-  m_inputDefaultNonTerminal.SetIsNonTerminal(true);
-  const Factor *sourceFactor = factorCollection.AddFactor(Input, 0, defaultNonTerminals);
-  m_inputDefaultNonTerminal.SetFactor(0, sourceFactor);
-
-  m_outputDefaultNonTerminal.SetIsNonTerminal(true);
-  const Factor *targetFactor = factorCollection.AddFactor(Output, 0, defaultNonTerminals);
-  m_outputDefaultNonTerminal.SetFactor(0, targetFactor);
-
-  // for unknwon words
-  if (m_parameter->GetParam("unknown-lhs").size() == 0) {
-    UnknownLHSEntry entry(defaultNonTerminals, 0.0f);
-    m_unknownLHS.push_back(entry);
-  } else {
-    const string &filePath = m_parameter->GetParam("unknown-lhs")[0];
-
-    InputFileStream inStream(filePath);
-    string line;
-    while(getline(inStream, line)) {
-      vector<string> tokens = Tokenize(line);
-      assert(tokens.size() == 2);
-      UnknownLHSEntry entry(tokens[0], Scan<float>(tokens[1]));
-      m_unknownLHS.push_back(entry);
-    }
-
-  }
-
-}
-
-void StaticData::LoadChartDecodingParameters()
-{
-  LoadNonTerminals();
-
-  // source label overlap
-  if (m_parameter->GetParam("source-label-overlap").size() > 0) {
-    m_sourceLabelOverlap = (SourceLabelOverlap) Scan<int>(m_parameter->GetParam("source-label-overlap")[0]);
-  } else {
-    m_sourceLabelOverlap = SourceLabelOverlapAdd;
-  }
-
-  m_ruleLimit = (m_parameter->GetParam("rule-limit").size() > 0)
-                ? Scan<size_t>(m_parameter->GetParam("rule-limit")[0]) : DEFAULT_MAX_TRANS_OPT_SIZE;
-}
-
-void StaticData::LoadPhraseBasedParameters()
-{
-  const vector<string> distortionWeights = m_parameter->GetParam("weight-d");
-  size_t distortionWeightCount = distortionWeights.size();
-  //if there's a lex-reordering model, and no separate weight set, then
-  //take just one of these weights for linear distortion
-  if (!m_parameter->GetParam("weight-lr").size() && m_parameter->GetParam("distortion-file").size()) {
-    distortionWeightCount = 1;
-  }
-  for (size_t i = 0; i < distortionWeightCount; ++i) {
-    float weightDistortion = Scan<float>(distortionWeights[i]);
-    m_distortionScoreProducers.push_back(new DistortionScoreProducer(m_scoreIndexManager));
-    m_allWeights.push_back(weightDistortion);
-  }
-}
-
-bool StaticData::LoadDecodeGraphs()
-{
-  const vector<string> &mappingVector = m_parameter->GetParam("mapping");
-  const vector<size_t> &maxChartSpans = Scan<size_t>(m_parameter->GetParam("max-chart-span"));
-
-  DecodeStep *prev = 0;
-  size_t prevDecodeGraphInd = 0;
-  for(size_t i=0; i<mappingVector.size(); i++) {
-    vector<string>	token		= Tokenize(mappingVector[i]);
-    size_t decodeGraphInd;
-    DecodeType decodeType;
-    size_t index;
-    if (token.size() == 2) {
-      decodeGraphInd = 0;
-      decodeType = token[0] == "T" ? Translate : Generate;
-      index = Scan<size_t>(token[1]);
-    } else if (token.size() == 3) {
-      // For specifying multiple translation model
-      decodeGraphInd = Scan<size_t>(token[0]);
-      //the vectorList index can only increment by one
-      assert(decodeGraphInd == prevDecodeGraphInd || decodeGraphInd == prevDecodeGraphInd + 1);
-      if (decodeGraphInd > prevDecodeGraphInd) {
-        prev = NULL;
-      }
-      decodeType = token[1] == "T" ? Translate : Generate;
-      index = Scan<size_t>(token[2]);
-    } else {
-      UserMessage::Add("Malformed mapping!");
-      assert(false);
-    }
-
-    DecodeStep* decodeStep = NULL;
-    switch (decodeType) {
-    case Translate:
-      if(index>=m_phraseDictionary.size()) {
-        stringstream strme;
-        strme << "No phrase dictionary with index "
-              << index << " available!";
-        UserMessage::Add(strme.str());
-        assert(false);
-      }
-      decodeStep = new DecodeStepTranslation(m_phraseDictionary[index], prev);
-      break;
-    case Generate:
-      if(index>=m_generationDictionary.size()) {
-        stringstream strme;
-        strme << "No generation dictionary with index "
-              << index << " available!";
-        UserMessage::Add(strme.str());
-        assert(false);
-      }
-      decodeStep = new DecodeStepGeneration(m_generationDictionary[index], prev);
-      break;
-    case InsertNullFertilityWord:
-      assert(!"Please implement NullFertilityInsertion.");
-      break;
-    }
-
-    assert(decodeStep);
-    if (m_decodeGraphs.size() < decodeGraphInd + 1) {
-      DecodeGraph *decodeGraph;
-      if (m_searchAlgorithm == ChartDecoding) {
-        size_t maxChartSpan = (decodeGraphInd < maxChartSpans.size()) ? maxChartSpans[decodeGraphInd] : DEFAULT_MAX_CHART_SPAN;
-        decodeGraph = new DecodeGraph(m_decodeGraphs.size(), maxChartSpan);
-      } else {
-        decodeGraph = new DecodeGraph(m_decodeGraphs.size());
-      }
-
-      m_decodeGraphs.push_back(decodeGraph); // TODO max chart span
-    }
-
-    m_decodeGraphs[decodeGraphInd]->Add(decodeStep);
-    prev = decodeStep;
-    prevDecodeGraphInd = decodeGraphInd;
-  }
-
-  // set maximum n-gram size for backoff approach to decoding paths
-  // default is always use subsequent paths (value = 0)
-  for(size_t i=0; i<m_decodeGraphs.size(); i++) {
-    m_decodeGraphBackoff.push_back( 0 );
-  }
-  // if specified, record maxmimum unseen n-gram size
-  const vector<string> &backoffVector = m_parameter->GetParam("decoding-graph-backoff");
-  for(size_t i=0; i<m_decodeGraphs.size() && i<backoffVector.size(); i++) {
-    m_decodeGraphBackoff[i] = Scan<size_t>(backoffVector[i]);
-  }
-
-  return true;
-}
-
-
-void StaticData::SetWeightsForScoreProducer(const ScoreProducer* sp, const std::vector<float>& weights)
-{
-  const size_t id = sp->GetScoreBookkeepingID();
-  const size_t begin = m_scoreIndexManager.GetBeginIndex(id);
-  const size_t end = m_scoreIndexManager.GetEndIndex(id);
-  assert(end - begin == weights.size());
-  if (m_allWeights.size() < end)
-    m_allWeights.resize(end);
-  std::vector<float>::const_iterator weightIter = weights.begin();
-  for (size_t i = begin; i < end; i++)
-    m_allWeights[i] = *weightIter++;
-}
-
-const TranslationOptionList* StaticData::FindTransOptListInCache(const DecodeGraph &decodeGraph, const Phrase &sourcePhrase) const
-{
-  std::pair<size_t, Phrase> key(decodeGraph.GetPosition(), sourcePhrase);
-#ifdef WITH_THREADS
-  boost::mutex::scoped_lock lock(m_transOptCacheMutex);
-#endif
-  std::map<std::pair<size_t, Phrase>, std::pair<TranslationOptionList*,clock_t> >::iterator iter
-  = m_transOptCache.find(key);
-  if (iter == m_transOptCache.end())
-    return NULL;
-  iter->second.second = clock(); // update last used time
-  return iter->second.first;
-}
-
-void StaticData::ReduceTransOptCache() const
-{
-  if (m_transOptCache.size() <= m_transOptCacheMaxSize) return; // not full
-  clock_t t = clock();
-
-  // find cutoff for last used time
-  priority_queue< clock_t > lastUsedTimes;
-  std::map<std::pair<size_t, Phrase>, std::pair<TranslationOptionList*,clock_t> >::iterator iter;
-  iter = m_transOptCache.begin();
-  while( iter != m_transOptCache.end() ) {
-    lastUsedTimes.push( iter->second.second );
-    iter++;
-  }
-  for( size_t i=0; i < lastUsedTimes.size()-m_transOptCacheMaxSize/2; i++ )
-    lastUsedTimes.pop();
-  clock_t cutoffLastUsedTime = lastUsedTimes.top();
-
-  // remove all old entries
-  iter = m_transOptCache.begin();
-  while( iter != m_transOptCache.end() ) {
-    if (iter->second.second < cutoffLastUsedTime) {
-      std::map<std::pair<size_t, Phrase>, std::pair<TranslationOptionList*,clock_t> >::iterator iterRemove = iter++;
-      delete iterRemove->second.first;
-      m_transOptCache.erase(iterRemove);
-    } else iter++;
-  }
-  VERBOSE(2,"Reduced persistent translation option cache in " << ((clock()-t)/(float)CLOCKS_PER_SEC) << " seconds." << std::endl);
-}
-
-void StaticData::AddTransOptListToCache(const DecodeGraph &decodeGraph, const Phrase &sourcePhrase, const TranslationOptionList &transOptList) const
-{
-  if (m_transOptCacheMaxSize == 0) return;
-  std::pair<size_t, Phrase> key(decodeGraph.GetPosition(), sourcePhrase);
-  TranslationOptionList* storedTransOptList = new TranslationOptionList(transOptList);
-#ifdef WITH_THREADS
-  boost::mutex::scoped_lock lock(m_transOptCacheMutex);
-#endif
-  m_transOptCache[key] = make_pair( storedTransOptList, clock() );
-  ReduceTransOptCache();
-}
-
-}
-
+//     return true;
+
+//   }
+// #endif
+
+// bool StaticData::LoadLexicalReorderingModel()
+// {
+//   VERBOSE(1, "Loading lexical distortion models...");
+//   const vector<string> fileStr    = m_parameter->GetParam("distortion-file");
+//   bool hasWeightlr = (m_parameter->GetParam("weight-lr").size() != 0);
+//   vector<string> weightsStr;
+//   if (hasWeightlr) {
+//     weightsStr = m_parameter->GetParam("weight-lr");
+//   } else {
+//     weightsStr = m_parameter->GetParam("weight-d");
+//   }
+
+//   std::vector<float>   weights;
+//   size_t w = 1; //cur weight
+//   if (hasWeightlr) {
+//     w = 0; // if reading from weight-lr, don't have to count first as distortion penalty
+//   }
+//   size_t f = 0; //cur file
+//   //get weights values
+//   VERBOSE(1, "have " << fileStr.size() << " models" << std::endl);
+//   for(size_t j = 0; j < weightsStr.size(); ++j) {
+//     weights.push_back(Scan<float>(weightsStr[j]));
+//   }
+//   //load all models
+//   for(size_t i = 0; i < fileStr.size(); ++i) {
+//     vector<string> spec = Tokenize<string>(fileStr[f], " ");
+//     ++f; //mark file as consumed
+//     if(spec.size() != 4) {
+//       UserMessage::Add("Invalid Lexical Reordering Model Specification: " + fileStr[f]);
+//       return false;
+//     }
+
+//     // spec[0] = factor map
+//     // spec[1] = name
+//     // spec[2] = num weights
+//     // spec[3] = fileName
+
+//     // decode factor map
+
+//     vector<FactorType> input, output;
+//     vector<string> inputfactors = Tokenize(spec[0],"-");
+//     if(inputfactors.size() == 2) {
+//       input  = Tokenize<FactorType>(inputfactors[0],",");
+//       output = Tokenize<FactorType>(inputfactors[1],",");
+//     } else if(inputfactors.size() == 1) {
+//       //if there is only one side assume it is on e side... why?
+//       output = Tokenize<FactorType>(inputfactors[0],",");
+//     } else {
+//       //format error
+//       return false;
+//     }
+
+//     string modelType = spec[1];
+
+//     // decode num weights and fetch weights from array
+//     std::vector<float> mweights;
+//     size_t numWeights = atoi(spec[2].c_str());
+//     for(size_t k = 0; k < numWeights; ++k, ++w) {
+//       if(w >= weights.size()) {
+//         UserMessage::Add("Lexicalized distortion model: Not enough weights, add to [weight-d]");
+//         return false;
+//       } else
+//         mweights.push_back(weights[w]);
+//     }
+
+//     string filePath = spec[3];
+
+//     m_reorderModels.push_back(new LexicalReordering(input, output, modelType, filePath, mweights));
+//   }
+//   return true;
+// }
+
+// bool StaticData::LoadGlobalLexicalModel()
+// {
+//   const vector<float> &weight = Scan<float>(m_parameter->GetParam("weight-lex"));
+//   const vector<string> &file = m_parameter->GetParam("global-lexical-file");
+
+//   if (weight.size() != file.size()) {
+//     std::cerr << "number of weights and models for the global lexical model does not match ("
+//               << weight.size() << " != " << file.size() << ")" << std::endl;
+//     return false;
+//   }
+
+//   for (size_t i = 0; i < weight.size(); i++ ) {
+//     vector<string> spec = Tokenize<string>(file[i], " ");
+//     if ( spec.size() != 2 ) {
+//       std::cerr << "wrong global lexical model specification: " << file[i] << endl;
+//       return false;
+//     }
+//     vector< string > factors = Tokenize(spec[0],"-");
+//     if ( factors.size() != 2 ) {
+//       std::cerr << "wrong factor definition for global lexical model: " << spec[0] << endl;
+//       return false;
+//     }
+//     vector<FactorType> inputFactors = Tokenize<FactorType>(factors[0],",");
+//     vector<FactorType> outputFactors = Tokenize<FactorType>(factors[1],",");
+//     m_globalLexicalModels.push_back( new GlobalLexicalModel( spec[1], weight[i], inputFactors, outputFactors ) );
+//   }
+//   return true;
+// }
+
+// bool StaticData::LoadLanguageModels()
+// {
+//   if (m_parameter->GetParam("lmodel-file").size() > 0) {
+//     // weights
+//     vector<float> weightAll = Scan<float>(m_parameter->GetParam("weight-l"));
+
+//     for (size_t i = 0 ; i < weightAll.size() ; i++) {
+//       m_allWeights.push_back(weightAll[i]);
+//     }
+
+//     // dictionary upper-bounds fo all IRST LMs
+//     vector<int> LMdub = Scan<int>(m_parameter->GetParam("lmodel-dub"));
+//     if (m_parameter->GetParam("lmodel-dub").size() == 0) {
+//       for(size_t i=0; i<m_parameter->GetParam("lmodel-file").size(); i++)
+//         LMdub.push_back(0);
+//     }
+
+//     // initialize n-gram order for each factor. populated only by factored lm
+//     const vector<string> &lmVector = m_parameter->GetParam("lmodel-file");
+//     //prevent language models from being loaded twice
+//     map<string,LanguageModel*> languageModelsLoaded;
+
+//     for(size_t i=0; i<lmVector.size(); i++) {
+//       LanguageModel* lm = NULL;
+//       if (languageModelsLoaded.find(lmVector[i]) != languageModelsLoaded.end()) {
+//         lm = new LanguageModel(m_scoreIndexManager, languageModelsLoaded[lmVector[i]]);
+//       } else {
+//         vector<string>	token		= Tokenize(lmVector[i]);
+//         if (token.size() != 4 && token.size() != 5 ) {
+//           UserMessage::Add("Expected format 'LM-TYPE FACTOR-TYPE NGRAM-ORDER filePath [mapFilePath (only for IRSTLM)]'");
+//           return false;
+//         }
+//         // type = implementation, SRI, IRST etc
+//         LMImplementation lmImplementation = static_cast<LMImplementation>(Scan<int>(token[0]));
+
+//         // factorType = 0 = Surface, 1 = POS, 2 = Stem, 3 = Morphology, etc
+//         vector<FactorType> 	factorTypes		= Tokenize<FactorType>(token[1], ",");
+
+//         // nGramOrder = 2 = bigram, 3 = trigram, etc
+//         size_t nGramOrder = Scan<int>(token[2]);
+
+//         string &languageModelFile = token[3];
+//         if (token.size() == 5) {
+//           if (lmImplementation==IRST)
+//             languageModelFile += " " + token[4];
+//           else {
+//             UserMessage::Add("Expected format 'LM-TYPE FACTOR-TYPE NGRAM-ORDER filePath [mapFilePath (only for IRSTLM)]'");
+//             return false;
+//           }
+//         }
+//         IFVERBOSE(1)
+//         PrintUserTime(string("Start loading LanguageModel ") + languageModelFile);
+
+//         lm = LanguageModelFactory::CreateLanguageModel(
+//                lmImplementation
+//                , factorTypes
+//                , nGramOrder
+//                , languageModelFile
+//                , m_scoreIndexManager
+//                , LMdub[i]);
+//         if (lm == NULL) {
+//           UserMessage::Add("no LM created. We probably don't have it compiled");
+//           return false;
+//         }
+//         languageModelsLoaded[lmVector[i]] = lm;
+//       }
+
+//       m_languageModel.Add(lm);
+//     }
+//   }
+//   // flag indicating that language models were loaded,
+//   // since phrase table loading requires their presence
+//   m_fLMsLoaded = true;
+//   IFVERBOSE(1)
+//   PrintUserTime("Finished loading LanguageModels");
+//   return true;
+// }
+
+// bool StaticData::LoadGenerationTables()
+// {
+//   if (m_parameter->GetParam("generation-file").size() > 0) {
+//     const vector<string> &generationVector = m_parameter->GetParam("generation-file");
+//     const vector<float> &weight = Scan<float>(m_parameter->GetParam("weight-generation"));
+
+//     IFVERBOSE(1) {
+//       TRACE_ERR( "weight-generation: ");
+//       for (size_t i = 0 ; i < weight.size() ; i++) {
+//         TRACE_ERR( weight[i] << "\t");
+//       }
+//       TRACE_ERR(endl);
+//     }
+//     size_t currWeightNum = 0;
+
+//     for(size_t currDict = 0 ; currDict < generationVector.size(); currDict++) {
+//       vector<string>			token		= Tokenize(generationVector[currDict]);
+//       vector<FactorType> 	input		= Tokenize<FactorType>(token[0], ",")
+//                                     ,output	= Tokenize<FactorType>(token[1], ",");
+//       m_maxFactorIdx[1] = CalcMax(m_maxFactorIdx[1], input, output);
+//       string							filePath;
+//       size_t							numFeatures;
+
+//       numFeatures = Scan<size_t>(token[2]);
+//       filePath = token[3];
+
+//       if (!FileExists(filePath) && FileExists(filePath + ".gz")) {
+//         filePath += ".gz";
+//       }
+
+//       VERBOSE(1, filePath << endl);
+
+//       m_generationDictionary.push_back(new GenerationDictionary(numFeatures, m_scoreIndexManager, input,output));
+//       assert(m_generationDictionary.back() && "could not create GenerationDictionary");
+//       if (!m_generationDictionary.back()->Load(filePath, Output)) {
+//         delete m_generationDictionary.back();
+//         return false;
+//       }
+//       for(size_t i = 0; i < numFeatures; i++) {
+//         assert(currWeightNum < weight.size());
+//         m_allWeights.push_back(weight[currWeightNum++]);
+//       }
+//     }
+//     if (currWeightNum != weight.size()) {
+//       TRACE_ERR( "  [WARNING] config file has " << weight.size() << " generation weights listed, but the configuration for generation files indicates there should be " << currWeightNum << "!\n");
+//     }
+//   }
+
+//   return true;
+// }
+
+// /* Doesn't load phrase tables any more. Just creates the features. */
+// bool StaticData::LoadPhraseTables()
+// {
+//   VERBOSE(2,"Creating phrase table features" << endl);
+
+//   // language models must be loaded prior to loading phrase tables
+//   assert(m_fLMsLoaded);
+//   // load phrase translation tables
+//   if (m_parameter->GetParam("ttable-file").size() > 0) {
+//     // weights
+//     vector<float> weightAll									= Scan<float>(m_parameter->GetParam("weight-t"));
+
+//     const vector<string> &translationVector = m_parameter->GetParam("ttable-file");
+//     vector<size_t>	maxTargetPhrase					= Scan<size_t>(m_parameter->GetParam("ttable-limit"));
+
+//     if(maxTargetPhrase.size() == 1 && translationVector.size() > 1) {
+//       VERBOSE(1, "Using uniform ttable-limit of " << maxTargetPhrase[0] << " for all translation tables." << endl);
+//       for(size_t i = 1; i < translationVector.size(); i++)
+//         maxTargetPhrase.push_back(maxTargetPhrase[0]);
+//     } else if(maxTargetPhrase.size() != 1 && maxTargetPhrase.size() < translationVector.size()) {
+//       stringstream strme;
+//       strme << "You specified " << translationVector.size() << " translation tables, but only " << maxTargetPhrase.size() << " ttable-limits.";
+//       UserMessage::Add(strme.str());
+//       return false;
+//     }
+
+//     size_t index = 0;
+//     size_t weightAllOffset = 0;
+//     bool oldFileFormat = false;
+//     for(size_t currDict = 0 ; currDict < translationVector.size(); currDict++) {
+//       vector<string>                  token           = Tokenize(translationVector[currDict]);
+
+//       if(currDict == 0 && token.size() == 4) {
+//         VERBOSE(1, "Warning: Phrase table specification in old 4-field format. Assuming binary phrase tables (type 1)!" << endl);
+//         oldFileFormat = true;
+//       }
+
+//       if((!oldFileFormat && token.size() < 5) || (oldFileFormat && token.size() != 4)) {
+//         UserMessage::Add("invalid phrase table specification");
+//         return false;
+//       }
+
+//       PhraseTableImplementation implementation = (PhraseTableImplementation) Scan<int>(token[0]);
+//       if(oldFileFormat) {
+//         token.push_back(token[3]);
+//         token[3] = token[2];
+//         token[2] = token[1];
+//         token[1] = token[0];
+//         token[0] = "1";
+//         implementation = Binary;
+//       } else
+//         implementation = (PhraseTableImplementation) Scan<int>(token[0]);
+
+//       assert(token.size() >= 5);
+//       //characteristics of the phrase table
+
+//       vector<FactorType>  input		= Tokenize<FactorType>(token[1], ",")
+//                                     ,output = Tokenize<FactorType>(token[2], ",");
+//       m_maxFactorIdx[0] = CalcMax(m_maxFactorIdx[0], input);
+//       m_maxFactorIdx[1] = CalcMax(m_maxFactorIdx[1], output);
+//       m_maxNumFactors = std::max(m_maxFactorIdx[0], m_maxFactorIdx[1]) + 1;
+//       size_t numScoreComponent = Scan<size_t>(token[3]);
+//       string filePath= token[4];
+
+//       assert(weightAll.size() >= weightAllOffset + numScoreComponent);
+
+//       // weights for this phrase dictionary
+//       // first InputScores (if any), then translation scores
+//       vector<float> weight;
+
+//       if(currDict==0 && (m_inputType == ConfusionNetworkInput || m_inputType == WordLatticeInput)) {
+//         // TODO. find what the assumptions made by confusion network about phrase table output which makes
+//         // it only work with binrary file. This is a hack
+
+//         m_numInputScores=m_parameter->GetParam("weight-i").size();
+//         for(unsigned k=0; k<m_numInputScores; ++k)
+//           weight.push_back(Scan<float>(m_parameter->GetParam("weight-i")[k]));
+
+//         if(m_parameter->GetParam("link-param-count").size())
+//           m_numLinkParams = Scan<size_t>(m_parameter->GetParam("link-param-count")[0]);
+
+//         //print some info about this interaction:
+//         if (m_numLinkParams == m_numInputScores) {
+//           VERBOSE(1,"specified equal numbers of link parameters and insertion weights, not using non-epsilon 'real' word link count.\n");
+//         } else if ((m_numLinkParams + 1) == m_numInputScores) {
+//           VERBOSE(1,"WARN: "<< m_numInputScores << " insertion weights found and only "<< m_numLinkParams << " link parameters specified, applying non-epsilon 'real' word link count for last feature weight.\n");
+//         } else {
+//           stringstream strme;
+//           strme << "You specified " << m_numInputScores
+//                 << " input weights (weight-i), but you specified " << m_numLinkParams << " link parameters (link-param-count)!";
+//           UserMessage::Add(strme.str());
+//           return false;
+//         }
+
+//       }
+//       if (!m_inputType) {
+//         m_numInputScores=0;
+//       }
+//       //this number changes depending on what phrase table we're talking about: only 0 has the weights on it
+//       size_t tableInputScores = (currDict == 0 ? m_numInputScores : 0);
+
+//       for (size_t currScore = 0 ; currScore < numScoreComponent; currScore++)
+//         weight.push_back(weightAll[weightAllOffset + currScore]);
+
+
+//       if(weight.size() - tableInputScores != numScoreComponent) {
+//         stringstream strme;
+//         strme << "Your phrase table has " << numScoreComponent
+//               << " scores, but you specified " << (weight.size() - tableInputScores) << " weights!";
+//         UserMessage::Add(strme.str());
+//         return false;
+//       }
+
+//       weightAllOffset += numScoreComponent;
+//       numScoreComponent += tableInputScores;
+
+//       string targetPath, alignmentsFile;
+//       if (implementation == SuffixArray) {
+//         targetPath		= token[5];
+//         alignmentsFile= token[6];
+//       }
+
+//       assert(numScoreComponent==weight.size());
+
+//       std::copy(weight.begin(),weight.end(),std::back_inserter(m_allWeights));
+
+//       //This is needed for regression testing, but the phrase table
+//       //might not really be loading here
+//       IFVERBOSE(1)
+//       PrintUserTime(string("Start loading PhraseTable ") + filePath);
+//       VERBOSE(1,"filePath: " << filePath <<endl);
+
+//       PhraseDictionaryFeature* pdf = new PhraseDictionaryFeature(
+//         implementation
+//         , numScoreComponent
+//         , (currDict==0 ? m_numInputScores : 0)
+//         , input
+//         , output
+//         , filePath
+//         , weight
+//         , maxTargetPhrase[index]
+//         , targetPath, alignmentsFile);
+
+//       m_phraseDictionary.push_back(pdf);
+
+
+
+
+
+//       index++;
+//     }
+//   }
+
+//   IFVERBOSE(1)
+//   PrintUserTime("Finished loading phrase tables");
+//   return true;
+// }
+
+// void StaticData::LoadNonTerminals()
+// {
+//   string defaultNonTerminals;
+
+//   if (m_parameter->GetParam("non-terminals").size() == 0) {
+//     defaultNonTerminals = "X";
+//   } else {
+//     vector<std::string> tokens = Tokenize(m_parameter->GetParam("non-terminals")[0]);
+//     defaultNonTerminals = tokens[0];
+//   }
+
+//   FactorCollection &factorCollection = FactorCollection::Instance();
+
+//   m_inputDefaultNonTerminal.SetIsNonTerminal(true);
+//   const Factor *sourceFactor = factorCollection.AddFactor(Input, 0, defaultNonTerminals);
+//   m_inputDefaultNonTerminal.SetFactor(0, sourceFactor);
+
+//   m_outputDefaultNonTerminal.SetIsNonTerminal(true);
+//   const Factor *targetFactor = factorCollection.AddFactor(Output, 0, defaultNonTerminals);
+//   m_outputDefaultNonTerminal.SetFactor(0, targetFactor);
+
+//   // for unknwon words
+//   if (m_parameter->GetParam("unknown-lhs").size() == 0) {
+//     UnknownLHSEntry entry(defaultNonTerminals, 0.0f);
+//     m_unknownLHS.push_back(entry);
+//   } else {
+//     const string &filePath = m_parameter->GetParam("unknown-lhs")[0];
+
+//     InputFileStream inStream(filePath);
+//     string line;
+//     while(getline(inStream, line)) {
+//       vector<string> tokens = Tokenize(line);
+//       assert(tokens.size() == 2);
+//       UnknownLHSEntry entry(tokens[0], Scan<float>(tokens[1]));
+//       m_unknownLHS.push_back(entry);
+//     }
+
+//   }
+
+// }
+
+// void StaticData::LoadChartDecodingParameters()
+// {
+//   LoadNonTerminals();
+
+//   // source label overlap
+//   if (m_parameter->GetParam("source-label-overlap").size() > 0) {
+//     m_sourceLabelOverlap = (SourceLabelOverlap) Scan<int>(m_parameter->GetParam("source-label-overlap")[0]);
+//   } else {
+//     m_sourceLabelOverlap = SourceLabelOverlapAdd;
+//   }
+
+//   m_ruleLimit = (m_parameter->GetParam("rule-limit").size() > 0)
+//                 ? Scan<size_t>(m_parameter->GetParam("rule-limit")[0]) : DEFAULT_MAX_TRANS_OPT_SIZE;
+// }
+
+// void StaticData::LoadPhraseBasedParameters()
+// {
+//   const vector<string> distortionWeights = m_parameter->GetParam("weight-d");
+//   size_t distortionWeightCount = distortionWeights.size();
+//   //if there's a lex-reordering model, and no separate weight set, then
+//   //take just one of these weights for linear distortion
+//   if (!m_parameter->GetParam("weight-lr").size() && m_parameter->GetParam("distortion-file").size()) {
+//     distortionWeightCount = 1;
+//   }
+//   for (size_t i = 0; i < distortionWeightCount; ++i) {
+//     float weightDistortion = Scan<float>(distortionWeights[i]);
+//     m_distortionScoreProducers.push_back(new DistortionScoreProducer(m_scoreIndexManager));
+//     m_allWeights.push_back(weightDistortion);
+//   }
+// }
+
+// bool StaticData::LoadDecodeGraphs()
+// {
+//   const vector<string> &mappingVector = m_parameter->GetParam("mapping");
+//   const vector<size_t> &maxChartSpans = Scan<size_t>(m_parameter->GetParam("max-chart-span"));
+
+//   DecodeStep *prev = 0;
+//   size_t prevDecodeGraphInd = 0;
+//   for(size_t i=0; i<mappingVector.size(); i++) {
+//     vector<string>	token		= Tokenize(mappingVector[i]);
+//     size_t decodeGraphInd;
+//     DecodeType decodeType;
+//     size_t index;
+//     if (token.size() == 2) {
+//       decodeGraphInd = 0;
+//       decodeType = token[0] == "T" ? Translate : Generate;
+//       index = Scan<size_t>(token[1]);
+//     } else if (token.size() == 3) {
+//       // For specifying multiple translation model
+//       decodeGraphInd = Scan<size_t>(token[0]);
+//       //the vectorList index can only increment by one
+//       assert(decodeGraphInd == prevDecodeGraphInd || decodeGraphInd == prevDecodeGraphInd + 1);
+//       if (decodeGraphInd > prevDecodeGraphInd) {
+//         prev = NULL;
+//       }
+//       decodeType = token[1] == "T" ? Translate : Generate;
+//       index = Scan<size_t>(token[2]);
+//     } else {
+//       UserMessage::Add("Malformed mapping!");
+//       assert(false);
+//     }
+
+//     DecodeStep* decodeStep = NULL;
+//     switch (decodeType) {
+//     case Translate:
+//       if(index>=m_phraseDictionary.size()) {
+//         stringstream strme;
+//         strme << "No phrase dictionary with index "
+//               << index << " available!";
+//         UserMessage::Add(strme.str());
+//         assert(false);
+//       }
+//       decodeStep = new DecodeStepTranslation(m_phraseDictionary[index], prev);
+//       break;
+//     case Generate:
+//       if(index>=m_generationDictionary.size()) {
+//         stringstream strme;
+//         strme << "No generation dictionary with index "
+//               << index << " available!";
+//         UserMessage::Add(strme.str());
+//         assert(false);
+//       }
+//       decodeStep = new DecodeStepGeneration(m_generationDictionary[index], prev);
+//       break;
+//     case InsertNullFertilityWord:
+//       assert(!"Please implement NullFertilityInsertion.");
+//       break;
+//     }
+
+//     assert(decodeStep);
+//     if (m_decodeGraphs.size() < decodeGraphInd + 1) {
+//       DecodeGraph *decodeGraph;
+//       if (m_searchAlgorithm == ChartDecoding) {
+//         size_t maxChartSpan = (decodeGraphInd < maxChartSpans.size()) ? maxChartSpans[decodeGraphInd] : DEFAULT_MAX_CHART_SPAN;
+//         decodeGraph = new DecodeGraph(m_decodeGraphs.size(), maxChartSpan);
+//       } else {
+//         decodeGraph = new DecodeGraph(m_decodeGraphs.size());
+//       }
+
+//       m_decodeGraphs.push_back(decodeGraph); // TODO max chart span
+//     }
+
+//     m_decodeGraphs[decodeGraphInd]->Add(decodeStep);
+//     prev = decodeStep;
+//     prevDecodeGraphInd = decodeGraphInd;
+//   }
+
+//   // set maximum n-gram size for backoff approach to decoding paths
+//   // default is always use subsequent paths (value = 0)
+//   for(size_t i=0; i<m_decodeGraphs.size(); i++) {
+//     m_decodeGraphBackoff.push_back( 0 );
+//   }
+//   // if specified, record maxmimum unseen n-gram size
+//   const vector<string> &backoffVector = m_parameter->GetParam("decoding-graph-backoff");
+//   for(size_t i=0; i<m_decodeGraphs.size() && i<backoffVector.size(); i++) {
+//     m_decodeGraphBackoff[i] = Scan<size_t>(backoffVector[i]);
+//   }
+
+//   return true;
+// }
+
+
+// void StaticData::SetWeightsForScoreProducer(const ScoreProducer* sp, const std::vector<float>& weights)
+// {
+//   const size_t id = sp->GetScoreBookkeepingID();
+//   const size_t begin = m_scoreIndexManager.GetBeginIndex(id);
+//   const size_t end = m_scoreIndexManager.GetEndIndex(id);
+//   assert(end - begin == weights.size());
+//   if (m_allWeights.size() < end)
+//     m_allWeights.resize(end);
+//   std::vector<float>::const_iterator weightIter = weights.begin();
+//   for (size_t i = begin; i < end; i++)
+//     m_allWeights[i] = *weightIter++;
+// }
+
+// const TranslationOptionList* StaticData::FindTransOptListInCache(const DecodeGraph &decodeGraph, const Phrase &sourcePhrase) const
+// {
+//   std::pair<size_t, Phrase> key(decodeGraph.GetPosition(), sourcePhrase);
+// #ifdef WITH_THREADS
+//   boost::mutex::scoped_lock lock(m_transOptCacheMutex);
+// #endif
+//   std::map<std::pair<size_t, Phrase>, std::pair<TranslationOptionList*,clock_t> >::iterator iter
+//   = m_transOptCache.find(key);
+//   if (iter == m_transOptCache.end())
+//     return NULL;
+//   iter->second.second = clock(); // update last used time
+//   return iter->second.first;
+// }
+
+// void StaticData::ReduceTransOptCache() const
+// {
+//   if (m_transOptCache.size() <= m_transOptCacheMaxSize) return; // not full
+//   clock_t t = clock();
+
+//   // find cutoff for last used time
+//   priority_queue< clock_t > lastUsedTimes;
+//   std::map<std::pair<size_t, Phrase>, std::pair<TranslationOptionList*,clock_t> >::iterator iter;
+//   iter = m_transOptCache.begin();
+//   while( iter != m_transOptCache.end() ) {
+//     lastUsedTimes.push( iter->second.second );
+//     iter++;
+//   }
+//   for( size_t i=0; i < lastUsedTimes.size()-m_transOptCacheMaxSize/2; i++ )
+//     lastUsedTimes.pop();
+//   clock_t cutoffLastUsedTime = lastUsedTimes.top();
+
+//   // remove all old entries
+//   iter = m_transOptCache.begin();
+//   while( iter != m_transOptCache.end() ) {
+//     if (iter->second.second < cutoffLastUsedTime) {
+//       std::map<std::pair<size_t, Phrase>, std::pair<TranslationOptionList*,clock_t> >::iterator iterRemove = iter++;
+//       delete iterRemove->second.first;
+//       m_transOptCache.erase(iterRemove);
+//     } else iter++;
+//   }
+//   VERBOSE(2,"Reduced persistent translation option cache in " << ((clock()-t)/(float)CLOCKS_PER_SEC) << " seconds." << std::endl);
+// }
+
+// void StaticData::AddTransOptListToCache(const DecodeGraph &decodeGraph, const Phrase &sourcePhrase, const TranslationOptionList &transOptList) const
+// {
+//   if (m_transOptCacheMaxSize == 0) return;
+//   std::pair<size_t, Phrase> key(decodeGraph.GetPosition(), sourcePhrase);
+//   TranslationOptionList* storedTransOptList = new TranslationOptionList(transOptList);
+// #ifdef WITH_THREADS
+//   boost::mutex::scoped_lock lock(m_transOptCacheMutex);
+// #endif
+//   m_transOptCache[key] = make_pair( storedTransOptList, clock() );
+//   ReduceTransOptCache();
+// }
+
+// }
+
