--- conflicted
+++ resolved
@@ -94,10 +94,6 @@
   ,m_phraseLengthFeature(NULL)
   ,m_targetWordInsertionFeature(NULL)
   ,m_sourceWordDeletionFeature(NULL)
-<<<<<<< HEAD
-=======
-   //  ,m_wordTranslationFeature(NULL)
->>>>>>> 9931a1e0
   ,m_numLinkParams(1)
   ,m_fLMsLoaded(false)
   ,m_sourceStartPosMattersForRecombination(false)
@@ -388,10 +384,6 @@
   m_translationOptionThreshold = (m_parameter->GetParam("translation-option-threshold").size() > 0) ?
                                  TransformScore(Scan<float>(m_parameter->GetParam("translation-option-threshold")[0]))
                                  : TransformScore(DEFAULT_TRANSLATION_OPTION_THRESHOLD);
-
-  std::cerr << "beamwidth: " << m_beamWidth << std::endl;
-  std::cerr << "early discarding threshold: " << m_earlyDiscardingThreshold << std::endl;
-  std::cerr << "translOptThreshold: " << m_translationOptionThreshold << std::endl;
 
   m_maxNoTransOptPerCoverage = (m_parameter->GetParam("max-trans-opt-per-coverage").size() > 0)
                                ? Scan<size_t>(m_parameter->GetParam("max-trans-opt-per-coverage")[0]) : DEFAULT_MAX_TRANS_OPT_SIZE;
@@ -596,22 +588,14 @@
         m_targetWordInsertionFeature->SetSparseFeatureReporting();
       if (m_sourceWordDeletionFeature && name.compare(m_sourceWordDeletionFeature->GetScoreProducerWeightShortName(0)) == 0)
         m_sourceWordDeletionFeature->SetSparseFeatureReporting();
-<<<<<<< HEAD
-=======
-      //      if (m_wordTranslationFeature && name.compare(m_wordTranslationFeature->GetScoreProducerWeightShortName(0)) == 0)
-      //       m_wordTranslationFeature->SetSparseFeatureReporting();
->>>>>>> 9931a1e0
       if (m_wordTranslationFeatures.size() > 0)
       	for (size_t i=0; i < m_wordTranslationFeatures.size(); ++i)
 	  if (name.compare(m_wordTranslationFeatures[i]->GetScoreProducerWeightShortName(0)) == 0)
 	    m_wordTranslationFeatures[i]->SetSparseFeatureReporting();
-<<<<<<< HEAD
       if (m_phrasePairFeatures.size() > 0)
       	for (size_t i=0; i < m_phrasePairFeatures.size(); ++i)
 	  if (name.compare(m_phrasePairFeatures[i]->GetScoreProducerWeightShortName(0)) == 0)
 	    m_wordTranslationFeatures[i]->SetSparseFeatureReporting();
-=======
->>>>>>> 9931a1e0
       for (size_t j = 0; j < m_sparsePhraseDictionary.size(); ++j) {
         if (m_sparsePhraseDictionary[j] && name.compare(m_sparsePhraseDictionary[j]->GetScoreProducerWeightShortName(0)) == 0) {
           m_sparsePhraseDictionary[j]->SetSparseFeatureReporting();          
@@ -722,7 +706,6 @@
     if (m_sourceWordDeletionFeature) {
       m_translationSystems.find(config[0])->second.AddFeatureFunction(m_sourceWordDeletionFeature);
     }
-<<<<<<< HEAD
     if (m_wordTranslationFeatures.size() > 0) {
       for (size_t i=0; i < m_wordTranslationFeatures.size(); ++i)
     	m_translationSystems.find(config[0])->second.AddFeatureFunction(m_wordTranslationFeatures[i]);
@@ -730,14 +713,6 @@
     if (m_phrasePairFeatures.size() > 0) {
       for (size_t i=0; i < m_phrasePairFeatures.size(); ++i)
     	m_translationSystems.find(config[0])->second.AddFeatureFunction(m_phrasePairFeatures[i]);
-=======
-    //    if (m_wordTranslationFeature) {
-    //  m_translationSystems.find(config[0])->second.AddFeatureFunction(m_wordTranslationFeature);
-    //}
-    if (m_wordTranslationFeatures.size() > 0) {
-      for (size_t i=0; i < m_wordTranslationFeatures.size(); ++i)
-    	m_translationSystems.find(config[0])->second.AddFeatureFunction(m_wordTranslationFeatures[i]);
->>>>>>> 9931a1e0
     }
 #ifdef HAVE_SYNLM
     if (m_syntacticLanguageModel != NULL) {
@@ -789,7 +764,6 @@
     }
 
     // WT: apply additional weight to sparse features if applicable
-<<<<<<< HEAD
     for (size_t i = 0; i < m_wordTranslationFeatures.size(); ++i) {
       float weight = m_wordTranslationFeatures[i]->GetSparseProducerWeight();
       if (weight != 1) {
@@ -797,14 +771,6 @@
 	cerr << "wt sparse producer weight: " << weight << endl;
 	if (m_mira) 
 	  m_metaFeatureProducer = new MetaFeatureProducer("wt");
-=======
-    //if (m_wordTranslationFeature) {
-    for (size_t i = 0; i < m_wordTranslationFeatures.size(); ++i) {
-      float weight = m_wordTranslationFeatures[i]->GetSparseProducerWeight();
-      if (weight != 1) {
-	extraWeights.MultiplyEquals(m_wordTranslationFeatures[i], weight);
-	cerr << "Set wt sparse producer weight: " << weight << endl;
->>>>>>> 9931a1e0
       }
     }
     
@@ -895,16 +861,10 @@
   delete m_phraseLengthFeature;
   delete m_targetWordInsertionFeature;
   delete m_sourceWordDeletionFeature;
-<<<<<<< HEAD
   for (size_t i=0; i < m_wordTranslationFeatures.size(); ++i)
     delete m_wordTranslationFeatures[i];
   for (size_t i=0; i < m_phrasePairFeatures.size(); ++i)
     delete m_phrasePairFeatures[i];
-=======
-  //delete m_wordTranslationFeature;
-  for (size_t i=0; i < m_wordTranslationFeatures.size(); ++i)
-    delete m_wordTranslationFeatures[i];
->>>>>>> 9931a1e0
   for (size_t i=0; i < m_globalLexicalModelsUnlimited.size(); ++i)
   	delete m_globalLexicalModelsUnlimited[i];
 
@@ -1760,7 +1720,6 @@
 	return false;
   }
 
-<<<<<<< HEAD
   const vector<string> &parameters = m_parameter->GetParam("phrase-pair-feature");
   if (parameters.size() == 0) return true;
  
@@ -1816,50 +1775,6 @@
 	return false;
       }
     }
-=======
-  const vector<string> &phrasePairFactors = m_parameter->GetParam("phrase-pair-feature");
-  if (phrasePairFactors.size() == 0) return true;
-  if (phrasePairFactors.size() != 1) {
-    UserMessage::Add("Can only have one phrase-pair-feature");
-    return false;
-  }
-  vector<string> tokens = Tokenize(phrasePairFactors[0]);
-  if (! (tokens.size() >= 1  && tokens.size() <= 6)) {
-    UserMessage::Add("Format for phrase pair feature: --phrase-pair-feature <factor-src>-<factor-tgt> "
-    		"[simple source-trigger] [ignore-punctuation] [filename-src]");
-    return false;
-  }
-  
-  vector <string> factors;
-  if (tokens.size() == 2)
-    factors = Tokenize(tokens[0]," ");  
-  else 
-    factors = Tokenize(tokens[0],"-");
-  
-  size_t sourceFactorId = Scan<size_t>(factors[0]);
-  size_t targetFactorId = Scan<size_t>(factors[1]);
-  bool simple = true, sourceContext = false, ignorePunctuation = false;
-  if (tokens.size() >= 3) {
-    simple = Scan<size_t>(tokens[1]);
-    sourceContext = Scan<size_t>(tokens[2]);
-  }
-  if (tokens.size() >= 4) 
-    ignorePunctuation = Scan<size_t>(tokens[3]);
- 
-  m_phrasePairFeature = new PhrasePairFeature(sourceFactorId, targetFactorId, simple, sourceContext, 
-					      ignorePunctuation);
-  if (weight.size() > 0)
-    m_phrasePairFeature->SetSparseProducerWeight(weight[0]);
-
-  // load word list 
-  if (tokens.size() == 5) {
-    string filenameSource = tokens[4];
-    cerr << "loading word translation word list from " << filenameSource << endl;
-    if (!m_phrasePairFeature->Load(filenameSource)) {
-      UserMessage::Add("Unable to load word lists for word translation feature from files " + filenameSource);
-      return false;
-    }
->>>>>>> 9931a1e0
   }
   return true;
 }
@@ -1962,7 +1877,6 @@
   if (parameters.empty())
     return true;
 
-<<<<<<< HEAD
   for (size_t i=0; i<parameters.size(); ++i) {
     vector<string> tokens = Tokenize(parameters[i]);
     if (tokens.size() != 1 &&  !(tokens.size() >= 4 && tokens.size() <= 8)) {
@@ -1975,38 +1889,13 @@
       UserMessage::Add("Word translation feature needs word alignments in phrase table.");
       return false;
     }
-    
-=======
-  /*if (parameters.size() != 1) {
-    UserMessage::Add("Can only have one word-translation-feature");
-    return false;
-    }*/
-
-  for (size_t i=0; i<parameters.size(); ++i) {
-    //vector<string> tokens = Tokenize(parameters[0]);
-    vector<string> tokens = Tokenize(parameters[i]);
-    if (tokens.size() != 1 &&  !(tokens.size() >= 4 && tokens.size() <= 8)) {
-      UserMessage::Add("Format of word translation feature parameter is: --word-translation-feature <factor-src>-<factor-tgt> "
-		       "[simple source-trigger target-trigger] [ignore-punctuation] [filename-src] [filename-tgt]");
-      return false;
-    }
-    
-    if (!m_UseAlignmentInfo && GetSearchAlgorithm() != ChartDecoding) {
-      UserMessage::Add("Word translation feature needs word alignments in phrase table.");
-      return false;
-    }
-    
->>>>>>> 9931a1e0
+
     // set factor
     vector <string> factors = Tokenize(tokens[0],"-");
     FactorType factorIdSource = Scan<size_t>(factors[0]);
     FactorType factorIdTarget = Scan<size_t>(factors[1]);
     
-<<<<<<< HEAD
     bool simple = true, sourceTrigger = false, targetTrigger = false, ignorePunctuation = false, domainTrigger = false;
-=======
-    bool simple = true, sourceTrigger = false, targetTrigger = false, ignorePunctuation = false;
->>>>>>> 9931a1e0
     if (tokens.size() >= 4) {
       simple = Scan<size_t>(tokens[1]);
       sourceTrigger = Scan<size_t>(tokens[2]);
@@ -2015,7 +1904,6 @@
     if (tokens.size() >= 5) {
       ignorePunctuation = Scan<size_t>(tokens[4]);
     }
-<<<<<<< HEAD
     
     if (tokens.size() >= 6) {
       domainTrigger = Scan<size_t>(tokens[5]);
@@ -2023,18 +1911,10 @@
     
     m_wordTranslationFeatures.push_back(new WordTranslationFeature(factorIdSource, factorIdTarget, simple,
 							sourceTrigger, targetTrigger, ignorePunctuation, domainTrigger));
-=======
-        
-    //m_wordTranslationFeature = new WordTranslationFeature(factorIdSource, factorIdTarget, simple,
-    //							  sourceTrigger, targetTrigger, ignorePunctuation);
-    m_wordTranslationFeatures.push_back(new WordTranslationFeature(factorIdSource, factorIdTarget, simple,
-							sourceTrigger, targetTrigger, ignorePunctuation));
->>>>>>> 9931a1e0
     if (weight.size() > i)
       m_wordTranslationFeatures[i]->SetSparseProducerWeight(weight[i]);
     
     // load word list for restricted feature set
-<<<<<<< HEAD
     if (tokens.size() == 7) {
       string filenameSource = tokens[6];
       if (domainTrigger) {
@@ -2050,25 +1930,14 @@
       else {
 	cerr << "loading word translation word lists from " << filenameSource << endl;
       }
-=======
-    if (tokens.size() == 6) {
-      string filenameSource = tokens[5];
-      cerr << "loading word translation word lists from " << filenameSource << endl;
->>>>>>> 9931a1e0
       if (!m_wordTranslationFeatures[i]->Load(filenameSource, "")) {
 	UserMessage::Add("Unable to load word lists for word translation feature from files " + filenameSource);
 	return false;
       }
     }
-<<<<<<< HEAD
     else if (tokens.size() == 8) {
       string filenameSource = tokens[6];
       string filenameTarget = tokens[7];
-=======
-    else if (tokens.size() == 7) {
-      string filenameSource = tokens[5];
-      string filenameTarget = tokens[6];
->>>>>>> 9931a1e0
       cerr << "loading word translation word lists from " << filenameSource << " and " << filenameTarget << endl;
       if (!m_wordTranslationFeatures[i]->Load(filenameSource, filenameTarget)) {
 	UserMessage::Add("Unable to load word lists for word translation feature from files " + filenameSource + " and " + filenameTarget);
