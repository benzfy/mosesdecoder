--- conflicted
+++ resolved
@@ -33,29 +33,20 @@
 {
   size_t score_per_dir = m_collapseScores ? 1 : GetNumberOfTypes();
   if (m_direction == Bidirectional) {
-<<<<<<< HEAD
-      return 2 * score_per_dir + m_additionalScoreComponents;
+    return 2 * score_per_dir + m_additionalScoreComponents;
   } else {
-      return score_per_dir + m_additionalScoreComponents;
-=======
-    return 2 * score_per_dir;
-  } else {
-    return score_per_dir;
->>>>>>> a0b6abdf
-  }
-}
-
-void LexicalReorderingConfiguration::SetAdditionalScoreComponents(size_t number) {
-	m_additionalScoreComponents = number;
+    return score_per_dir + m_additionalScoreComponents;
+  }
+}
+
+void LexicalReorderingConfiguration::SetAdditionalScoreComponents(size_t number)
+{
+  m_additionalScoreComponents = number;
 }
 
 LexicalReorderingConfiguration::LexicalReorderingConfiguration(ScoreProducer *scoreProducer, const std::string &modelType)
-<<<<<<< HEAD
-    : m_scoreProducer(scoreProducer), m_modelType(None), m_phraseBased(true), m_collapseScores(false), m_direction(Backward), m_additionalScoreComponents(0) {
-=======
-  : m_scoreProducer(scoreProducer), m_modelType(None), m_phraseBased(true), m_collapseScores(false), m_direction(Backward)
-{
->>>>>>> a0b6abdf
+  : m_scoreProducer(scoreProducer), m_modelType(None), m_phraseBased(true), m_collapseScores(false), m_direction(Backward), m_additionalScoreComponents(0)
+{
   std::vector<std::string> config = Tokenize<std::string>(modelType, "-");
 
   for (size_t i=0; i<config.size(); ++i) {
