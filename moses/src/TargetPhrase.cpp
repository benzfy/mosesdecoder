--- conflicted
+++ resolved
@@ -42,11 +42,7 @@
 //bool TargetPhrase::printalign;
 
 TargetPhrase::TargetPhrase(FactorDirection direction, std::string out_string)
-<<<<<<< HEAD
 	:Phrase(direction),m_transScore(0.0), m_ngramScore(0.0), m_fullScore(0.0), m_sourcePhrase(direction)
-=======
-  :Phrase(direction),m_transScore(0.0), m_ngramScore(0.0), m_fullScore(0.0), m_sourcePhrase(0)
->>>>>>> a0b6abdf
 {
 
   //ACAT
@@ -58,19 +54,11 @@
 
 
 TargetPhrase::TargetPhrase(FactorDirection direction)
-<<<<<<< HEAD
 	:Phrase(direction)
 	, m_transScore(0.0)
 	, m_ngramScore(0.0)
 	,m_fullScore(0.0)
   ,m_sourcePhrase(direction)
-=======
-  :Phrase(direction)
-  , m_transScore(0.0)
-  , m_ngramScore(0.0)
-  , m_fullScore(0.0)
-  , m_sourcePhrase(0)
->>>>>>> a0b6abdf
 {
   wordalignflag=StaticData::Instance().UseAlignmentInfo();
   printalign=StaticData::Instance().PrintAlignmentInfo();
@@ -100,7 +88,6 @@
 
 void TargetPhrase::SetScore(float score)
 {
-<<<<<<< HEAD
 	//we use an existing score producer to figure out information for score setting (number of scores and weights)
 	//TODO: is this a good idea?
     // Assume the default system.
@@ -118,34 +105,6 @@
 	
 	//Now we have what we need to call the full SetScore method
 	SetScore(prod,scoreVector,weights,system.GetWeightWordPenalty(),system.GetLanguageModels());
-=======
-  //we use an existing score producer to figure out information for score setting (number of scores and weights)
-  //TODO: is this a good idea?
-  // Assume the default system.
-  const TranslationSystem& system =  StaticData::Instance().GetTranslationSystem(TranslationSystem::DEFAULT);
-  const ScoreProducer* prod = system.GetPhraseDictionaries()[0];
-
-  //get the weight list
-  unsigned int id = prod->GetScoreBookkeepingID();
-
-  const vector<float> &allWeights = StaticData::Instance().GetAllWeights();
-
-  size_t beginIndex = StaticData::Instance().GetScoreIndexManager().GetBeginIndex(id);
-  size_t endIndex = StaticData::Instance().GetScoreIndexManager().GetEndIndex(id);
-
-  vector<float> weights;
-
-  std::copy(allWeights.begin() +beginIndex, allWeights.begin() + endIndex,std::back_inserter(weights));
-
-  //find out how many items are in the score vector for this producer
-  size_t numScores = prod->GetNumScoreComponents();
-
-  //divide up the score among all of the score vectors
-  vector <float> scoreVector(numScores,score/numScores);
-
-  //Now we have what we need to call the full SetScore method
-  SetScore(prod,scoreVector,weights,system.GetWeightWordPenalty(),system.GetLanguageModels());
->>>>>>> a0b6abdf
 }
 
 /**
@@ -154,7 +113,6 @@
  */
 void TargetPhrase::SetScore(const TranslationSystem* system, const Scores &scoreVector)
 {
-<<<<<<< HEAD
 	//we use an existing score producer to figure out information for score setting (number of scores and weights)
 
     const ScoreProducer* prod = system->GetPhraseDictionaries()[0];
@@ -167,26 +125,6 @@
 	sizedScoreVector.resize(prod->GetNumScoreComponents(),0.0f);
 
 	SetScore(prod,sizedScoreVector,weights,system->GetWeightWordPenalty(),system->GetLanguageModels());
-=======
-  //we use an existing score producer to figure out information for score setting (number of scores and weights)
-
-  const ScoreProducer* prod = system->GetPhraseDictionaries()[0];
-
-  //get the weight list
-  unsigned int id = prod->GetScoreBookkeepingID();
-  const vector<float> &allWeights = StaticData::Instance().GetAllWeights();
-  size_t beginIndex = StaticData::Instance().GetScoreIndexManager().GetBeginIndex(id);
-  size_t endIndex = StaticData::Instance().GetScoreIndexManager().GetEndIndex(id);
-  vector<float> weights;
-  std::copy(allWeights.begin() +beginIndex, allWeights.begin() + endIndex,std::back_inserter(weights));
-
-  //expand the input weight vector
-  assert(scoreVector.size() <= prod->GetNumScoreComponents());
-  Scores sizedScoreVector = scoreVector;
-  sizedScoreVector.resize(prod->GetNumScoreComponents(),0.0f);
-
-  SetScore(prod,sizedScoreVector,weights,system->GetWeightWordPenalty(),system->GetLanguageModels());
->>>>>>> a0b6abdf
 }
 
 void TargetPhrase::SetScore(const ScoreProducer* translationScoreProducer,
