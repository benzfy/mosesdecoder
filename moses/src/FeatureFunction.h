#ifndef moses_FeatureFunction_h
#define moses_FeatureFunction_h

#include <vector>

#include "ScoreProducer.h"

namespace Moses
{

class TargetPhrase;
class Hypothesis;
class FFState;
class InputType;
class ScoreComponentCollection;

class FeatureFunction: public ScoreProducer
{

public:
<<<<<<< HEAD
  FeatureFunction(const std::string& description) :
    ScoreProducer(description) {}
  virtual bool IsStateless() const = 0;	
=======
  virtual bool IsStateless() const = 0;
>>>>>>> a0b6abdf
  virtual ~FeatureFunction();

};

class StatelessFeatureFunction: public FeatureFunction
{

public:
  StatelessFeatureFunction(const std::string& description) :
    FeatureFunction(description) {}
  //! Evaluate for stateless feature functions. Implement this.
  virtual void Evaluate(
    const TargetPhrase& cur_hypo,
    ScoreComponentCollection* accumulator) const;

  // If true, this value is expected to be included in the
  // ScoreBreakdown in the TranslationOption once it has been
  // constructed.
  // Default: true
  virtual bool ComputeValueInTranslationOption() const;

  bool IsStateless() const;
};

class StatefulFeatureFunction: public FeatureFunction
{

public:
  StatefulFeatureFunction(const std::string& description) :
    FeatureFunction(description) {}

  /**
   * \brief This interface should be implemented.
   * Notes: When evaluating the value of this feature function, you should avoid
   * calling hypo.GetPrevHypo().  If you need something from the "previous"
   * hypothesis, you should store it in an FFState object which will be passed
   * in as prev_state.  If you don't do this, you will get in trouble.
   */
  virtual FFState* Evaluate(
    const Hypothesis& cur_hypo,
    const FFState* prev_state,
    ScoreComponentCollection* accumulator) const = 0;

  //! return the state associated with the empty hypothesis for a given sentence
  virtual const FFState* EmptyHypothesisState(const InputType &input) const = 0;

  bool IsStateless() const;
};

}

#endif<|MERGE_RESOLUTION|>--- conflicted
+++ resolved
@@ -18,13 +18,9 @@
 {
 
 public:
-<<<<<<< HEAD
   FeatureFunction(const std::string& description) :
     ScoreProducer(description) {}
   virtual bool IsStateless() const = 0;	
-=======
-  virtual bool IsStateless() const = 0;
->>>>>>> a0b6abdf
   virtual ~FeatureFunction();
 
 };
