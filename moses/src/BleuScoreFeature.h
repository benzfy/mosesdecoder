--- conflicted
+++ resolved
@@ -79,13 +79,9 @@
     void SetCurrentShortestReference(size_t);
     void UpdateHistory(const std::vector< const Word* >&);
     void UpdateHistory(const std::vector< std::vector< const Word* > >& hypos, std::vector<size_t>& sourceLengths, std::vector<size_t>& ref_ids, size_t rank, size_t epoch);
-<<<<<<< HEAD
     void PrintReferenceLength(const std::vector<size_t>& ref_ids);
     size_t GetReferenceLength(size_t ref_id);
-=======
-//    void PrintReferenceLength(const std::vector<size_t>& ref_ids);
     size_t GetClosestReferenceLength(size_t ref_id, int hypoLength);
->>>>>>> 04229893
     void SetBleuParameters(bool scaleByInputLength, bool scaleByRefLength, bool scaleByAvgLength,
     		bool scaleByTargetLengthLinear, bool scaleByTargetLengthTrend,
   		  float scaleByX, float historySmoothing, size_t scheme, float relaxBP);
