--- conflicted
+++ resolved
@@ -135,16 +135,12 @@
 	AddParam("source-label-overlap", "What happens if a span already has a label. 0=add more. 1=replace. 2=discard. Default is 0");
 	AddParam("output-hypo-score", "Output the hypo score to stdout with the output string. For search error analysis. Default is false");
 	AddParam("unknown-lhs", "file containing target lhs of unknown words. 1 per line: LHS prob");
-<<<<<<< HEAD
   AddParam("translation-systems", "specify multiple translation systems, each consisting of an id, followed by a set of models ids, eg '0 T1 R1 L0'");
 
 	AddParam("enable-online-command", "enable online commands to change some decoder parameters (default false); if enabled, use-persistent-cache is disabled");
 	AddParam("discrim-lmodel-file", "Order and vocabulary file for discriminative LM. Use * for filename to indicate unlimited vocabulary.");
 
-=======
-    AddParam("translation-systems", "specify multiple translation systems, each consisting of an id, followed by a set of models ids, eg '0 T1 R1 L0'");
     AddParam("show-weights", "print feature weights and exit");
->>>>>>> dbad1bb7
 }
 
 Parameter::~Parameter()
