--- conflicted
+++ resolved
@@ -63,34 +63,17 @@
   AddParam("n-best-list", "file and size of n-best-list to be generated; specify - as the file in order to write to STDOUT");
   AddParam("n-best-factor", "factor to compute the maximum number of contenders (=factor*nbest-size). value 0 means infinity, i.e. no threshold. default is 0");
   AddParam("print-all-derivations", "to print all derivations in search graph");
-<<<<<<< HEAD
-	AddParam("output-factors", "list of factors in the output");
-	AddParam("phrase-drop-allowed", "da", "if present, allow dropping of source words"); //da = drop any (word); see -du for comparison
-	AddParam("report-all-factors", "report all factors in output, not just first");
-	AddParam("report-all-factors-in-n-best", "Report all factors in n-best-lists. Default is false");
-	AddParam("report-segmentation", "t", "report phrase segmentation in the output");
+  AddParam("output-factors", "list of factors in the output");
+  AddParam("phrase-drop-allowed", "da", "if present, allow dropping of source words"); //da = drop any (word); see -du for comparison
+  AddParam("report-all-factors", "report all factors in output, not just first");
+  AddParam("report-all-factors-in-n-best", "Report all factors in n-best-lists. Default is false");
+  AddParam("report-segmentation", "t", "report phrase segmentation in the output");
 #ifdef HAVE_SYNLM
 	AddParam("slmodel-file", "location of the syntactic language model file(s)");
 	AddParam("weight-slm", "slm", "weight(s) for syntactic language model");
 	AddParam("slmodel-factor", "factor to use with syntactic language model");
 	AddParam("slmodel-beam", "beam width to use with syntactic language model's parser");
 #endif
-	AddParam("stack", "s", "maximum stack size for histogram pruning");
-	AddParam("stack-diversity", "sd", "minimum number of hypothesis of each coverage in stack (default 0)");
-    AddParam("threads","th", "number of threads to use in decoding (defaults to single-threaded)");
-	AddParam("translation-details", "T", "for each best hypothesis, report translation details to the given file");
-	AddParam("ttable-file", "location and properties of the translation tables");
-	AddParam("ttable-limit", "ttl", "maximum number of translation table entries per input phrase");
-	AddParam("translation-option-threshold", "tot", "threshold for translation options relative to best for input phrase");
-	AddParam("early-discarding-threshold", "edt", "threshold for constructing hypotheses based on estimate cost");
-	AddParam("verbose", "v", "verbosity level of the logging");
-	AddParam("weight-d", "d", "weight(s) for distortion (reordering components)");
-=======
-  AddParam("output-factors", "list of factors in the output");
-  AddParam("phrase-drop-allowed", "da", "if present, allow dropping of source words"); //da = drop any (word); see -du for comparison
-  AddParam("report-all-factors", "report all factors in output, not just first");
-  AddParam("report-all-factors-in-n-best", "Report all factors in n-best-lists. Default is false");
-  AddParam("report-segmentation", "t", "report phrase segmentation in the output");
   AddParam("stack", "s", "maximum stack size for histogram pruning");
   AddParam("stack-diversity", "sd", "minimum number of hypothesis of each coverage in stack (default 0)");
   AddParam("threads","th", "number of threads to use in decoding (defaults to single-threaded)");
@@ -101,7 +84,6 @@
   AddParam("early-discarding-threshold", "edt", "threshold for constructing hypotheses based on estimate cost");
   AddParam("verbose", "v", "verbosity level of the logging");
   AddParam("weight-d", "d", "weight(s) for distortion (reordering components)");
->>>>>>> b186fcd2
   AddParam("weight-lr", "lr", "weight(s) for lexicalized reordering, if not included in weight-d");
   AddParam("weight-generation", "g", "weight(s) for generation components");
   AddParam("weight-i", "I", "weight(s) for word insertion - used for parameters from confusion network and lattice input links");
