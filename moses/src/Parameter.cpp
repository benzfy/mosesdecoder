// $Id$

/***********************************************************************
Moses - factored phrase-based language decoder
Copyright (C) 2006 University of Edinburgh

This library is free software; you can redistribute it and/or
modify it under the terms of the GNU Lesser General Public
License as published by the Free Software Foundation; either
version 2.1 of the License, or (at your option) any later version.

This library is distributed in the hope that it will be useful,
but WITHOUT ANY WARRANTY; without even the implied warranty of
MERCHANTABILITY or FITNESS FOR A PARTICULAR PURPOSE.  See the GNU
Lesser General Public License for more details.

You should have received a copy of the GNU Lesser General Public
License along with this library; if not, write to the Free Software
Foundation, Inc., 51 Franklin Street, Fifth Floor, Boston, MA  02110-1301  USA
***********************************************************************/

#include <ctime>
#include <iostream>
#include <iterator>
#include <fstream>
#include <sstream>
#include <algorithm>
#include "Parameter.h"
#include "Util.h"
#include "InputFileStream.h"
#include "UserMessage.h"
<<<<<<< HEAD
#include "StaticData.h"
#if HAVE_CONFIG_H
#include "config.h"
#endif
=======
>>>>>>> 277fd38b

using namespace std;

namespace Moses
{
/** define allowed parameters */
Parameter::Parameter()
{
  AddParam("beam-threshold", "b", "threshold for threshold pruning");
  AddParam("config", "f", "location of the configuration file");
  AddParam("continue-partial-translation", "cpt", "start from nonempty hypothesis");
  AddParam("decoding-graph-backoff", "dpb", "only use subsequent decoding paths for unknown spans of given length");
  AddParam("drop-unknown", "du", "drop unknown words instead of copying them");
  AddParam("disable-discarding", "dd", "disable hypothesis discarding");
  AddParam("factor-delimiter", "fd", "specify a different factor delimiter than the default");
  AddParam("generation-file", "location and properties of the generation table");
  AddParam("global-lexical-file", "gl", "discriminatively trained global lexical translation model file");
  AddParam("input-factors", "list of factors in the input");
  AddParam("input-file", "i", "location of the input file to be translated");
  AddParam("inputtype", "text (0), confusion network (1), word lattice (2) (default = 0)");
  AddParam("labeled-n-best-list", "print out labels for each weight type in n-best list. default is true");
  AddParam("include-alignment-in-n-best", "include word alignment in the n-best list. default is false");
  AddParam("lmodel-file", "location and properties of the language models");
  AddParam("lmodel-dub", "dictionary upper bounds of language models");
  AddParam("lmodel-oov-feature", "add language model oov feature, one per model");
  AddParam("mapping", "description of decoding steps");
  AddParam("max-partial-trans-opt", "maximum number of partial translation options per input span (during mapping steps)");
  AddParam("max-trans-opt-per-coverage", "maximum number of translation options per input span (after applying mapping steps)");
  AddParam("max-phrase-length", "maximum phrase length (default 20)");
  AddParam("n-best-list", "file and size of n-best-list to be generated; specify - as the file in order to write to STDOUT");
  AddParam("lattice-samples", "generate samples from lattice, in same format as nbest list. Uses the file and size arguments, as in n-best-list");
  AddParam("n-best-factor", "factor to compute the maximum number of contenders (=factor*nbest-size). value 0 means infinity, i.e. no threshold. default is 0");
  AddParam("print-all-derivations", "to print all derivations in search graph");
  AddParam("output-factors", "list of factors in the output");
  AddParam("phrase-drop-allowed", "da", "if present, allow dropping of source words"); //da = drop any (word); see -du for comparison
  AddParam("report-all-factors", "report all factors in output, not just first");
  AddParam("report-all-factors-in-n-best", "Report all factors in n-best-lists. Default is false");
  AddParam("report-segmentation", "t", "report phrase segmentation in the output");
#ifdef HAVE_SYNLM
	AddParam("slmodel-file", "location of the syntactic language model file(s)");
	AddParam("weight-slm", "slm", "weight(s) for syntactic language model");
	AddParam("slmodel-factor", "factor to use with syntactic language model");
	AddParam("slmodel-beam", "beam width to use with syntactic language model's parser");
#endif
  AddParam("stack", "s", "maximum stack size for histogram pruning");
  AddParam("stack-diversity", "sd", "minimum number of hypothesis of each coverage in stack (default 0)");
  AddParam("threads","th", "number of threads to use in decoding (defaults to single-threaded)");
	AddParam("translation-details", "T", "for each best hypothesis, report translation details to the given file");
	AddParam("ttable-file", "location and properties of the translation tables");
	AddParam("ttable-limit", "ttl", "maximum number of translation table entries per input phrase");
	AddParam("translation-option-threshold", "tot", "threshold for translation options relative to best for input phrase");
	AddParam("early-discarding-threshold", "edt", "threshold for constructing hypotheses based on estimate cost");
	AddParam("verbose", "v", "verbosity level of the logging");
  AddParam("references", "Reference file(s) - used for bleu score feature");
  AddParam("weight-bl", "bl", "weight for bleu score feature");
	AddParam("weight-d", "d", "weight(s) for distortion (reordering components)");
	AddParam("weight-dlm", "dlm", "weight for discriminative LM feature function (on top of sparse weights)");
  AddParam("weight-lr", "lr", "weight(s) for lexicalized reordering, if not included in weight-d");
	AddParam("weight-generation", "g", "weight(s) for generation components");
	AddParam("weight-i", "I", "weight(s) for word insertion - used for parameters from confusion network and lattice input links");
	AddParam("weight-l", "lm", "weight(s) for language models");
	AddParam("weight-lex", "lex", "weight for global lexical model");
	AddParam("weight-t", "tm", "weights for translation model components");
	AddParam("weight-w", "w", "weight for word penalty");
	AddParam("weight-u", "u", "weight for unknown word penalty");
	AddParam("weight-e", "e", "weight for word deletion"); 
  AddParam("weight-file", "wf", "feature weights file. Do *not* put weights for 'core' features in here - they go in moses.ini");
	AddParam("output-factors", "list if factors in the output");
	AddParam("cache-path", "?");
	AddParam("distortion-limit", "dl", "distortion (reordering) limit in maximum number of words (0 = monotone, -1 = unlimited)");	
	AddParam("monotone-at-punctuation", "mp", "do not reorder over punctuation");
	AddParam("distortion-file", "source factors (0 if table independent of source), target factors, location of the factorized/lexicalized reordering tables");
 	AddParam("distortion", "configurations for each factorized/lexicalized reordering model.");
	AddParam("xml-input", "xi", "allows markup of input with desired translations and probabilities. values can be 'pass-through' (default), 'inclusive', 'exclusive', 'ignore'");
  AddParam("xml-brackets", "xb", "specify strings to be used as xml tags opening and closing, e.g. \"{{ }}\" (default \"< >\"). Avoid square brackets because of configuration file format. Valid only with text input mode" );
 	AddParam("minimum-bayes-risk", "mbr", "use miminum Bayes risk to determine best translation");
  AddParam("lminimum-bayes-risk", "lmbr", "use lattice miminum Bayes risk to determine best translation");
  AddParam("consensus-decoding", "con", "use consensus decoding (De Nero et. al. 2009)");
  AddParam("mbr-size", "number of translation candidates considered in MBR decoding (default 200)");
  AddParam("mbr-scale", "scaling factor to convert log linear score probability in MBR decoding (default 1.0)");
  AddParam("lmbr-thetas", "theta(s) for lattice mbr calculation");
  AddParam("lmbr-pruning-factor", "average number of nodes/word wanted in pruned lattice");
  AddParam("lmbr-p", "unigram precision value for lattice mbr");
  AddParam("lmbr-r", "ngram precision decay value for lattice mbr");
  AddParam("lmbr-map-weight", "weight given to map solution when doing lattice MBR (default 0)");
  AddParam("lattice-hypo-set", "to use lattice as hypo set during lattice MBR");
  AddParam("clean-lm-cache", "clean language model caches after N translations (default N=1)");
  AddParam("use-persistent-cache", "cache translation options across sentences (default true)");
  AddParam("persistent-cache-size", "maximum size of cache for translation options (default 10,000 input phrases)");
  AddParam("recover-input-path", "r", "(conf net/word lattice only) - recover input path corresponding to the best translation");
  AddParam("output-word-graph", "owg", "Output stack info as word graph. Takes filename, 0=only hypos in stack, 1=stack + nbest hypos");
  AddParam("time-out", "seconds after which is interrupted (-1=no time-out, default is -1)");
  AddParam("output-search-graph", "osg", "Output connected hypotheses of search into specified filename");
  AddParam("output-search-graph-extended", "osgx", "Output connected hypotheses of search into specified filename, in extended format");
  AddParam("unpruned-search-graph", "usg", "When outputting chart search graph, do not exclude dead ends. Note: stack pruning may have eliminated some hypotheses");
#ifdef HAVE_PROTOBUF
  AddParam("output-search-graph-pb", "pb", "Write phrase lattice to protocol buffer objects in the specified path.");
#endif
	AddParam("cube-pruning-pop-limit", "cbp", "How many hypotheses should be popped for each stack. (default = 1000)");
	AddParam("cube-pruning-diversity", "cbd", "How many hypotheses should be created for each coverage. (default = 0)");
	AddParam("search-algorithm", "Which search algorithm to use. 0=normal stack, 1=cube pruning, 2=cube growing. (default = 0)");
	AddParam("constraint", "Location of the file with target sentences to produce constraining the search");
	AddParam("use-alignment-info", "Use word-to-word alignment: actually it is only used to output the word-to-word alignment. Word-to-word alignments are taken from the phrase table if any. Default is false.");
	AddParam("print-alignment-info", "Output word-to-word alignment into the log file. Word-to-word alignments are taken from the phrase table if any. Default is false");
	AddParam("print-alignment-info-in-n-best", "Include word-to-word alignment in the n-best list. Word-to-word alignments are takne from the phrase table if any. Default is false");
	AddParam("link-param-count", "Number of parameters on word links when using confusion networks or lattices (default = 1)");
	AddParam("description", "Source language, target language, description");
	AddParam("max-chart-span", "maximum num. of source word chart rules can consume (default 10)");
	AddParam("non-terminals", "list of non-term symbols, space separated");
	AddParam("rule-limit", "a little like table limit. But for chart decoding rules. Default is DEFAULT_MAX_TRANS_OPT_SIZE");
	AddParam("source-label-overlap", "What happens if a span already has a label. 0=add more. 1=replace. 2=discard. Default is 0");
	AddParam("output-hypo-score", "Output the hypo score to stdout with the output string. For search error analysis. Default is false");
	AddParam("unknown-lhs", "file containing target lhs of unknown words. 1 per line: LHS prob");
	AddParam("enable-online-command", "enable online commands to change some decoder parameters (default false); if enabled, use-persistent-cache is disabled");
	AddParam("discrim-lmodel-file", "Order, factor and vocabulary file for discriminative LM. Use * for filename to indicate unlimited vocabulary.");
  AddParam("phrase-pair-feature", "Source and target factors for phrase pair feature");
  AddParam("phrase-boundary-source-feature", "Source factors for phrase boundary feature");
  AddParam("phrase-boundary-target-feature", "Target factors for phrase boundary feature");
  AddParam("phrase-length-feature", "Count features for source length, target length, both of each phrase");
  AddParam("target-word-insertion-feature", "Count feature for each unaligned target word");
  AddParam("source-word-deletion-feature", "Count feature for each unaligned source word");
  AddParam("word-translation-feature", "Count feature for word translation according to word alignment");
  AddParam("report-sparse-features", "Indicate which sparse feature functions should report detailed scores in n-best, instead of aggregate");
  AddParam("cube-pruning-lazy-scoring", "cbls", "Don't fully score a hypothesis until it is popped");
<<<<<<< HEAD
=======
  AddParam("parsing-algorithm", "Which parsing algorithm to use. 0=CYK+, 1=scope-3. (default = 0)");
  AddParam("search-algorithm", "Which search algorithm to use. 0=normal stack, 1=cube pruning, 2=cube growing. (default = 0)");
  AddParam("constraint", "Location of the file with target sentences to produce constraining the search");
  AddParam("use-alignment-info", "Use word-to-word alignment: actually it is only used to output the word-to-word alignment. Word-to-word alignments are taken from the phrase table if any. Default is false.");
  AddParam("print-alignment-info", "Output word-to-word alignment into the log file. Word-to-word alignments are takne from the phrase table if any. Default is false");
  AddParam("print-alignment-info-in-n-best", "Include word-to-word alignment in the n-best list. Word-to-word alignments are takne from the phrase table if any. Default is false");
  AddParam("link-param-count", "Number of parameters on word links when using confusion networks or lattices (default = 1)");
  AddParam("description", "Source language, target language, description");

  AddParam("max-chart-span", "maximum num. of source word chart rules can consume (default 10)");
  AddParam("non-terminals", "list of non-term symbols, space separated");
  AddParam("rule-limit", "a little like table limit. But for chart decoding rules. Default is DEFAULT_MAX_TRANS_OPT_SIZE");
  AddParam("source-label-overlap", "What happens if a span already has a label. 0=add more. 1=replace. 2=discard. Default is 0");
  AddParam("output-hypo-score", "Output the hypo score to stdout with the output string. For search error analysis. Default is false");
  AddParam("unknown-lhs", "file containing target lhs of unknown words. 1 per line: LHS prob");
>>>>>>> 277fd38b
  AddParam("translation-systems", "specify multiple translation systems, each consisting of an id, followed by a set of models ids, eg '0 T1 R1 L0'");
  AddParam("show-weights", "print feature weights and exit");
  AddParam("alignment-output-file", "print output word alignments into given file");
  AddParam("sort-word-alignment", "Sort word alignments for more consistent display. 0=no sort (default), 1=target order");
  AddParam("start-translation-id", "Id of 1st input. Default = 0");
}

Parameter::~Parameter()
{
}

/** initialize a parameter, sub of constructor */
void Parameter::AddParam(const string &paramName, const string &description)
{
  m_valid[paramName] = true;
  m_description[paramName] = description;
}

/** initialize a parameter (including abbreviation), sub of constructor */
void Parameter::AddParam(const string &paramName, const string &abbrevName, const string &description)
{
  m_valid[paramName] = true;
  m_valid[abbrevName] = true;
  m_abbreviation[paramName] = abbrevName;
	m_fullname[abbrevName] = paramName;
  m_description[paramName] = description;
}

/** print descriptions of all parameters */
void Parameter::Explain()
{
  cerr << "Usage:" << endl;
  for(PARAM_STRING::const_iterator iterParam = m_description.begin(); iterParam != m_description.end(); iterParam++) {
    const string paramName = iterParam->first;
    const string paramDescription = iterParam->second;
    cerr <<  "\t-" << paramName;
    PARAM_STRING::const_iterator iterAbbr = m_abbreviation.find( paramName );
    if ( iterAbbr != m_abbreviation.end() )
      cerr <<  " (" << iterAbbr->second << ")";
    cerr <<  ": " << paramDescription << endl;
  }
}

/** check whether an item on the command line is a switch or a value
 * \param token token on the command line to checked **/

bool Parameter::isOption(const char* token)
{
  if (! token) return false;
  std::string tokenString(token);
  size_t length = tokenString.size();
  if (length > 0 && tokenString.substr(0,1) != "-") return false;
  if (length > 1 && tokenString.substr(1,1).find_first_not_of("0123456789") == 0) return true;
  return false;
}

/** load all parameters from the configuration file and the command line switches */
bool Parameter::LoadParam(const string &filePath)
{
  const char *argv[] = {"executable", "-f", filePath.c_str() };
  return LoadParam(3, (char**) argv);
}

/** load all parameters from the configuration file and the command line switches */
bool Parameter::LoadParam(int argc, char* argv[])
{
  // config file (-f) arg mandatory
  string configPath;
  if ( (configPath = FindParam("-f", argc, argv)) == ""
       && (configPath = FindParam("-config", argc, argv)) == "") {
    PrintCredit();
    Explain();

    UserMessage::Add("No configuration file was specified.  Use -config or -f");
    return false;
  } else {
    if (!ReadConfigFile(configPath)) {
      UserMessage::Add("Could not read "+configPath);
      return false;
    }
  }

  // overwrite parameters with values from switches
  for(PARAM_STRING::const_iterator iterParam = m_description.begin(); iterParam != m_description.end(); iterParam++) {
    const string paramName = iterParam->first;
    OverwriteParam("-" + paramName, paramName, argc, argv);
  }

  // ... also shortcuts
  for(PARAM_STRING::const_iterator iterParam = m_abbreviation.begin(); iterParam != m_abbreviation.end(); iterParam++) {
    const string paramName = iterParam->first;
    const string paramShortName = iterParam->second;
    OverwriteParam("-" + paramShortName, paramName, argc, argv);
  }

  // logging of parameters that were set in either config or switch
  int verbose = 1;
  if (m_setting.find("verbose") != m_setting.end() &&
      m_setting["verbose"].size() > 0)
    verbose = Scan<int>(m_setting["verbose"][0]);
  if (verbose >= 1) { // only if verbose
    TRACE_ERR( "Defined parameters (per moses.ini or switch):" << endl);
    for(PARAM_MAP::const_iterator iterParam = m_setting.begin() ; iterParam != m_setting.end(); iterParam++) {
      TRACE_ERR( "\t" << iterParam->first << ": ");
      for ( size_t i = 0; i < iterParam->second.size(); i++ )
        TRACE_ERR( iterParam->second[i] << " ");
      TRACE_ERR( endl);
    }
  }

  // check for illegal parameters
  bool noErrorFlag = true;
  for (int i = 0 ; i < argc ; i++) {
    if (isOption(argv[i])) {
      string paramSwitch = (string) argv[i];
      string paramName = paramSwitch.substr(1);
      if (m_valid.find(paramName) == m_valid.end()) {
        UserMessage::Add("illegal switch: " + paramSwitch);
        noErrorFlag = false;
      }
    }
  }

  // check if parameters make sense
  return Validate() && noErrorFlag;
}

/** check that parameter settings make sense */
bool Parameter::Validate()
{
  bool noErrorFlag = true;

  PARAM_MAP::const_iterator iterParams;
  for (iterParams = m_setting.begin(); iterParams != m_setting.end(); ++iterParams) {
    const std::string &key = iterParams->first;
    
    if (m_valid.find(key) == m_valid.end())
    {
      UserMessage::Add("Unknown parameter " + key);
      noErrorFlag = false;
    }
  }
  

  // required parameters
  if (m_setting["ttable-file"].size() == 0) {
    UserMessage::Add("No phrase translation table (ttable-file)");
    noErrorFlag = false;
  }

  if (m_setting["lmodel-dub"].size() > 0) {
    if (m_setting["lmodel-file"].size() != m_setting["lmodel-dub"].size()) {
      stringstream errorMsg("");
      errorMsg << "Config and parameters specify "
               << static_cast<int>(m_setting["lmodel-file"].size())
               << " language model files (lmodel-file), but "
               << static_cast<int>(m_setting["lmodel-dub"].size())
               << " LM upperbounds (lmodel-dub)"
               << endl;
      UserMessage::Add(errorMsg.str());
      noErrorFlag = false;
    }
  }

  if (m_setting["lmodel-file"].size() * (m_setting.find("lmodel-oov-feature") != m_setting.end() ? 2 : 1)
         != m_setting["weight-l"].size()) {
    stringstream errorMsg("");
    errorMsg << "Config and parameters specify "
             << static_cast<int>(m_setting["lmodel-file"].size())
             << " language model files (lmodel-file), but "
             << static_cast<int>(m_setting["weight-l"].size())
             << " weights (weight-l)";
    errorMsg << endl << "You might be giving '-lmodel-file TYPE FACTOR ORDER FILENAME' but you should be giving these four as a single argument, i.e. '-lmodel-file \"TYPE FACTOR ORDER FILENAME\"'";
    errorMsg << endl << "You should also remember that each language model requires 2 weights, if and only if lmodel-oov-feature is on.";
    UserMessage::Add(errorMsg.str());
    noErrorFlag = false;
  }

  // do files exist?

  // input file
  if (noErrorFlag && m_setting["input-file"].size() == 1) {
    noErrorFlag = FileExists(m_setting["input-file"][0]);
  }
  // generation tables
  if (noErrorFlag) {
    std::vector<std::string> ext;
    //raw tables in either un compressed or compressed form
    ext.push_back("");
    ext.push_back(".gz");
    noErrorFlag = FilesExist("generation-file", 3, ext);
  }
  // distortion
  if (noErrorFlag) {
    std::vector<std::string> ext;
    //raw tables in either un compressed or compressed form
    ext.push_back("");
    ext.push_back(".gz");
    //prefix tree format
    ext.push_back(".binlexr.idx");
    noErrorFlag = FilesExist("distortion-file", 3, ext);
  }
  return noErrorFlag;
}

/** check whether a file exists */
bool Parameter::FilesExist(const string &paramName, int fieldNo, std::vector<std::string> const& extensions)
{
  typedef std::vector<std::string> StringVec;
  StringVec::const_iterator iter;

  PARAM_MAP::const_iterator iterParam = m_setting.find(paramName);
  if (iterParam == m_setting.end()) {
    // no param. therefore nothing to check
    return true;
  }
  const StringVec &pathVec = (*iterParam).second;
  for (iter = pathVec.begin() ; iter != pathVec.end() ; ++iter) {
    StringVec vec = Tokenize(*iter);

    size_t tokenizeIndex;
    if (fieldNo == -1)
      tokenizeIndex = vec.size() - 1;
    else
      tokenizeIndex = static_cast<size_t>(fieldNo);

    if (tokenizeIndex >= vec.size()) {
      stringstream errorMsg("");
      errorMsg << "Expected at least " << (tokenizeIndex+1) << " tokens per entry in '"
               << paramName << "', but only found "
               << vec.size();
      UserMessage::Add(errorMsg.str());
      return false;
    }
    const string &pathStr = vec[tokenizeIndex];

    bool fileFound=0;
    for(size_t i=0; i<extensions.size() && !fileFound; ++i) {
      fileFound|=FileExists(pathStr + extensions[i]);
    }
    if(!fileFound) {
      stringstream errorMsg("");
      errorMsg << "File " << pathStr << " does not exist";
      UserMessage::Add(errorMsg.str());
      return false;
    }
  }
  return true;
}

/** look for a switch in arg, update parameter */
// TODO arg parsing like this does not belong in the library, it belongs
// in moses-cmd
string Parameter::FindParam(const string &paramSwitch, int argc, char* argv[])
{
  for (int i = 0 ; i < argc ; i++) {
    if (string(argv[i]) == paramSwitch) {
      if (i+1 < argc) {
        return argv[i+1];
      } else {
        stringstream errorMsg("");
        errorMsg << "Option " << paramSwitch << " requires a parameter!";
        UserMessage::Add(errorMsg.str());
        // TODO return some sort of error, not the empty string
      }
    }
  }
  return "";
}

/** update parameter settings with command line switches
 * \param paramSwitch (potentially short) name of switch
 * \param paramName full name of parameter
 * \param argc number of arguments on command line
 * \param argv values of paramters on command line */
void Parameter::OverwriteParam(const string &paramSwitch, const string &paramName, int argc, char* argv[])
{
  int startPos = -1;
  for (int i = 0 ; i < argc ; i++) {
    if (string(argv[i]) == paramSwitch) {
      startPos = i+1;
      break;
    }
  }
  if (startPos < 0)
    return;

  int index = 0;
  m_setting[paramName]; // defines the parameter, important for boolean switches
  while (startPos < argc && (!isOption(argv[startPos]))) {
    if (m_setting[paramName].size() > (size_t)index)
      m_setting[paramName][index] = argv[startPos];
    else
      m_setting[paramName].push_back(argv[startPos]);
    index++;
    startPos++;
  }
}


/** read parameters from a configuration file */
bool Parameter::ReadConfigFile(const string &filePath )
{
  InputFileStream inFile(filePath);
  string line, paramName;
  while(getline(inFile, line)) {
    // comments
    size_t comPos = line.find_first_of("#");
    if (comPos != string::npos)
      line = line.substr(0, comPos);
    // trim leading and trailing spaces/tabs
    line = Trim(line);

    if (line.size() == 0) {
      // blank line. do nothing.
    }
    else if (line[0]=='[') {
      // new parameter
      for (size_t currPos = 0 ; currPos < line.size() ; currPos++) {
        if (line[currPos] == ']') {
          paramName = line.substr(1, currPos - 1);
          break;
        }
      }
    } else {
      // add value to parameter
      m_setting[paramName].push_back(line);
    }
  }
  return true;
}

struct Credit {
  string name, contact, currentPursuits, areaResponsibility;
  int sortId;

  Credit(string name, string contact, string currentPursuits, string areaResponsibility) {
    this->name								= name							;
    this->contact							= contact						;
    this->currentPursuits			= currentPursuits		;
    this->areaResponsibility	= areaResponsibility;
    this->sortId							= rand() % 1000;
  }

  bool operator<(const Credit &other) const {
    /*
    if (areaResponsibility.size() != 0 && other.areaResponsibility.size() ==0)
    	return true;
    if (areaResponsibility.size() == 0 && other.areaResponsibility.size() !=0)
    	return false;

    return name < other.name;
    */
    return sortId < other.sortId;
  }

};

std::ostream& operator<<(std::ostream &os, const Credit &credit)
{
  os << credit.name;
  if (credit.contact != "")
    os << "\t   contact: " << credit.contact;
  if (credit.currentPursuits != "")
    os << "   " << credit.currentPursuits;
  if (credit.areaResponsibility != "")
    os << "   I'll answer question on: " << credit.areaResponsibility;
  return os;
}

void Parameter::PrintCredit()
{
  vector<Credit> everyone;
  srand ( time(NULL) );

  everyone.push_back(Credit("Nicola Bertoldi"
                            , "911"
                            , ""
                            , "scripts & other stuff"));
  everyone.push_back(Credit("Ondrej Bojar"
                            , ""
                            , "czech this out!"
                            , ""));
  everyone.push_back(Credit("Chris Callison-Burch"
                            , "anytime, anywhere"
                            , "international playboy"
                            , ""));
  everyone.push_back(Credit("Alexandra Constantin"
                            , ""
                            , "eu sunt varza"
                            , ""));
  everyone.push_back(Credit("Brooke Cowan"
                            , "brooke@csail.mit.edu"
                            , "if you're going to san francisco, be sure to wear a flower in your hair"
                            , ""));
  everyone.push_back(Credit("Chris Dyer"
                            , "can't. i'll be out driving my mustang"
                            , "driving my mustang"
                            , ""));
  everyone.push_back(Credit("Marcello Federico"
                            , "federico at itc at it"
                            , "Researcher at ITC-irst, Trento, Italy"
                            , "IRST language model"));
  everyone.push_back(Credit("Evan Herbst"
                            , "Small college in upstate New York"
                            , ""
                            , ""));
  everyone.push_back(Credit("Philipp Koehn"
                            , "only between 2 and 4am"
                            , ""
                            , "Nothing fazes this dude"));
  everyone.push_back(Credit("Christine Moran"
                            , "weird building at MIT"
                            , ""
                            , ""));
  everyone.push_back(Credit("Wade Shen"
                            , "via morse code"
                            , "buying another laptop"
                            , ""));
  everyone.push_back(Credit("Richard Zens"
                            , "richard at aachen dot de"
                            , ""
                            , "ambiguous source input, confusion networks, confusing source code"));
  everyone.push_back(Credit("Hieu Hoang", "http://www.hoang.co.uk/hieu/"
                            , "phd student at Edinburgh Uni. Original Moses developer"
                            , "general queries/ flames on Moses."));

  sort(everyone.begin(), everyone.end());


  cerr <<  "Moses - A beam search decoder for phrase-based statistical machine translation models" << endl
       << "Copyright (C) 2006 University of Edinburgh" << endl << endl

       << "This library is free software; you can redistribute it and/or" << endl
       << "modify it under the terms of the GNU Lesser General Public" << endl
       << "License as published by the Free Software Foundation; either" << endl
       << "version 2.1 of the License, or (at your option) any later version." << endl << endl

       << "This library is distributed in the hope that it will be useful," << endl
       << "but WITHOUT ANY WARRANTY; without even the implied warranty of" << endl
       << "MERCHANTABILITY or FITNESS FOR A PARTICULAR PURPOSE.  See the GNU" << endl
       << "Lesser General Public License for more details." << endl << endl

       << "You should have received a copy of the GNU Lesser General Public" << endl
       << "License along with this library; if not, write to the Free Software" << endl
       << "Foundation, Inc., 51 Franklin Street, Fifth Floor, Boston, MA  02110-1301  USA" << endl << endl
       << "***********************************************************************" << endl << endl
       << "Built on " << __DATE__ << " at " __TIME__ << endl << endl
       << "WHO'S FAULT IS THIS GODDAM SOFTWARE:" << endl;

  ostream_iterator<Credit> out(cerr, "\n");
  copy(everyone.begin(), everyone.end(), out);
  cerr <<  endl << endl;
}

/** update parameter settings with command line switches
 * \param paramName full name of parameter
 * \param values inew values for paramName */
void Parameter::OverwriteParam(const string &paramName, PARAM_VEC values)
{
	VERBOSE(2,"Overwriting parameter " << paramName);
	
	m_setting[paramName]; // defines the parameter, important for boolean switches
	if (m_setting[paramName].size() > 1){
		VERBOSE(2," (the parameter had " << m_setting[paramName].size() << " previous values)");
		CHECK(m_setting[paramName].size() == values.size());
	}else{
		VERBOSE(2," (the parameter does not have previous values)");
		m_setting[paramName].resize(values.size());
	}
	VERBOSE(2," with the following values:");
	int i=0;
	for (PARAM_VEC::iterator iter = values.begin(); iter != values.end() ; iter++, i++){
		m_setting[paramName][i] = *iter;
		VERBOSE(2, " " << *iter);
	}
	VERBOSE(2, std::endl);
}
	
}

<|MERGE_RESOLUTION|>--- conflicted
+++ resolved
@@ -29,13 +29,6 @@
 #include "Util.h"
 #include "InputFileStream.h"
 #include "UserMessage.h"
-<<<<<<< HEAD
-#include "StaticData.h"
-#if HAVE_CONFIG_H
-#include "config.h"
-#endif
-=======
->>>>>>> 277fd38b
 
 using namespace std;
 
@@ -160,8 +153,6 @@
   AddParam("word-translation-feature", "Count feature for word translation according to word alignment");
   AddParam("report-sparse-features", "Indicate which sparse feature functions should report detailed scores in n-best, instead of aggregate");
   AddParam("cube-pruning-lazy-scoring", "cbls", "Don't fully score a hypothesis until it is popped");
-<<<<<<< HEAD
-=======
   AddParam("parsing-algorithm", "Which parsing algorithm to use. 0=CYK+, 1=scope-3. (default = 0)");
   AddParam("search-algorithm", "Which search algorithm to use. 0=normal stack, 1=cube pruning, 2=cube growing. (default = 0)");
   AddParam("constraint", "Location of the file with target sentences to produce constraining the search");
@@ -177,7 +168,6 @@
   AddParam("source-label-overlap", "What happens if a span already has a label. 0=add more. 1=replace. 2=discard. Default is 0");
   AddParam("output-hypo-score", "Output the hypo score to stdout with the output string. For search error analysis. Default is false");
   AddParam("unknown-lhs", "file containing target lhs of unknown words. 1 per line: LHS prob");
->>>>>>> 277fd38b
   AddParam("translation-systems", "specify multiple translation systems, each consisting of an id, followed by a set of models ids, eg '0 T1 R1 L0'");
   AddParam("show-weights", "print feature weights and exit");
   AddParam("alignment-output-file", "print output word alignments into given file");
