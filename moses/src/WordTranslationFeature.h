--- conflicted
+++ resolved
@@ -10,10 +10,6 @@
 #include "Sentence.h"
 #include "FFState.h"
 
-#ifdef WITH_THREADS
-#include <boost/thread/tss.hpp>
-#endif
-
 namespace Moses
 {
 
@@ -24,20 +20,6 @@
   typedef std::map< char, short > CharHash;
   typedef std::vector< std::set<std::string> > DocumentVector;
 	
-<<<<<<< HEAD
-  struct ThreadLocalStorage
-  {
-    const Sentence *input;
-    long docid;
-    long topicid;
-    bool use_topicid;
-    const std::vector<std::string> *topicid_prob;
-    bool use_topicid_prob;
-  };
-=======
->>>>>>> 9931a1e0
-
-
 private:
   std::set<std::string> m_vocabSource;
   std::set<std::string> m_vocabTarget;
@@ -54,62 +36,57 @@
   CharHash m_punctuationHash;
   
 public:
-	WordTranslationFeature(FactorType factorTypeSource, FactorType factorTypeTarget,
-<<<<<<< HEAD
-			       bool simple, bool sourceContext, bool targetContext, bool ignorePunctuation, bool domainTrigger):
-=======
-			       bool simple, bool sourceContext, bool targetContext, bool ignorePunctuation):
->>>>>>> 9931a1e0
-     StatelessFeatureFunction("wt", ScoreProducer::unlimited),
-     m_factorTypeSource(factorTypeSource),
-     m_factorTypeTarget(factorTypeTarget),
-     m_unrestricted(true),
-     m_simple(simple),
-     m_sourceContext(sourceContext),
-     m_targetContext(targetContext),
-     m_domainTrigger(domainTrigger),
-     m_sparseProducerWeight(1),
-     m_ignorePunctuation(ignorePunctuation)
-  {
-		std::cerr << "Initializing word translation feature.. ";
-		if (m_simple == 1) std::cerr << "using simple word translations.. ";
-		if (m_sourceContext == 1) std::cerr << "using source context.. ";
-		if (m_targetContext == 1) std::cerr << "using target context.. ";
-		if (m_domainTrigger == 1) std::cerr << "using domain triggers.. ";
-		
-		  // compile a list of punctuation characters
-		  if (m_ignorePunctuation) {
-			  std::cerr << "ignoring punctuation for triggers.. ";
-			  char punctuation[] = "\"'!?¿·()#_,.:;•&@‑/\\0123456789~=";
-			  for (size_t i=0; i < sizeof(punctuation)-1; ++i)
-				  m_punctuationHash[punctuation[i]] = 1;
-		  }
-		
-		std::cerr << "done." << std::endl;
+  WordTranslationFeature(FactorType factorTypeSource, FactorType factorTypeTarget,
+			 bool simple, bool sourceContext, bool targetContext, bool ignorePunctuation, 
+			 bool domainTrigger):
+  StatelessFeatureFunction("wt", ScoreProducer::unlimited),
+    m_factorTypeSource(factorTypeSource),
+    m_factorTypeTarget(factorTypeTarget),
+    m_unrestricted(true),
+    m_simple(simple),
+    m_sourceContext(sourceContext),
+    m_targetContext(targetContext),
+    m_domainTrigger(domainTrigger),
+    m_sparseProducerWeight(1),
+    m_ignorePunctuation(ignorePunctuation)
+    {
+      std::cerr << "Initializing word translation feature.. ";
+      if (m_simple == 1) std::cerr << "using simple word translations.. ";
+      if (m_sourceContext == 1) std::cerr << "using source context.. ";
+      if (m_targetContext == 1) std::cerr << "using target context.. ";
+      if (m_domainTrigger == 1) std::cerr << "using domain triggers.. ";
+      
+      // compile a list of punctuation characters
+      if (m_ignorePunctuation) {
+	std::cerr << "ignoring punctuation for triggers.. ";
+	char punctuation[] = "\"'!?¿·()#_,.:;•&@‑/\\0123456789~=";
+	for (size_t i=0; i < sizeof(punctuation)-1; ++i)
+	  m_punctuationHash[punctuation[i]] = 1;
+      }
+      
+      std::cerr << "done." << std::endl;
+    }
+  
+  bool Load(const std::string &filePathSource, const std::string &filePathTarget);
+  
+  const FFState* EmptyHypothesisState(const InputType &) const {
+    return new DummyState();
   }
-      
-	bool Load(const std::string &filePathSource, const std::string &filePathTarget);
-
-
-
-  const FFState* EmptyHypothesisState(const InputType &) const {
-  	return new DummyState();
-  }
-
-  void Evaluate( const PhraseBasedFeatureContext& context,                       
-									ScoreComponentCollection* accumulator) const;
+  
+  void Evaluate(const PhraseBasedFeatureContext& context,                       
+		ScoreComponentCollection* accumulator) const;
 
   void EvaluateChart(const ChartBasedFeatureContext& context,
                      ScoreComponentCollection* accumulator) const;
 
   // basic properties
-	std::string GetScoreProducerWeightShortName(unsigned) const { return "wt"; }
-	size_t GetNumInputScores() const { return 0; }
+  std::string GetScoreProducerWeightShortName(unsigned) const { return "wt"; }
+  size_t GetNumInputScores() const { return 0; }
 
   bool ComputeValueInTranslationOption() const {return true;}
-	
-	void SetSparseProducerWeight(float weight) { m_sparseProducerWeight = weight; }
-	float GetSparseProducerWeight() const { return m_sparseProducerWeight; }
+  
+  void SetSparseProducerWeight(float weight) { m_sparseProducerWeight = weight; }
+  float GetSparseProducerWeight() const { return m_sparseProducerWeight; }
 };
 
 }
