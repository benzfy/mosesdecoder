--- conflicted
+++ resolved
@@ -133,30 +133,11 @@
       VERBOSE(2,"Using gzipped file" << std::endl);
     }
 
-<<<<<<< HEAD
-    PhraseDictionarySCFG* pdm  = new PhraseDictionarySCFG(GetNumScoreComponents(),this);
-    bool ret = pdm->Load(GetInput()
-                         , GetOutput()
-                         , m_filePath
-			 , weightT
-                         , m_tableLimit
-                         , system->GetLanguageModels()
-                         , system->GetWordPenaltyProducer());
-    CHECK(ret);
-    return pdm;
-  } else if (m_implementation == Hiero) {
-    // memory phrase table
-    VERBOSE(2,"using Hiero format phrase tables" << std::endl);
-    if (!FileExists(m_filePath) && FileExists(m_filePath + ".gz")) {
-      m_filePath += ".gz";
-      VERBOSE(2,"Using gzipped file" << std::endl);
-=======
     RuleTableTrie *dict;
     if (staticData.GetParsingAlgorithm() == ParseScope3) {
       dict = new RuleTableUTrie(GetNumScoreComponents(), this);
     } else {
       dict = new PhraseDictionarySCFG(GetNumScoreComponents(), this);
->>>>>>> 3c44d04b
     }
     bool ret = dict->Load(GetInput()
                          , GetOutput()
