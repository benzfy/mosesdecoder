--- conflicted
+++ resolved
@@ -63,78 +63,6 @@
   size_t count = 0;
   size_t line_num = 0;
   size_t numElement = NOT_FOUND; // 3=old format, 5=async format which include word alignment info
-<<<<<<< HEAD
-  
-	while(getline(inFile, line)) 
-	{
-		++line_num;
-		vector<string> tokens = TokenizeMultiCharSeparator( line , "|||" );
-		
-		if (numElement == NOT_FOUND) 
-		{ // init numElement
-			numElement = tokens.size();
-			assert(numElement >= 3);
-			// extended style: source ||| target ||| scores ||| [alignment] ||| [counts]
-		}
-			 
-		if (tokens.size() != numElement)
-		{
-			stringstream strme;
-			strme << "Syntax error at " << filePath << ":" << line_num;
-			UserMessage::Add(strme.str());
-			abort();
-		}
-
-		const string &sourcePhraseString=tokens[0]
-								,&targetPhraseString=tokens[1]
-								,&scoreString = tokens[2];
-		
-		bool isLHSEmpty = (sourcePhraseString.find_first_not_of(" \t", 0) == string::npos);
-		if (isLHSEmpty && !staticData.IsWordDeletionEnabled()) {
-			TRACE_ERR( filePath << ":" << line_num << ": pt entry contains empty target, skipping\n");
-			continue;
-		}
-
-		const std::string& factorDelimiter = StaticData::Instance().GetFactorDelimiter();
-		if (sourcePhraseString != prevSourcePhrase)
-			phraseVector = Phrase::Parse(sourcePhraseString, input, factorDelimiter);
-
-		vector<float> scoreVector = Tokenize<float>(scoreString);
-		if (scoreVector.size() != m_numScoreComponent) 
-		{
-			stringstream strme;
-			strme << "Size of scoreVector != number (" <<scoreVector.size() << "!=" <<m_numScoreComponent<<") of score components on line " << line_num;
-			UserMessage::Add(strme.str());
-			abort();
-		}
-			
-		// source
-		Phrase sourcePhrase(Input);
-		sourcePhrase.CreateFromString( input, phraseVector);
-		//target
-		TargetPhrase targetPhrase(Output);
-		targetPhrase.SetSourcePhrase(sourcePhrase);
-		targetPhrase.CreateFromString( output, targetPhraseString, factorDelimiter);
-
-		if (tokens.size() > 3)
-			targetPhrase.SetAlignmentInfo(tokens[3]);
-		
-		// component score, for n-best output
-		std::vector<float> scv(scoreVector.size());
-		std::transform(scoreVector.begin(),scoreVector.end(),scv.begin(),TransformScore);
-		std::transform(scv.begin(),scv.end(),scv.begin(),FloorScore);
-		targetPhrase.SetScore(m_feature, scv, weight, weightWP, languageModels);
-
-		AddEquivPhrase(sourcePhrase, targetPhrase);
-
-		count++;
-	}
-
-	// sort each target phrase collection
-	m_collection.Sort(m_tableLimit);
-
-	return true;
-=======
 
   while(getline(inFile, line)) {
     ++line_num;
@@ -181,7 +109,7 @@
     sourcePhrase.CreateFromString( input, phraseVector);
     //target
     TargetPhrase targetPhrase(Output);
-    targetPhrase.SetSourcePhrase(&sourcePhrase);
+    targetPhrase.SetSourcePhrase(sourcePhrase);
     targetPhrase.CreateFromString( output, targetPhraseString, factorDelimiter);
 
     if (tokens.size() > 3)
@@ -202,7 +130,6 @@
   m_collection.Sort(m_tableLimit);
 
   return true;
->>>>>>> a0b6abdf
 }
 
 TargetPhraseCollection *PhraseDictionaryMemory::CreateTargetPhraseCollection(const Phrase &source)
