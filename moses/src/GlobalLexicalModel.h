#ifndef moses_GlobalLexicalModel_h
#define moses_GlobalLexicalModel_h

#include <string>
#include <vector>
#include <memory>
#include "Factor.h"
#include "Phrase.h"
#include "TypeDef.h"
#include "Util.h"
#include "WordsRange.h"
#include "ScoreProducer.h"
#include "FeatureFunction.h"
#include "FactorTypeSet.h"
#include "Sentence.h"

#ifdef WITH_THREADS
#include <boost/thread/tss.hpp>
#endif

namespace Moses
{

class Factor;
class Phrase;
class Hypothesis;
class InputType;

/** Discriminatively trained global lexicon model
 * This is a implementation of Mauser et al., 2009's model that predicts
 * each output word from _all_ the input words. The intuition behind this
 * feature is that it uses context words for disambiguation
 */

class GlobalLexicalModel : public StatelessFeatureFunction
{
  typedef std::map< const Word*, std::map< const Word*, float, WordComparer >, WordComparer > DoubleHash;
  typedef std::map< const Word*, float, WordComparer > SingleHash;
  typedef std::map< const TargetPhrase*, float > LexiconCache;

  struct ThreadLocalStorage
  {
    LexiconCache cache;
    const Sentence *input;
  };

private:
  DoubleHash m_hash;
#ifdef WITH_THREADS
  boost::thread_specific_ptr<ThreadLocalStorage> m_local;
#else
  std::auto_ptr<ThreadLocalStorage> m_local;
#endif
<<<<<<< HEAD
  std::map< const TargetPhrase*, float > *m_cache;
  const Sentence *m_input;
=======

>>>>>>> 3c44d04b
  Word *m_bias;

  FactorMask m_inputFactors;
  FactorMask m_outputFactors;

  void LoadData(const std::string &filePath,
                const std::vector< FactorType >& inFactors,
                const std::vector< FactorType >& outFactors);

  float ScorePhrase( const TargetPhrase& targetPhrase ) const;
  float GetFromCacheOrScorePhrase( const TargetPhrase& targetPhrase ) const;

public:
	GlobalLexicalModel(const std::string &filePath,
	                   const std::vector< FactorType >& inFactors,
	                   const std::vector< FactorType >& outFactors);
	virtual ~GlobalLexicalModel();

  virtual std::string GetScoreProducerWeightShortName(unsigned) const {
    return "lex";
  };

  void InitializeForInput( Sentence const& in );

  void Evaluate(const TargetPhrase&, ScoreComponentCollection* ) const;

  void EvaluateChart(
    const ChartHypothesis& cur_hypo,
    int featureID,
    ScoreComponentCollection* accumulator) const
  {
  	std::cerr << "EvaluateChart not implemented." << std::endl;
  	exit(1);
  }
};

}
#endif<|MERGE_RESOLUTION|>--- conflicted
+++ resolved
@@ -51,12 +51,6 @@
 #else
   std::auto_ptr<ThreadLocalStorage> m_local;
 #endif
-<<<<<<< HEAD
-  std::map< const TargetPhrase*, float > *m_cache;
-  const Sentence *m_input;
-=======
-
->>>>>>> 3c44d04b
   Word *m_bias;
 
   FactorMask m_inputFactors;
