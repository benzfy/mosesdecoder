--- conflicted
+++ resolved
@@ -48,38 +48,20 @@
   float GetFromCacheOrScorePhrase( const TargetPhrase& targetPhrase ) const;
 
 public:
-<<<<<<< HEAD
 	GlobalLexicalModel(const std::string &filePath,
 	                   const std::vector< FactorType >& inFactors,
 	                   const std::vector< FactorType >& outFactors);
 	virtual ~GlobalLexicalModel();
-=======
-  GlobalLexicalModel(const std::string &filePath,
-                     const float weight,
-                     const std::vector< FactorType >& inFactors,
-                     const std::vector< FactorType >& outFactors);
-  virtual ~GlobalLexicalModel();
 
   virtual size_t GetNumScoreComponents() const {
     return 1;
   };
->>>>>>> a0b6abdf
 
-  virtual std::string GetScoreProducerDescription() const {
-    return "GlobalLexicalModel";
-  };
-
-<<<<<<< HEAD
-	virtual std::string GetScoreProducerWeightShortName() const {
-		return "lex";
-	};
-=======
   virtual std::string GetScoreProducerWeightShortName() const {
     return "lex";
   };
 
   void InitializeForInput( Sentence const& in );
->>>>>>> a0b6abdf
 
   void Evaluate(const TargetPhrase&, ScoreComponentCollection* ) const;
 };
