--- conflicted
+++ resolved
@@ -21,24 +21,6 @@
     Cache() : prob(0) {}
   };
 
-<<<<<<< HEAD
-		int sock, port;
-		struct hostent *hp;
-		struct sockaddr_in server;
-		mutable size_t m_curId;
-		mutable Cache m_cache;
-                bool start(const std::string& host, int port);
-		static const Factor* BOS;
-		static const Factor* EOS;
-	public:
-		LanguageModelRemote() {}
-		~LanguageModelRemote();
-		void ClearSentenceCache() { m_cache.tree.clear(); m_curId = 1000; }
-		virtual float GetValue(const std::vector<const Word*> &contextFactor, State* finalState = 0) const;
-        	bool Load(const std::string &filePath
-                                        , FactorType factorType
-                                        , size_t nGramOrder);
-=======
   int sock, port;
   struct hostent *hp;
   struct sockaddr_in server;
@@ -53,11 +35,10 @@
     m_cache.tree.clear();
     m_curId = 1000;
   }
-  virtual float GetValue(const std::vector<const Word*> &contextFactor, State* finalState = 0) const;
+  virtual float GetValue(const std::vector<const Word*> &contextFactor, State* finalState = 0) const ;
   bool Load(const std::string &filePath
             , FactorType factorType
             , size_t nGramOrder);
->>>>>>> a0b6abdf
 };
 
 }
