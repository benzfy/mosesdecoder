#include <fstream>
#include "GlobalLexicalModel.h"
#include "StaticData.h"
#include "InputFileStream.h"
#include "UserMessage.h"

using namespace std;

namespace Moses
{
GlobalLexicalModel::GlobalLexicalModel(const string &filePath,
                                       const vector< FactorType >& inFactors,
                                       const vector< FactorType >& outFactors)
  : StatelessFeatureFunction("GlobalLexicalModel",1)
{
<<<<<<< HEAD
	std::cerr << "Creating global lexical model...\n";

	// load model
	LoadData( filePath, inFactors, outFactors );
	
	// define bias word
	FactorCollection &factorCollection = FactorCollection::Instance();
	m_bias = new Word();
	const Factor* factor = factorCollection.AddFactor( Input, inFactors[0], "**BIAS**" );
	m_bias->SetFactor( inFactors[0], factor );
	
	m_cache = NULL;
=======
  std::cerr << "Creating global lexical model...\n";

  // load model
  LoadData( filePath, inFactors, outFactors );

  // define bias word
  FactorCollection &factorCollection = FactorCollection::Instance();
  m_bias = new Word();
  const Factor* factor = factorCollection.AddFactor( Input, inFactors[0], "**BIAS**" );
  m_bias->SetFactor( inFactors[0], factor );
>>>>>>> 3c44d04b
}

GlobalLexicalModel::~GlobalLexicalModel()
{
  // delete words in the hash data structure
  DoubleHash::const_iterator iter;
  for(iter = m_hash.begin(); iter != m_hash.end(); iter++ ) {
    map< const Word*, float, WordComparer >::const_iterator iter2;
    for(iter2 = iter->second.begin(); iter2 != iter->second.end(); iter2++ ) {
      delete iter2->first; // delete input word
    }
    delete iter->first; // delete output word
  }
}

void GlobalLexicalModel::LoadData(const string &filePath,
                                  const vector< FactorType >& inFactors,
                                  const vector< FactorType >& outFactors)
{
  FactorCollection &factorCollection = FactorCollection::Instance();
  const std::string& factorDelimiter = StaticData::Instance().GetFactorDelimiter();

  VERBOSE(2, "Loading global lexical model from file " << filePath << endl);

  m_inputFactors = FactorMask(inFactors);
  m_outputFactors = FactorMask(outFactors);
  InputFileStream inFile(filePath);

  // reading in data one line at a time
  size_t lineNum = 0;
  string line;
  while(getline(inFile, line)) {
    ++lineNum;
    vector<string> token = Tokenize<string>(line, " ");

    if (token.size() != 3) { // format checking
      stringstream errorMessage;
      errorMessage << "Syntax error at " << filePath << ":" << lineNum << endl << line << endl;
      UserMessage::Add(errorMessage.str());
      abort();
    }

    // create the output word
    Word *outWord = new Word();
    vector<string> factorString = Tokenize( token[0], factorDelimiter );
    for (size_t i=0 ; i < outFactors.size() ; i++) {
      const FactorDirection& direction = Output;
      const FactorType& factorType = outFactors[i];
      const Factor* factor = factorCollection.AddFactor( direction, factorType, factorString[i] );
      outWord->SetFactor( factorType, factor );
    }

    // create the input word
    Word *inWord = new Word();
    factorString = Tokenize( token[1], factorDelimiter );
    for (size_t i=0 ; i < inFactors.size() ; i++) {
      const FactorDirection& direction = Input;
      const FactorType& factorType = inFactors[i];
      const Factor* factor = factorCollection.AddFactor( direction, factorType, factorString[i] );
      inWord->SetFactor( factorType, factor );
    }

    // maximum entropy feature score
    float score = Scan<float>(token[2]);

    // std::cerr << "storing word " << *outWord << " " << *inWord << " " << score << endl;

    // store feature in hash
    DoubleHash::iterator keyOutWord = m_hash.find( outWord );
    if( keyOutWord == m_hash.end() ) {
      m_hash[outWord][inWord] = score;
    } else { // already have hash for outword, delete the word to avoid leaks
      (keyOutWord->second)[inWord] = score;
      delete outWord;
    }
  }
}

void GlobalLexicalModel::InitializeForInput( Sentence const& in )
{
  m_local.reset(new ThreadLocalStorage);
  m_local->input = &in;
}

float GlobalLexicalModel::ScorePhrase( const TargetPhrase& targetPhrase ) const
{
  const Sentence& input = *(m_local->input);
  float score = 0;
  for(size_t targetIndex = 0; targetIndex < targetPhrase.GetSize(); targetIndex++ ) {
    float sum = 0;
    const Word& targetWord = targetPhrase.GetWord( targetIndex );
    VERBOSE(2,"glm " << targetWord << ": ");
    const DoubleHash::const_iterator targetWordHash = m_hash.find( &targetWord );
    if( targetWordHash != m_hash.end() ) {
      SingleHash::const_iterator inputWordHash = targetWordHash->second.find( m_bias );
      if( inputWordHash != targetWordHash->second.end() ) {
        VERBOSE(2,"*BIAS* " << inputWordHash->second);
        sum += inputWordHash->second;
      }

      set< const Word*, WordComparer > alreadyScored; // do not score a word twice
      for(size_t inputIndex = 0; inputIndex < input.GetSize(); inputIndex++ ) {
        const Word& inputWord = input.GetWord( inputIndex );
        if ( alreadyScored.find( &inputWord ) == alreadyScored.end() ) {
          SingleHash::const_iterator inputWordHash = targetWordHash->second.find( &inputWord );
          if( inputWordHash != targetWordHash->second.end() ) {
            VERBOSE(2," " << inputWord << " " << inputWordHash->second);
            sum += inputWordHash->second;
          }
          alreadyScored.insert( &inputWord );
        }
      }
    }
    // Hal Daume says: 1/( 1 + exp [ - sum_i w_i * f_i ] )
    VERBOSE(2," p=" << FloorScore( log(1/(1+exp(-sum))) ) << endl);
    score += FloorScore( log(1/(1+exp(-sum))) );
  }
  return score;
}

float GlobalLexicalModel::GetFromCacheOrScorePhrase( const TargetPhrase& targetPhrase ) const
{
  LexiconCache& m_cache = m_local->cache;
<<<<<<< HEAD
  map< const TargetPhrase*, float >::const_iterator query = m_cache.find( &targetPhrase );
=======
  const LexiconCache::const_iterator query = m_cache.find( &targetPhrase );
>>>>>>> 3c44d04b
  if ( query != m_cache.end() ) {
    return query->second;
  }

  float score = ScorePhrase( targetPhrase );
  m_cache.insert( pair<const TargetPhrase*, float>(&targetPhrase, score) );
<<<<<<< HEAD
//  std::cerr << "add to cache " << targetPhrase << ": " << score << endl;
=======
  //VERBOSE(2, "add to cache " << targetPhrase << ": " << score << endl);
>>>>>>> 3c44d04b
  return score;
}

void GlobalLexicalModel::Evaluate(const TargetPhrase& targetPhrase, ScoreComponentCollection* accumulator) const
{
  accumulator->PlusEquals( this, GetFromCacheOrScorePhrase( targetPhrase ) );
}
}<|MERGE_RESOLUTION|>--- conflicted
+++ resolved
@@ -13,20 +13,6 @@
                                        const vector< FactorType >& outFactors)
   : StatelessFeatureFunction("GlobalLexicalModel",1)
 {
-<<<<<<< HEAD
-	std::cerr << "Creating global lexical model...\n";
-
-	// load model
-	LoadData( filePath, inFactors, outFactors );
-	
-	// define bias word
-	FactorCollection &factorCollection = FactorCollection::Instance();
-	m_bias = new Word();
-	const Factor* factor = factorCollection.AddFactor( Input, inFactors[0], "**BIAS**" );
-	m_bias->SetFactor( inFactors[0], factor );
-	
-	m_cache = NULL;
-=======
   std::cerr << "Creating global lexical model...\n";
 
   // load model
@@ -37,7 +23,6 @@
   m_bias = new Word();
   const Factor* factor = factorCollection.AddFactor( Input, inFactors[0], "**BIAS**" );
   m_bias->SetFactor( inFactors[0], factor );
->>>>>>> 3c44d04b
 }
 
 GlobalLexicalModel::~GlobalLexicalModel()
@@ -161,22 +146,14 @@
 float GlobalLexicalModel::GetFromCacheOrScorePhrase( const TargetPhrase& targetPhrase ) const
 {
   LexiconCache& m_cache = m_local->cache;
-<<<<<<< HEAD
-  map< const TargetPhrase*, float >::const_iterator query = m_cache.find( &targetPhrase );
-=======
   const LexiconCache::const_iterator query = m_cache.find( &targetPhrase );
->>>>>>> 3c44d04b
   if ( query != m_cache.end() ) {
     return query->second;
   }
 
   float score = ScorePhrase( targetPhrase );
   m_cache.insert( pair<const TargetPhrase*, float>(&targetPhrase, score) );
-<<<<<<< HEAD
-//  std::cerr << "add to cache " << targetPhrase << ": " << score << endl;
-=======
   //VERBOSE(2, "add to cache " << targetPhrase << ": " << score << endl);
->>>>>>> 3c44d04b
   return score;
 }
 
