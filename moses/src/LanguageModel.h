--- conflicted
+++ resolved
@@ -54,7 +54,6 @@
 #endif
 
 public:
-<<<<<<< HEAD
 
 	void ShiftOrPush(std::vector<const Word*> &contextFactor, const Word &word) const;
 
@@ -122,66 +121,6 @@
 	}
 
 	virtual const FFState* EmptyHypothesisState(const InputType &input) const;
-=======
-  /**
-   * Create a new language model
-   */
-  LanguageModel(ScoreIndexManager &scoreIndexManager, LanguageModelImplementation *implementation);
-
-  /**
-   * Create a new language model reusing an already loaded implementation
-   */
-  LanguageModel(ScoreIndexManager &scoreIndexManager, LanguageModel *implementation);
-
-  virtual ~LanguageModel();
-
-  //! see ScoreProducer.h
-  size_t GetNumScoreComponents() const;
-
-  /* whether this LM can be used on a particular phrase.
-   * Should return false if phrase size = 0 or factor types required don't exists
-   */
-  bool Useable(const Phrase &phrase) const {
-    return m_implementation->Useable(phrase);
-  }
-
-  /* calc total unweighted LM score of this phrase and return score via arguments.
-   * Return scores should always be in natural log, regardless of representation with LM implementation.
-   * Uses GetValue() of inherited class.
-   * Useable() should be called beforehand on the phrase
-   * \param fullScore scores of all unigram, bigram... of contiguous n-gram of the phrase
-   * \param ngramScore score of only n-gram of order m_nGramOrder
-   */
-  void CalcScore(
-    const Phrase &phrase,
-    float &fullScore,
-    float &ngramScore) const;
-
-  //! max n-gram order of LM
-  size_t GetNGramOrder() const {
-    return m_implementation->GetNGramOrder();
-  }
-
-  virtual std::string GetScoreProducerDescription() const {
-    return m_implementation->GetScoreProducerDescription();
-  }
-
-  float GetWeight() const;
-
-  std::string GetScoreProducerWeightShortName() const {
-    return "lm";
-  }
-
-  void InitializeBeforeSentenceProcessing() {
-    m_implementation->InitializeBeforeSentenceProcessing();
-  }
-
-  void CleanUpAfterSentenceProcessing() {
-    m_implementation->CleanUpAfterSentenceProcessing();
-  }
-
-  virtual const FFState* EmptyHypothesisState(const InputType &input) const;
->>>>>>> 96417949
 
   virtual FFState* Evaluate(
     const Hypothesis& cur_hypo,
