#include "BleuScoreFeature.h"

#include "StaticData.h"

using namespace std;

namespace Moses {

size_t BleuScoreState::bleu_order = 4;

BleuScoreState::BleuScoreState(): m_words(1),
//                                  m_source_length(0),
                                  m_target_length(0),
                                  m_scaled_ref_length(0),
                                  m_ngram_counts(bleu_order),
                                  m_ngram_matches(bleu_order)
{
}

int BleuScoreState::Compare(const FFState& o) const
{
    if (&o == this)
        return 0;

    const BleuScoreState& other = dynamic_cast<const BleuScoreState&>(o);

//    if (m_source_length < other.m_source_length)
//    	return -1;
//    if (m_source_length > other.m_source_length)
//    	return 1;

    if (m_target_length < other.m_target_length)
        return -1;
    if (m_target_length > other.m_target_length)
        return 1;

    if (m_scaled_ref_length < other.m_scaled_ref_length)
        return -1;
    if (m_scaled_ref_length > other.m_scaled_ref_length)
        return 1;

    int c = m_words.Compare(other.m_words);

    if (c != 0)
        return c;

    for(size_t i = 0; i < m_ngram_counts.size(); i++) {
        if (m_ngram_counts[i] < other.m_ngram_counts[i])
            return -1;
        if (m_ngram_counts[i] > other.m_ngram_counts[i])
            return 1;
        if (m_ngram_matches[i] < other.m_ngram_matches[i])
            return -1;
        if (m_ngram_matches[i] > other.m_ngram_matches[i])
            return 1;
    }
    return 0;
}
std::ostream& operator<<(std::ostream& out, const BleuScoreState& state) {
  state.print(out);
  return out;
}

void BleuScoreState::print(std::ostream& out) const {
  out << "ref=" << m_scaled_ref_length //<< ";source=" << m_source_length
	  << ";target=" << m_target_length << ";counts=";
  for (size_t i = 0; i < bleu_order; ++i) {
    out << m_ngram_matches[i] << "/" << m_ngram_counts[i] << ",";
  }
  out << "ctxt=" << m_words;
    
}

void BleuScoreFeature::PrintHistory(std::ostream& out) const {
	out << "source length history=" << m_source_length_history << endl;
	out << "target length history=" << m_target_length_history << endl;
	out << "ref length history=" << m_ref_length_history << endl;

  for (size_t i = 0; i < BleuScoreState::bleu_order; ++i) {
    out << "match history/count history (" << i << "):" << m_match_history[i] << "/" << m_count_history[i] << endl;
  }
}

void BleuScoreFeature::SetBleuParameters(bool scaleByInputLength, bool scaleByRefLength, bool scaleByAvgLength,
		bool scaleByTargetLengthLinear, bool scaleByTargetLengthTrend,
		float scaleByX, float historySmoothing, size_t scheme, float relaxBP) {
	m_scale_by_input_length = scaleByInputLength;
	m_scale_by_ref_length = scaleByRefLength;
	m_scale_by_target_length_linear = scaleByTargetLengthLinear;
	m_scale_by_target_length_trend = scaleByTargetLengthTrend;
	m_scale_by_avg_length = scaleByAvgLength;
	m_scale_by_x = scaleByX;
	m_historySmoothing = historySmoothing;
	m_smoothing_scheme = (SmoothingScheme)scheme;
	m_relax_BP = relaxBP;
}

void BleuScoreFeature::LoadReferences(const std::vector< std::vector< std::string > >& refs)
{
	m_refs.clear();
<<<<<<< HEAD
    FactorCollection& fc = FactorCollection::Instance();
    cerr << "Number of reference files: " << refs.size() << endl; 
    for (size_t file_id = 0; file_id < refs.size(); file_id++) {
      for (size_t ref_id = 0; ref_id < refs[file_id].size(); ref_id++) {
          const string& ref = refs[file_id][ref_id];
          vector<string> refTokens  = Tokenize(ref);
          m_refs[ref_id] = pair<size_t,NGrams>();
           pair<size_t,NGrams>& ref_pair = m_refs[ref_id];
          ref_pair.first = refTokens.size();
          for (size_t order = 1; order <= BleuScoreState::bleu_order; order++) {
              for (size_t end_idx = order; end_idx <= refTokens.size(); end_idx++) {
                  Phrase ngram(1);
                  for (size_t s_idx = end_idx - order; s_idx < end_idx; s_idx++) {
                      const Factor* f = fc.AddFactor(Output, 0, refTokens[s_idx]);
                      Word w;
                      w.SetFactor(0, f);
                      ngram.AddWord(w);
                  }
                  ref_pair.second[ngram] += 1;
              }
          }
      }
    }
=======
	FactorCollection& fc = FactorCollection::Instance();
	for (size_t file_id = 0; file_id < refs.size(); file_id++) {
		for (size_t ref_id = 0; ref_id < refs[file_id].size(); ref_id++) {
			const string& ref = refs[file_id][ref_id];
			vector<string> refTokens  = Tokenize(ref);
			if (file_id == 0)
				m_refs[ref_id] = pair<vector<size_t>,NGrams>();
			pair<vector<size_t>,NGrams>& ref_pair = m_refs[ref_id];
			(ref_pair.first).push_back(refTokens.size());
			for (size_t order = 1; order <= BleuScoreState::bleu_order; order++) {
				for (size_t end_idx = order; end_idx <= refTokens.size(); end_idx++) {
					Phrase ngram(Output,1);
					for (size_t s_idx = end_idx - order; s_idx < end_idx; s_idx++) {
						const Factor* f = fc.AddFactor(Output, 0, refTokens[s_idx]);
						Word w;
						w.SetFactor(0, f);
						ngram.AddWord(w);
					}
					ref_pair.second[ngram] += 1;
				}
			}
   	}
	}

//	for (size_t i = 0; i < m_refs.size(); ++i) {
//		cerr << "ref id " << i << ", number of entries: " << (m_refs[i].first).size() << endl;
//	}
>>>>>>> 04229893
}

void BleuScoreFeature::SetCurrentSourceLength(size_t source_length) {
    m_cur_source_length = source_length;
}

void BleuScoreFeature::SetCurrentShortestReference(size_t ref_id) {
		// look for shortest reference
		int shortestRef = -1;
		for (size_t i = 0; i < (m_refs[ref_id].first).size(); ++i) {
			if (shortestRef == -1 || (m_refs[ref_id].first)[i] < shortestRef)
				shortestRef = (m_refs[ref_id].first)[i];
		}
    m_cur_ref_length = shortestRef;
    m_cur_ref_ngrams = m_refs[ref_id].second;
}

/*
 * Update the pseudo-document O after each translation of a source sentence.
 * (O is an exponentially-weighted moving average of vectors c(e;{r_k}))
 * O = m_historySmoothing * (O + c(e_oracle))
 * O_f = m_historySmoothing * (O_f + |f|)		input length of pseudo-document
 */
void BleuScoreFeature::UpdateHistory(const vector< const Word* >& hypo) {
    Phrase phrase(hypo);
    std::vector< size_t > ngram_counts(BleuScoreState::bleu_order);
    std::vector< size_t > ngram_matches(BleuScoreState::bleu_order);

    // compute vector c(e;{r_k}):
    // vector of effective reference length, number of ngrams in e, number of ngram matches between e and r_k
    GetNgramMatchCounts(phrase, m_cur_ref_ngrams, ngram_counts, ngram_matches, 0);

    // update counts and matches for every ngram length with counts from hypo
    for (size_t i = 0; i < BleuScoreState::bleu_order; i++) {
        m_count_history[i] = m_historySmoothing * (m_count_history[i] + ngram_counts[i]);
        m_match_history[i] = m_historySmoothing * (m_match_history[i] + ngram_matches[i]);
    }

    // update counts for reference and target length
    m_source_length_history = m_historySmoothing * (m_source_length_history + m_cur_source_length);
    m_target_length_history = m_historySmoothing * (m_target_length_history + hypo.size());
    m_ref_length_history = m_historySmoothing * (m_ref_length_history + m_cur_ref_length);
}

/*
 * Update history with a batch of translations
 */
void BleuScoreFeature::UpdateHistory(const vector< vector< const Word* > >& hypos, vector<size_t>& sourceLengths, vector<size_t>& ref_ids, size_t rank, size_t epoch) {
<<<<<<< HEAD
	for (size_t batchPosition = 0; batchPosition < hypos.size(); ++batchPosition){
	    Phrase phrase(hypos[batchPosition]);
=======
	for (size_t ref_id = 0; ref_id < hypos.size(); ++ref_id){
	    Phrase phrase(Output, hypos[ref_id]);
>>>>>>> 04229893
	    std::vector< size_t > ngram_counts(BleuScoreState::bleu_order);
	    std::vector< size_t > ngram_matches(BleuScoreState::bleu_order);

	    // set current source and reference information for each oracle in the batch
	    size_t cur_source_length = sourceLengths[ref_id];
	    size_t hypo_length = hypos[ref_id].size();
	    size_t cur_ref_length = GetClosestReferenceLength(ref_ids[ref_id], hypo_length);
	    NGrams cur_ref_ngrams = m_refs[ref_ids[ref_id]].second;
	    cerr << "reference length: " << cur_ref_length << endl;

	    // compute vector c(e;{r_k}):
	    // vector of effective reference length, number of ngrams in e, number of ngram matches between e and r_k
	    GetNgramMatchCounts(phrase, cur_ref_ngrams, ngram_counts, ngram_matches, 0);

	    // update counts and matches for every ngram length with counts from hypo
	    for (size_t i = 0; i < BleuScoreState::bleu_order; i++) {
	        m_count_history[i] += ngram_counts[i];
	        m_match_history[i] += ngram_matches[i];

	        // do this for last position in batch
	        if (ref_id == hypos.size() - 1) {
	        	m_count_history[i] *= m_historySmoothing;
	        	m_match_history[i] *= m_historySmoothing;
	        }
	    }

	    // update counts for reference and target length
	    m_source_length_history += cur_source_length;
	    m_target_length_history += hypos[ref_id].size();
	    m_ref_length_history += cur_ref_length;

	    // do this for last position in batch
	    if (ref_id == hypos.size() - 1) {
	    	cerr << "Rank " << rank << ", epoch " << epoch << " ,source length history: " << m_source_length_history << " --> " << m_source_length_history * m_historySmoothing << endl;
	    	cerr << "Rank " << rank << ", epoch " << epoch << " ,target length history: " << m_target_length_history << " --> " << m_target_length_history * m_historySmoothing << endl;
	    	m_source_length_history *= m_historySmoothing;
	    	m_target_length_history *= m_historySmoothing;
	    	m_ref_length_history *= m_historySmoothing;
	    }
	}
}

/*
 * Print batch of reference translations
 */
/*void BleuScoreFeature::PrintReferenceLength(const vector<size_t>& ref_ids) {
	for (size_t ref_id = 0; ref_id < ref_ids.size(); ++ref_id){
	    size_t cur_ref_length = (m_refs[ref_ids[ref_id]].first)[0]; // TODO!!
	    cerr << "reference length: " << cur_ref_length << endl;
	}
}*/

size_t BleuScoreFeature::GetClosestReferenceLength(size_t ref_id, int hypoLength) {
	// look for closest reference
	int currentDist = -1;
	int closestRef = -1;
	for (size_t i = 0; i < (m_refs[ref_id].first).size(); ++i) {
		if (closestRef == -1 || abs(hypoLength - (int)(m_refs[ref_id].first)[i]) < currentDist) {
			closestRef = (m_refs[ref_id].first)[i];
			currentDist = abs(hypoLength - (int)(m_refs[ref_id].first)[i]);
		}
	}
	size_t cur_ref_length = closestRef;
	return cur_ref_length;
}

/*
 * Given a phrase (current translation) calculate its ngram counts and
 * its ngram matches against the ngrams in the reference translation
 */
void BleuScoreFeature::GetNgramMatchCounts(Phrase& phrase,
                                           const NGrams& ref_ngram_counts,
                                           std::vector< size_t >& ret_counts,
                                           std::vector< size_t >& ret_matches,
                                           size_t skip_first) const
{
    NGrams::const_iterator ref_ngram_counts_iter;
    size_t ngram_start_idx, ngram_end_idx;

    // Chiang et al (2008) use unclipped counts of ngram matches
    for (size_t end_idx = skip_first; end_idx < phrase.GetSize(); end_idx++) {
        for (size_t order = 0; order < BleuScoreState::bleu_order; order++) {
            if (order > end_idx) break;

            ngram_end_idx = end_idx;
            ngram_start_idx = end_idx - order;

            Phrase ngram = phrase.GetSubString(WordsRange(ngram_start_idx, ngram_end_idx), 0);
            ret_counts[order]++;

            ref_ngram_counts_iter = ref_ngram_counts.find(ngram);
            if (ref_ngram_counts_iter != ref_ngram_counts.end())
                ret_matches[order]++;
        }
    }
}

void BleuScoreFeature::GetClippedNgramMatchesAndCounts(Phrase& phrase,
                                           const NGrams& ref_ngram_counts,
                                           std::vector< size_t >& ret_counts,
                                           std::vector< size_t >& ret_matches,
                                           size_t skip_first) const
{
	NGrams::const_iterator ref_ngram_counts_iter;
	size_t ngram_start_idx, ngram_end_idx;

	Matches ngram_matches;
	for (size_t end_idx = skip_first; end_idx < phrase.GetSize(); end_idx++) {
		for (size_t order = 0; order < BleuScoreState::bleu_order; order++) {
			if (order > end_idx) break;

			ngram_end_idx = end_idx;
			ngram_start_idx = end_idx - order;

			Phrase ngram = phrase.GetSubString(WordsRange(ngram_start_idx, ngram_end_idx), 0);
			ret_counts[order]++;

			ref_ngram_counts_iter = ref_ngram_counts.find(ngram);
			if (ref_ngram_counts_iter != ref_ngram_counts.end()) {
				ngram_matches[order][ngram]++;
			}
		}
	}

	// clip ngram matches
	for (size_t order = 0; order < BleuScoreState::bleu_order; order++) {
		NGrams::const_iterator iter;

		// iterate over ngram counts for every ngram order
		for (iter=ngram_matches[order].begin(); iter != ngram_matches[order].end(); ++iter) {
			ref_ngram_counts_iter = ref_ngram_counts.find(iter->first);
			if (iter->second > ref_ngram_counts_iter->second) {
				ret_matches[order] += ref_ngram_counts_iter->second;
			}
			else {
				ret_matches[order] += iter->second;
			}
    }
	}
}

/*
 * Given a previous state, compute Bleu score for the updated state with an additional target
 * phrase translated.
 */
FFState* BleuScoreFeature::Evaluate(const Hypothesis& cur_hypo, 
                                    const FFState* prev_state, 
                                    ScoreComponentCollection* accumulator) const
{
    NGrams::const_iterator reference_ngrams_iter;
    const BleuScoreState& ps = dynamic_cast<const BleuScoreState&>(*prev_state);
    BleuScoreState* new_state = new BleuScoreState(ps);
    //cerr << "PS: " << ps << endl;

    float old_bleu, new_bleu;
    size_t num_new_words, ctx_start_idx, ctx_end_idx;

    // Calculate old bleu;
    old_bleu = CalculateBleu(new_state);

    // Get context and append new words.
    num_new_words = cur_hypo.GetCurrTargetLength();
    if (num_new_words == 0) {
	return new_state;
    }
 
    Phrase new_words = ps.m_words;
    new_words.Append(cur_hypo.GetCurrTargetPhrase());
    //cerr << "NW: " << new_words << endl;

    // get ngram matches for new words
    GetNgramMatchCounts(new_words,
                        m_cur_ref_ngrams,
                        new_state->m_ngram_counts,
                        new_state->m_ngram_matches,
                        new_state->m_words.GetSize());

    // Update state variables
    ctx_end_idx = new_words.GetSize()-1;
    size_t bleu_context_length = BleuScoreState::bleu_order -1;
    if (ctx_end_idx > bleu_context_length) {
      ctx_start_idx = ctx_end_idx - bleu_context_length;
    } else {
      ctx_start_idx = 0;
    }

    WordsBitmap coverageVector = cur_hypo.GetWordsBitmap();
    new_state->m_source_length = coverageVector.GetNumWordsCovered();

    new_state->m_words = new_words.GetSubString(WordsRange(ctx_start_idx,
                                                           ctx_end_idx));
    new_state->m_target_length += cur_hypo.GetCurrTargetLength();

    // we need a scaled reference length to compare the current target phrase to the corresponding reference phrase
    new_state->m_scaled_ref_length = m_cur_ref_length * 
        ((float)coverageVector.GetNumWordsCovered() / coverageVector.GetSize());

    // Calculate new bleu.
    new_bleu = CalculateBleu(new_state);

    // Set score to new Bleu score
    accumulator->PlusEquals(this, new_bleu - old_bleu);

    return new_state;
}

/*
 * Calculate Bleu score for a partial hypothesis given as state.
 */
float BleuScoreFeature::CalculateBleu(BleuScoreState* state) const {
  if (!state->m_ngram_counts[0]) return 0;
  if (!state->m_ngram_matches[0]) return 0;      	// if we have no unigram matches, score should be 0

  float precision = 1.0;
  float smooth = 1;
  float smoothed_count, smoothed_matches;

  // Calculate geometric mean of modified ngram precisions
  // BLEU = BP * exp(SUM_1_4 1/4 * log p_n)
  // 		= BP * 4th root(PRODUCT_1_4 p_n)
  for (size_t i = 0; i < BleuScoreState::bleu_order; i++) {
    if (state->m_ngram_counts[i]) {
      smoothed_matches = m_match_history[i] + state->m_ngram_matches[i];
      smoothed_count = m_count_history[i] + state->m_ngram_counts[i];

      switch (m_smoothing_scheme) {
        case PLUS_ONE:
        default:
          if (i > 0) {
            // smoothing for all n > 1
        	smoothed_matches += 1;
        	smoothed_count += 1;
          }
          break;
        case LIGHT:
          if (i > 0) {
    	    // smoothing for all n > 1
        	  smoothed_matches += 0.1;
        	  smoothed_count += 0.1;
          }
          break;
        case PAPINENI:
    	  if (state->m_ngram_matches[i] == 0) {
            smooth *= 0.5;
            smoothed_matches += smooth;
            smoothed_count += smooth;
    	  }
    	  break;
      }

      precision *= smoothed_matches / smoothed_count;
    }
  }

  // take geometric mean
  precision = pow(precision, (float)1/4);

  // Apply brevity penalty if applicable.
  // BP = 1 				if c > r
  // BP = e^(1- r/c))		if c <= r
  // where
  // c: length of the candidate translation
  // r: effective reference length (sum of best match lengths for each candidate sentence)
  if (state->m_target_length < (state->m_scaled_ref_length * m_relax_BP)) {
    float smoothed_target_length = m_target_length_history + state->m_target_length;
    float smoothed_ref_length = m_ref_length_history + (state->m_scaled_ref_length * m_relax_BP);
    precision *= exp(1 - (smoothed_ref_length/ smoothed_target_length));
  }

  // Approximate bleu score as of Chiang/Resnik is scaled by the size of the input:
  // B(e;f,{r_k}) = (O_f + |f|) * BLEU(O + c(e;{r_k}))
  // where c(e;) is a vector of reference length, ngram counts and ngram matches
  if (m_scale_by_input_length) {
    precision *= m_source_length_history + m_cur_source_length;
  }
  else if (m_scale_by_ref_length) {
    precision *= m_ref_length_history + m_cur_ref_length;
  }
  else if (m_scale_by_target_length_linear) {
  	// length of current hypothesis + number of words still to translate from source (rest being translated 1-to-1)
  	float scaled_target_length = state->m_target_length + (m_cur_source_length - state->m_source_length);
  	precision *= m_target_length_history + scaled_target_length;
  }
  else if (m_scale_by_target_length_trend) {
  	// length of full target if remaining words were translated with the same fertility as so far
  	float scaled_target_length = ((float)m_cur_source_length/state->m_source_length) * state->m_target_length;
  	precision *= m_target_length_history + scaled_target_length;
  }
  else if (m_scale_by_avg_length) {
    precision *= (m_source_length_history + m_ref_length_history + m_cur_source_length +  + m_cur_ref_length) / 2;
  }
<<<<<<< HEAD
  return precision*m_scale_by_x;
=======
  return (precision*m_scale_by_x)/m_correction;
>>>>>>> 04229893
}

const FFState* BleuScoreFeature::EmptyHypothesisState(const InputType& input) const
{
    return new BleuScoreState();
}

} // namespace.
<|MERGE_RESOLUTION|>--- conflicted
+++ resolved
@@ -98,31 +98,6 @@
 void BleuScoreFeature::LoadReferences(const std::vector< std::vector< std::string > >& refs)
 {
 	m_refs.clear();
-<<<<<<< HEAD
-    FactorCollection& fc = FactorCollection::Instance();
-    cerr << "Number of reference files: " << refs.size() << endl; 
-    for (size_t file_id = 0; file_id < refs.size(); file_id++) {
-      for (size_t ref_id = 0; ref_id < refs[file_id].size(); ref_id++) {
-          const string& ref = refs[file_id][ref_id];
-          vector<string> refTokens  = Tokenize(ref);
-          m_refs[ref_id] = pair<size_t,NGrams>();
-           pair<size_t,NGrams>& ref_pair = m_refs[ref_id];
-          ref_pair.first = refTokens.size();
-          for (size_t order = 1; order <= BleuScoreState::bleu_order; order++) {
-              for (size_t end_idx = order; end_idx <= refTokens.size(); end_idx++) {
-                  Phrase ngram(1);
-                  for (size_t s_idx = end_idx - order; s_idx < end_idx; s_idx++) {
-                      const Factor* f = fc.AddFactor(Output, 0, refTokens[s_idx]);
-                      Word w;
-                      w.SetFactor(0, f);
-                      ngram.AddWord(w);
-                  }
-                  ref_pair.second[ngram] += 1;
-              }
-          }
-      }
-    }
-=======
 	FactorCollection& fc = FactorCollection::Instance();
 	for (size_t file_id = 0; file_id < refs.size(); file_id++) {
 		for (size_t ref_id = 0; ref_id < refs[file_id].size(); ref_id++) {
@@ -134,7 +109,7 @@
 			(ref_pair.first).push_back(refTokens.size());
 			for (size_t order = 1; order <= BleuScoreState::bleu_order; order++) {
 				for (size_t end_idx = order; end_idx <= refTokens.size(); end_idx++) {
-					Phrase ngram(Output,1);
+					Phrase ngram(1);
 					for (size_t s_idx = end_idx - order; s_idx < end_idx; s_idx++) {
 						const Factor* f = fc.AddFactor(Output, 0, refTokens[s_idx]);
 						Word w;
@@ -150,7 +125,6 @@
 //	for (size_t i = 0; i < m_refs.size(); ++i) {
 //		cerr << "ref id " << i << ", number of entries: " << (m_refs[i].first).size() << endl;
 //	}
->>>>>>> 04229893
 }
 
 void BleuScoreFeature::SetCurrentSourceLength(size_t source_length) {
@@ -199,13 +173,8 @@
  * Update history with a batch of translations
  */
 void BleuScoreFeature::UpdateHistory(const vector< vector< const Word* > >& hypos, vector<size_t>& sourceLengths, vector<size_t>& ref_ids, size_t rank, size_t epoch) {
-<<<<<<< HEAD
-	for (size_t batchPosition = 0; batchPosition < hypos.size(); ++batchPosition){
-	    Phrase phrase(hypos[batchPosition]);
-=======
 	for (size_t ref_id = 0; ref_id < hypos.size(); ++ref_id){
-	    Phrase phrase(Output, hypos[ref_id]);
->>>>>>> 04229893
+	    Phrase phrase(hypos[ref_id]);
 	    std::vector< size_t > ngram_counts(BleuScoreState::bleu_order);
 	    std::vector< size_t > ngram_matches(BleuScoreState::bleu_order);
 
@@ -497,11 +466,7 @@
   else if (m_scale_by_avg_length) {
     precision *= (m_source_length_history + m_ref_length_history + m_cur_source_length +  + m_cur_ref_length) / 2;
   }
-<<<<<<< HEAD
-  return precision*m_scale_by_x;
-=======
   return (precision*m_scale_by_x)/m_correction;
->>>>>>> 04229893
 }
 
 const FFState* BleuScoreFeature::EmptyHypothesisState(const InputType& input) const
