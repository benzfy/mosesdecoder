// $Id$

/***********************************************************************
Moses - factored phrase-based language decoder
Copyright (C) 2006 University of Edinburgh

This library is free software; you can redistribute it and/or
modify it under the terms of the GNU Lesser General Public
License as published by the Free Software Foundation; either
version 2.1 of the License, or (at your option) any later version.

This library is distributed in the hope that it will be useful,
but WITHOUT ANY WARRANTY; without even the implied warranty of
MERCHANTABILITY or FITNESS FOR A PARTICULAR PURPOSE.  See the GNU
Lesser General Public License for more details.

You should have received a copy of the GNU Lesser General Public
License along with this library; if not, write to the Free Software
Foundation, Inc., 51 Franklin Street, Fifth Floor, Boston, MA  02110-1301  USA
***********************************************************************/

#ifndef moses_LanguageModelKen_h
#define moses_LanguageModelKen_h

#include <string>

#include "LanguageModelSingleFactor.h"

namespace Moses
{
<<<<<<< HEAD
class Phrase;
	
/** Implementation of single factor LM using Ken's code.
*/
class LanguageModelKen : public LanguageModelSingleFactor
{
protected:
  lm::ngram::Model *m_ngram;
	
public:
	LanguageModelKen();
	~LanguageModelKen();
	bool Load(const std::string &filePath
					, FactorType factorType
					, size_t nGramOrder);
=======
>>>>>>> dbad1bb7

class ScoreIndexManager;

// Doesn't actually load; moses wants the Load method for that.  It needs the file to autodetect binary format.  
LanguageModelSingleFactor *ConstructKenLM(const std::string &file, bool lazy);
	
};


#endif<|MERGE_RESOLUTION|>--- conflicted
+++ resolved
@@ -28,27 +28,6 @@
 
 namespace Moses
 {
-<<<<<<< HEAD
-class Phrase;
-	
-/** Implementation of single factor LM using Ken's code.
-*/
-class LanguageModelKen : public LanguageModelSingleFactor
-{
-protected:
-  lm::ngram::Model *m_ngram;
-	
-public:
-	LanguageModelKen();
-	~LanguageModelKen();
-	bool Load(const std::string &filePath
-					, FactorType factorType
-					, size_t nGramOrder);
-=======
->>>>>>> dbad1bb7
-
-class ScoreIndexManager;
-
 // Doesn't actually load; moses wants the Load method for that.  It needs the file to autodetect binary format.  
 LanguageModelSingleFactor *ConstructKenLM(const std::string &file, bool lazy);
 	
