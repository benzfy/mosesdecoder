// vim:tabstop=2
/***********************************************************************
 Moses - factored phrase-based language decoder
 Copyright (C) 2010 Hieu Hoang

 This library is free software; you can redistribute it and/or
 modify it under the terms of the GNU Lesser General Public
 License as published by the Free Software Foundation; either
 version 2.1 of the License, or (at your option) any later version.

 This library is distributed in the hope that it will be useful,
 but WITHOUT ANY WARRANTY; without even the implied warranty of
 MERCHANTABILITY or FITNESS FOR A PARTICULAR PURPOSE.  See the GNU
 Lesser General Public License for more details.

 You should have received a copy of the GNU Lesser General Public
 License along with this library; if not, write to the Free Software
 Foundation, Inc., 51 Franklin Street, Fifth Floor, Boston, MA  02110-1301  USA
 ***********************************************************************/

#include "ChartTrellisNode.h"

#include "ChartHypothesis.h"
#include "ChartTrellisDetour.h"
#include "ChartTrellisPath.h"
#include "StaticData.h"

namespace Moses
{

ChartTrellisNode::ChartTrellisNode(const ChartHypothesis &hypo)
    : m_hypo(hypo)
{
  CreateChildren();
}

ChartTrellisNode::ChartTrellisNode(const ChartTrellisDetour &detour,
                                   ChartTrellisNode *&deviationPoint)
    : m_hypo((&detour.GetBasePath().GetFinalNode() == &detour.GetSubstitutedNode())
             ? detour.GetReplacementHypo()
             : detour.GetBasePath().GetFinalNode().GetHypothesis())
{
  if (&m_hypo == &detour.GetReplacementHypo()) {
    deviationPoint = this;
    CreateChildren();
  } else {
    CreateChildren(detour.GetBasePath().GetFinalNode(),
                   detour.GetSubstitutedNode(), detour.GetReplacementHypo(),
                   deviationPoint);
  }
}

ChartTrellisNode::ChartTrellisNode(const ChartTrellisNode &root,
                                   const ChartTrellisNode &substitutedNode,
                                   const ChartHypothesis &replacementHypo,
                                   ChartTrellisNode *&deviationPoint)
    : m_hypo((&root == &substitutedNode)
             ? replacementHypo
             : root.GetHypothesis())
{
  if (&root == &substitutedNode) {
    deviationPoint = this;
    CreateChildren();
  } else {
    CreateChildren(root, substitutedNode, replacementHypo, deviationPoint);
  }
}

ChartTrellisNode::~ChartTrellisNode()
{
  RemoveAllInColl(m_children);
}

Phrase ChartTrellisNode::GetOutputPhrase() const
{
  // exactly like same fn in hypothesis, but use trellis nodes instead of prevHypos pointer
  Phrase ret(ARRAY_SIZE_INCR);

  const Phrase &currTargetPhrase = m_hypo.GetCurrTargetPhrase();
  const AlignmentInfo::NonTermIndexMap &nonTermIndexMap =
    m_hypo.GetCurrTargetPhrase().GetAlignmentInfo().GetNonTermIndexMap();
  for (size_t pos = 0; pos < currTargetPhrase.GetSize(); ++pos) {
    const Word &word = currTargetPhrase.GetWord(pos);
    if (word.IsNonTerminal()) {
      // non-term. fill out with prev hypo
<<<<<<< HEAD
      size_t nonTermInd = currTargetPhrase.GetAlignmentInfo().GetNonTermIndexMap()[pos];
=======
      size_t nonTermInd = nonTermIndexMap[pos];
>>>>>>> 2aa10c30
      const ChartTrellisNode &childNode = GetChild(nonTermInd);
      Phrase childPhrase = childNode.GetOutputPhrase();
      ret.Append(childPhrase);
    } else {
      ret.AddWord(word);
    }
  }

  return ret;
}

void ChartTrellisNode::CreateChildren()
{
  CHECK(m_children.empty());
  const std::vector<const ChartHypothesis*> &prevHypos = m_hypo.GetPrevHypos();
  m_children.reserve(prevHypos.size());
  for (size_t ind = 0; ind < prevHypos.size(); ++ind) {
    const ChartHypothesis *prevHypo = prevHypos[ind];
    ChartTrellisNode *child = new ChartTrellisNode(*prevHypo);
    m_children.push_back(child);
  }
}

void ChartTrellisNode::CreateChildren(const ChartTrellisNode &rootNode,
                                      const ChartTrellisNode &substitutedNode,
                                      const ChartHypothesis &replacementHypo,
                                      ChartTrellisNode *&deviationPoint)
{
  CHECK(m_children.empty());
  const NodeChildren &children = rootNode.GetChildren();
  m_children.reserve(children.size());
  for (size_t ind = 0; ind < children.size(); ++ind) {
    const ChartTrellisNode *origChild = children[ind];
    ChartTrellisNode *child = new ChartTrellisNode(*origChild, substitutedNode,
                                                   replacementHypo,
                                                   deviationPoint);
    m_children.push_back(child);
  }
}

}<|MERGE_RESOLUTION|>--- conflicted
+++ resolved
@@ -83,11 +83,7 @@
     const Word &word = currTargetPhrase.GetWord(pos);
     if (word.IsNonTerminal()) {
       // non-term. fill out with prev hypo
-<<<<<<< HEAD
-      size_t nonTermInd = currTargetPhrase.GetAlignmentInfo().GetNonTermIndexMap()[pos];
-=======
       size_t nonTermInd = nonTermIndexMap[pos];
->>>>>>> 2aa10c30
       const ChartTrellisNode &childNode = GetChild(nonTermInd);
       Phrase childPhrase = childNode.GetOutputPhrase();
       ret.Append(childPhrase);
