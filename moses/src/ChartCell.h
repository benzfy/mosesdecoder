// $Id$
// vim:tabstop=2
/***********************************************************************
 Moses - factored phrase-based language decoder
 Copyright (C) 2010 Hieu Hoang

 This library is free software; you can redistribute it and/or
 modify it under the terms of the GNU Lesser General Public
 License as published by the Free Software Foundation; either
 version 2.1 of the License, or (at your option) any later version.

 This library is distributed in the hope that it will be useful,
 but WITHOUT ANY WARRANTY; without even the implied warranty of
 MERCHANTABILITY or FITNESS FOR A PARTICULAR PURPOSE.  See the GNU
 Lesser General Public License for more details.

 You should have received a copy of the GNU Lesser General Public
 License along with this library; if not, write to the Free Software
 Foundation, Inc., 51 Franklin Street, Fifth Floor, Boston, MA  02110-1301  USA
 ***********************************************************************/

#pragma once

#include <iostream>
#include <queue>
#include <map>
#include <vector>
#include "Word.h"
#include "WordsRange.h"
#include "NonTerminal.h"
#include "ChartHypothesis.h"
#include "ChartHypothesisCollection.h"
#include "RuleCube.h"
#include "ChartCellLabelSet.h"

#include <boost/functional/hash.hpp>
#include <boost/unordered_map.hpp>
#include <boost/version.hpp>

namespace Moses
{
class ChartTranslationOptionList;
class ChartCellCollection;
class ChartManager;

/** 1 cell in chart decoder.
 *  Doesn't directly hold hypotheses. Each cell contain a map of ChartHypothesisCollection that have different constituent labels
 */
class ChartCell
{
  friend std::ostream& operator<<(std::ostream&, const ChartCell&);
public:
#if defined(BOOST_VERSION) && (BOOST_VERSION >= 104200)
  typedef boost::unordered_map<Word,
                               ChartHypothesisCollection,
                               NonTerminalHasher,
                               NonTerminalEqualityPred
                              > MapType;
#else
  typedef std::map<Word, ChartHypothesisCollection> MapType;
#endif

protected:
  MapType m_hypoColl;

  WordsRange m_coverage;

  ChartCellLabel *m_sourceWordLabel;
  ChartCellLabelSet m_targetLabelSet;

  bool m_nBestIsEnabled; /**< flag to determine whether to keep track of old arcs */
  ChartManager &m_manager;

public:
  ChartCell(size_t startPos, size_t endPos, ChartManager &manager);
  ~ChartCell();

  void ProcessSentence(const ChartTranslationOptionList &transOptList
                       ,const ChartCellCollection &allChartCells);

<<<<<<< HEAD

  /** Get all hypotheses in the cell that have the specified constituent label */
=======
  //! Get all hypotheses in the cell that have the specified constituent label
>>>>>>> f40f6393
  const HypoList *GetSortedHypotheses(const Word &constituentLabel) const
  {
    MapType::const_iterator p = m_hypoColl.find(constituentLabel);
    return (p == m_hypoColl.end()) ? NULL : &(p->second.GetSortedHypotheses());
  }

  bool AddHypothesis(ChartHypothesis *hypo);

  void SortHypotheses();
  void PruneToSize();

  const ChartHypothesis *GetBestHypothesis() const;

  //! @todo what is a m_sourceWordLabel?
  const ChartCellLabel &GetSourceWordLabel() const {
    CHECK(m_coverage.GetNumWordsCovered() == 1);
    return *m_sourceWordLabel;
  }

  //! @todo what is a m_sourceWordLabel?
  const ChartCellLabelSet &GetTargetLabelSet() const {
    return m_targetLabelSet;
  }

  void CleanupArcList();

  void OutputSizes(std::ostream &out) const;
  size_t GetSize() const;

  //! transitive comparison used for adding objects into set
  inline bool operator<(const ChartCell &compare) const {
    return m_coverage < compare.m_coverage;
  }

  void GetSearchGraph(long translationId, std::ostream &outputSearchGraphStream, const std::map<unsigned,bool> &reachable) const;

};

}
<|MERGE_RESOLUTION|>--- conflicted
+++ resolved
@@ -78,12 +78,7 @@
   void ProcessSentence(const ChartTranslationOptionList &transOptList
                        ,const ChartCellCollection &allChartCells);
 
-<<<<<<< HEAD
-
-  /** Get all hypotheses in the cell that have the specified constituent label */
-=======
   //! Get all hypotheses in the cell that have the specified constituent label
->>>>>>> f40f6393
   const HypoList *GetSortedHypotheses(const Word &constituentLabel) const
   {
     MapType::const_iterator p = m_hypoColl.find(constituentLabel);
