--- conflicted
+++ resolved
@@ -101,19 +101,6 @@
 }
 
 void DecodeStepTranslation::Process(const TranslationOption &inputPartialTranslOpt
-<<<<<<< HEAD
-                     , const DecodeStep &decodeStep
-                     , PartialTranslOptColl &outputPartialTranslOptColl
-                     , TranslationOptionCollection *toc
-                     , bool adhereTableLimit
-                     , const Phrase &src
-                     , const TargetPhraseCollection *phraseColl) const
-{
-  if (inputPartialTranslOpt.GetTargetPhrase().GetSize() == 0) {
-	// word deletion
-	outputPartialTranslOptColl.Add(new TranslationOption(inputPartialTranslOpt));
-	return;
-=======
                                     , const DecodeStep &decodeStep
                                     , PartialTranslOptColl &outputPartialTranslOptColl
                                     , TranslationOptionCollection *toc
@@ -125,53 +112,17 @@
     // word deletion
     outputPartialTranslOptColl.Add(new TranslationOption(inputPartialTranslOpt));
     return;
->>>>>>> fad88a14
   }
 
   // normal trans step
   const WordsRange &sourceWordsRange        = inputPartialTranslOpt.GetSourceWordsRange();
   const PhraseDictionary* phraseDictionary  =
-<<<<<<< HEAD
-	decodeStep.GetPhraseDictionaryFeature();
-=======
     decodeStep.GetPhraseDictionaryFeature();
->>>>>>> fad88a14
   const TargetPhrase &inPhrase = inputPartialTranslOpt.GetTargetPhrase();
   const size_t currSize = inPhrase.GetSize();
   const size_t tableLimit = phraseDictionary->GetTableLimit();
 
   if (phraseColl != NULL) {
-<<<<<<< HEAD
-	TargetPhraseCollection::const_iterator iterTargetPhrase, iterEnd;
-	iterEnd = (!adhereTableLimit || tableLimit == 0 || phraseColl->GetSize() < tableLimit) ? phraseColl->end() : phraseColl->begin() + tableLimit;
-
-	for (iterTargetPhrase = phraseColl->begin(); iterTargetPhrase != iterEnd; ++iterTargetPhrase) {
-	  const TargetPhrase& targetPhrase = **iterTargetPhrase;
-	  const ScoreComponentCollection &transScores = targetPhrase.GetScoreBreakdown();
-	  // skip if the
-	  if (targetPhrase.GetSize() != currSize) continue;
-
-	  TargetPhrase outPhrase(inPhrase);
-
-	  if (IsFilteringStep()) {
-		if (!inputPartialTranslOpt.IsCompatible(targetPhrase, m_conflictFactors))
-		  continue;
-	  }
-
-	  outPhrase.Merge(targetPhrase, m_newOutputFactors);
-	  outPhrase.Evaluate(src, m_featuresToApply); // need to do this as all non-transcores would be screwed up
-
-
-	  TranslationOption *newTransOpt = new TranslationOption(sourceWordsRange, outPhrase);
-	  assert(newTransOpt != NULL);
-
-	  outputPartialTranslOptColl.Add(newTransOpt );
-
-	}
-  } else if (sourceWordsRange.GetNumWordsCovered() == 1) {
-	// unknown handler
-	//toc->ProcessUnknownWord(sourceWordsRange.GetStartPos(), factorCollection);
-=======
     TargetPhraseCollection::const_iterator iterTargetPhrase, iterEnd;
     iterEnd = (!adhereTableLimit || tableLimit == 0 || phraseColl->GetSize() < tableLimit) ? phraseColl->end() : phraseColl->begin() + tableLimit;
 
@@ -201,7 +152,6 @@
   } else if (sourceWordsRange.GetNumWordsCovered() == 1) {
     // unknown handler
     //toc->ProcessUnknownWord(sourceWordsRange.GetStartPos(), factorCollection);
->>>>>>> fad88a14
   }
 }
 
