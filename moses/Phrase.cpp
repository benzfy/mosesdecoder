--- conflicted
+++ resolved
@@ -206,7 +206,6 @@
 
   for (size_t phrasePos = 0 ; phrasePos < numWords; phrasePos++) {
     StringPiece &annotatedWord = annotatedWordVector[phrasePos];
-<<<<<<< HEAD
     bool isNonTerminal = false;
     if(StaticData::Instance().IsChart()) {
       if (annotatedWord.size() >= 2 && *annotatedWord.data() == '[' && annotatedWord.data()[annotatedWord.size() - 1] == ']') {
@@ -217,18 +216,6 @@
         UTIL_THROW_IF2(nextPos == string::npos,
     		  "Incorrect formatting of non-terminal. Should have 2 non-terms, eg. [X][X]. "
     		  << "Current string: " << annotatedWord);
-=======
-    bool isNonTerminal;
-    if (annotatedWord.size() >= 2 && *annotatedWord.data() == '[' && annotatedWord.data()[annotatedWord.size() - 1] == ']') {
-      // non-term
-      isNonTerminal = true;
-
-      size_t nextPos = annotatedWord.find('[', 1);
-      UTIL_THROW_IF2(nextPos == string::npos,
-                     "Incorrect formatting of non-terminal. Should have 2 non-terms, eg. [X][X]. "
-                     << "Current string: " << annotatedWord);
->>>>>>> 8fcf0086
-
         if (direction == Input)
           annotatedWord = annotatedWord.substr(1, nextPos - 2);
         else
