// $Id$
// vim:tabstop=2
/***********************************************************************
Moses - factored phrase-based language decoder
Copyright (C) 2006 University of Edinburgh

This library is free software; you can redistribute it and/or
modify it under the terms of the GNU Lesser General Public
License as published by the Free Software Foundation; either
version 2.1 of the License, or (at your option) any later version.

This library is distributed in the hope that it will be useful,
but WITHOUT ANY WARRANTY; without even the implied warranty of
MERCHANTABILITY or FITNESS FOR A PARTICULAR PURPOSE.  See the GNU
Lesser General Public License for more details.

You should have received a copy of the GNU Lesser General Public
License along with this library; if not, write to the Free Software
Foundation, Inc., 51 Franklin Street, Fifth Floor, Boston, MA  02110-1301  USA
***********************************************************************/

#include <algorithm>
#include <limits>
#include <utility>

#include "BitmapContainer.h"
#include "HypothesisStackCubePruning.h"
#include "moses/FF/DistortionScoreProducer.h"
#include "TranslationOptionList.h"
#include "Manager.h"

namespace Moses
{

class HypothesisScoreOrdererNoDistortion
{
public:
  bool operator()(const Hypothesis* hypoA, const Hypothesis* hypoB) const {
    const float scoreA = hypoA->GetScore();
    const float scoreB = hypoB->GetScore();

    if (scoreA > scoreB) {
      return true;
    } else if (scoreA < scoreB) {
      return false;
    } else {
      return hypoA < hypoB;
    }
  }
};

class HypothesisScoreOrdererWithDistortion
{
public:
  HypothesisScoreOrdererWithDistortion(const WordsRange* transOptRange) :
    m_transOptRange(transOptRange) {
    m_totalWeightDistortion = 0;
    const StaticData &staticData = StaticData::Instance();
    const std::vector<FeatureFunction*> &ffs = FeatureFunction::GetFeatureFunctions();
    std::vector<FeatureFunction*>::const_iterator iter;
    for (iter = ffs.begin(); iter != ffs.end(); ++iter) {
      const FeatureFunction *ff = *iter;

      const DistortionScoreProducer *model = dynamic_cast<const DistortionScoreProducer*>(ff);
      if (model) {
        float weight =staticData.GetAllWeights().GetScoreForProducer(model);
        m_totalWeightDistortion += weight;
      }
    }
  
      
  }

  const WordsRange* m_transOptRange;
  float m_totalWeightDistortion;

  bool operator()(const Hypothesis* hypoA, const Hypothesis* hypoB) const {
    UTIL_THROW_IF2(m_transOptRange == NULL, "Words range not set");


    const float distortionScoreA = DistortionScoreProducer::CalculateDistortionScore(
                                     *hypoA,
                                     hypoA->GetCurrSourceWordsRange(),
                                     *m_transOptRange,
                                     hypoA->GetWordsBitmap().GetFirstGapPos()
                                   );
    const float distortionScoreB = DistortionScoreProducer::CalculateDistortionScore(
                                     *hypoB,
                                     hypoB->GetCurrSourceWordsRange(),
                                     *m_transOptRange,
                                     hypoB->GetWordsBitmap().GetFirstGapPos()
                                   );


    const float scoreA = hypoA->GetScore() + distortionScoreA * m_totalWeightDistortion;
    const float scoreB = hypoB->GetScore() + distortionScoreB * m_totalWeightDistortion;


    if (scoreA > scoreB) {
      return true;
    } else if (scoreA < scoreB) {
      return false;
    } else {
      return hypoA < hypoB;
    }
  }

};

////////////////////////////////////////////////////////////////////////////////
// BackwardsEdge Code
////////////////////////////////////////////////////////////////////////////////

BackwardsEdge::BackwardsEdge(const BitmapContainer &prevBitmapContainer
                             , BitmapContainer &parent
                             , const TranslationOptionList &translations
                             , const SquareMatrix &futureScore,
                             const InputType& itype)
  : m_initialized(false)
  , m_prevBitmapContainer(prevBitmapContainer)
  , m_parent(parent)
  , m_translations(translations)
  , m_futurescore(futureScore)
  , m_seenPosition()
{

  // If either dimension is empty, we haven't got anything to do.
  if(m_prevBitmapContainer.GetHypotheses().size() == 0 || m_translations.size() == 0) {
    VERBOSE(3, "Empty cube on BackwardsEdge" << std::endl);
    return;
  }

  // Fetch the things we need for distortion cost computation.
  int maxDistortion = StaticData::Instance().GetMaxDistortion();

  if (maxDistortion == -1) {
    for (HypothesisSet::const_iterator iter = m_prevBitmapContainer.GetHypotheses().begin(); iter != m_prevBitmapContainer.GetHypotheses().end(); ++iter) {
      m_hypotheses.push_back(*iter);
    }
    return;
  }

  const WordsRange &transOptRange = translations.Get(0)->GetSourceWordsRange();

  HypothesisSet::const_iterator iterHypo = m_prevBitmapContainer.GetHypotheses().begin();
  HypothesisSet::const_iterator iterEnd = m_prevBitmapContainer.GetHypotheses().end();

  while (iterHypo != iterEnd) {
    const Hypothesis &hypo = **iterHypo;
    // Special case: If this is the first hypothesis used to seed the search,
    // it doesn't have a valid range, and we create the hypothesis, if the
    // initial position is not further into the sentence than the distortion limit.
    if (hypo.GetWordsBitmap().GetNumWordsCovered() == 0) {
      if ((int)transOptRange.GetStartPos() <= maxDistortion)
        m_hypotheses.push_back(&hypo);
    } else {
      int distortionDistance = itype.ComputeDistortionDistance(hypo.GetCurrSourceWordsRange()
                               , transOptRange);

      if (distortionDistance <= maxDistortion)
        m_hypotheses.push_back(&hypo);
    }

    ++iterHypo;
  }

  if (m_translations.size() > 1) {
    UTIL_THROW_IF2(m_translations.Get(0)->GetFutureScore() < m_translations.Get(1)->GetFutureScore(),
<<<<<<< HEAD
                   "Non-monotonic future score");
=======
		   "Non-monotonic future score: " 
		   << m_translations.Get(0)->GetFutureScore() << " vs. " 
		   << m_translations.Get(1)->GetFutureScore());
>>>>>>> a0b6b6a3
  }

  if (m_hypotheses.size() > 1) {
    UTIL_THROW_IF2(m_hypotheses[0]->GetTotalScore() < m_hypotheses[1]->GetTotalScore(),
<<<<<<< HEAD
                   "Non-monotonic total score");
=======
		   "Non-monotonic total score" 
		   << m_hypotheses[0]->GetTotalScore() << " vs. "
		   << m_hypotheses[1]->GetTotalScore());
>>>>>>> a0b6b6a3
  }

  HypothesisScoreOrdererWithDistortion orderer (&transOptRange);
  std::sort(m_hypotheses.begin(), m_hypotheses.end(), orderer);

  // std::sort(m_hypotheses.begin(), m_hypotheses.end(), HypothesisScoreOrdererNoDistortion());
}

BackwardsEdge::~BackwardsEdge()
{
  m_seenPosition.clear();
  m_hypotheses.clear();
}


void
BackwardsEdge::Initialize()
{
  if(m_hypotheses.size() == 0 || m_translations.size() == 0) {
    m_initialized = true;
    return;
  }

  Hypothesis *expanded = CreateHypothesis(*m_hypotheses[0], *m_translations.Get(0));
  m_parent.Enqueue(0, 0, expanded, this);
  SetSeenPosition(0, 0);
  m_initialized = true;
}

Hypothesis *BackwardsEdge::CreateHypothesis(const Hypothesis &hypothesis, const TranslationOption &transOpt)
{
  // create hypothesis and calculate all its scores
  IFVERBOSE(2) {
    hypothesis.GetManager().GetSentenceStats().StartTimeBuildHyp();
  }
  Hypothesis *newHypo = hypothesis.CreateNext(transOpt); // TODO FIXME This is absolutely broken - don't pass null here
  IFVERBOSE(2) {
    hypothesis.GetManager().GetSentenceStats().StopTimeBuildHyp();
  }
  newHypo->EvaluateWhenApplied(m_futurescore);

  return newHypo;
}

bool
BackwardsEdge::SeenPosition(const size_t x, const size_t y)
{
  std::set< int >::iterator iter = m_seenPosition.find((x<<16) + y);
  return (iter != m_seenPosition.end());
}

void
BackwardsEdge::SetSeenPosition(const size_t x, const size_t y)
{
  UTIL_THROW_IF2(x >= (1<<17), "Error");
  UTIL_THROW_IF2(y >= (1<<17), "Error");

  m_seenPosition.insert((x<<16) + y);
}


bool
BackwardsEdge::GetInitialized()
{
  return m_initialized;
}

const BitmapContainer&
BackwardsEdge::GetBitmapContainer() const
{
  return m_prevBitmapContainer;
}

void
BackwardsEdge::PushSuccessors(const size_t x, const size_t y)
{
  Hypothesis *newHypo;

  if(y + 1 < m_translations.size() && !SeenPosition(x, y + 1)) {
    SetSeenPosition(x, y + 1);
    newHypo = CreateHypothesis(*m_hypotheses[x], *m_translations.Get(y + 1));
    if(newHypo != NULL) {
      m_parent.Enqueue(x, y + 1, newHypo, (BackwardsEdge*)this);
    }
  }

  if(x + 1 < m_hypotheses.size() && !SeenPosition(x + 1, y)) {
    SetSeenPosition(x + 1, y);
    newHypo = CreateHypothesis(*m_hypotheses[x + 1], *m_translations.Get(y));
    if(newHypo != NULL) {
      m_parent.Enqueue(x + 1, y, newHypo, (BackwardsEdge*)this);
    }
  }
}


////////////////////////////////////////////////////////////////////////////////
// BitmapContainer Code
////////////////////////////////////////////////////////////////////////////////

BitmapContainer::BitmapContainer(const WordsBitmap &bitmap
                                 , HypothesisStackCubePruning &stack)
  : m_bitmap(bitmap)
  , m_stack(stack)
  , m_numStackInsertions(0)
{
  m_hypotheses = HypothesisSet();
  m_edges = BackwardsEdgeSet();
  m_queue = HypothesisQueue();
}

BitmapContainer::~BitmapContainer()
{
  // As we have created the square position objects we clean up now.

  while (!m_queue.empty()) {
    HypothesisQueueItem *item = m_queue.top();
    m_queue.pop();

    FREEHYPO( item->GetHypothesis() );
    delete item;
  }

  // Delete all edges.
  RemoveAllInColl(m_edges);

  m_hypotheses.clear();
  m_edges.clear();
}


void
BitmapContainer::Enqueue(int hypothesis_pos
                         , int translation_pos
                         , Hypothesis *hypothesis
                         , BackwardsEdge *edge)
{
  HypothesisQueueItem *item = new HypothesisQueueItem(hypothesis_pos
      , translation_pos
      , hypothesis
      , edge);
  IFVERBOSE(2) {
    item->GetHypothesis()->GetManager().GetSentenceStats().StartTimeManageCubes();
  }
  m_queue.push(item);
  IFVERBOSE(2) {
    item->GetHypothesis()->GetManager().GetSentenceStats().StopTimeManageCubes();
  }
}

HypothesisQueueItem*
BitmapContainer::Dequeue(bool keepValue)
{
  if (!m_queue.empty()) {
    HypothesisQueueItem *item = m_queue.top();

    if (!keepValue) {
      m_queue.pop();
    }

    return item;
  }

  return NULL;
}

HypothesisQueueItem*
BitmapContainer::Top() const
{
  return m_queue.top();
}

size_t
BitmapContainer::Size()
{
  return m_queue.size();
}

bool
BitmapContainer::Empty() const
{
  return m_queue.empty();
}


const WordsBitmap&
BitmapContainer::GetWordsBitmap()
{
  return m_bitmap;
}

const HypothesisSet&
BitmapContainer::GetHypotheses() const
{
  return m_hypotheses;
}

size_t
BitmapContainer::GetHypothesesSize() const
{
  return m_hypotheses.size();
}

const BackwardsEdgeSet&
BitmapContainer::GetBackwardsEdges()
{
  return m_edges;
}

void
BitmapContainer::AddHypothesis(Hypothesis *hypothesis)
{
  bool itemExists = false;
  HypothesisSet::const_iterator iter = m_hypotheses.begin();
  HypothesisSet::const_iterator iterEnd = m_hypotheses.end();

  // cfedermann: do we actually need this check?
  while (iter != iterEnd) {
    if (*iter == hypothesis) {
      itemExists = true;
      break;
    }

    ++iter;
  }
  UTIL_THROW_IF2(itemExists, "Duplicate hypotheses");
  m_hypotheses.push_back(hypothesis);
}

void
BitmapContainer::AddBackwardsEdge(BackwardsEdge *edge)
{
  m_edges.insert(edge);
}

void
BitmapContainer::InitializeEdges()
{
  BackwardsEdgeSet::iterator iter = m_edges.begin();
  BackwardsEdgeSet::iterator iterEnd = m_edges.end();

  while (iter != iterEnd) {
    BackwardsEdge *edge = *iter;
    edge->Initialize();

    ++iter;
  }
}

void
BitmapContainer::EnsureMinStackHyps(const size_t minNumHyps)
{
  while ((!Empty()) && m_numStackInsertions < minNumHyps) {
    ProcessBestHypothesis();
  }
}

void
BitmapContainer::ProcessBestHypothesis()
{
  if (m_queue.empty()) {
    return;
  }

  // Get the currently best hypothesis from the queue.
  HypothesisQueueItem *item = Dequeue();

  // If the priority queue is exhausted, we are done and should have exited
  UTIL_THROW_IF2(item == NULL, "Null object");

  // check we are pulling things off of priority queue in right order
  if (!Empty()) {
    HypothesisQueueItem *check = Dequeue(true);
    UTIL_THROW_IF2(item->GetHypothesis()->GetTotalScore() < check->GetHypothesis()->GetTotalScore(),
<<<<<<< HEAD
                   "Non-monotonic total score");
=======
		   "Non-monotonic total score: "
		   << item->GetHypothesis()->GetTotalScore() << " vs. "
		   << check->GetHypothesis()->GetTotalScore());
>>>>>>> a0b6b6a3
  }

  // Logging for the criminally insane
  IFVERBOSE(3) {
    item->GetHypothesis()->PrintHypothesis();
  }

  // Add best hypothesis to hypothesis stack.
  const bool newstackentry = m_stack.AddPrune(item->GetHypothesis());
  if (newstackentry)
    m_numStackInsertions++;

  IFVERBOSE(3) {
    TRACE_ERR("new stack entry flag is " << newstackentry << std::endl);
  }

  // Create new hypotheses for the two successors of the hypothesis just added.
  item->GetBackwardsEdge()->PushSuccessors(item->GetHypothesisPos(), item->GetTranslationPos());

  // We are done with the queue item, we delete it.
  delete item;
}

void
BitmapContainer::SortHypotheses()
{
  std::sort(m_hypotheses.begin(), m_hypotheses.end(), HypothesisScoreOrderer());
}

}
<|MERGE_RESOLUTION|>--- conflicted
+++ resolved
@@ -166,24 +166,16 @@
 
   if (m_translations.size() > 1) {
     UTIL_THROW_IF2(m_translations.Get(0)->GetFutureScore() < m_translations.Get(1)->GetFutureScore(),
-<<<<<<< HEAD
-                   "Non-monotonic future score");
-=======
 		   "Non-monotonic future score: " 
 		   << m_translations.Get(0)->GetFutureScore() << " vs. " 
 		   << m_translations.Get(1)->GetFutureScore());
->>>>>>> a0b6b6a3
   }
 
   if (m_hypotheses.size() > 1) {
     UTIL_THROW_IF2(m_hypotheses[0]->GetTotalScore() < m_hypotheses[1]->GetTotalScore(),
-<<<<<<< HEAD
-                   "Non-monotonic total score");
-=======
 		   "Non-monotonic total score" 
 		   << m_hypotheses[0]->GetTotalScore() << " vs. "
 		   << m_hypotheses[1]->GetTotalScore());
->>>>>>> a0b6b6a3
   }
 
   HypothesisScoreOrdererWithDistortion orderer (&transOptRange);
@@ -458,13 +450,9 @@
   if (!Empty()) {
     HypothesisQueueItem *check = Dequeue(true);
     UTIL_THROW_IF2(item->GetHypothesis()->GetTotalScore() < check->GetHypothesis()->GetTotalScore(),
-<<<<<<< HEAD
-                   "Non-monotonic total score");
-=======
 		   "Non-monotonic total score: "
 		   << item->GetHypothesis()->GetTotalScore() << " vs. "
 		   << check->GetHypothesis()->GetTotalScore());
->>>>>>> a0b6b6a3
   }
 
   // Logging for the criminally insane
