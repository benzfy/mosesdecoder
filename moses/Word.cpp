--- conflicted
+++ resolved
@@ -110,7 +110,6 @@
   // doesn't have to set a nonsense factor delimiter if they 
   // aren't using factors to begin with. 
   FactorCollection &factorCollection = FactorCollection::Instance();
-<<<<<<< HEAD
   if (factorOrder.size() == 1 and factorOrder[0] == 0)
     {
       m_factorArray[0] = factorCollection.AddFactor(str);
@@ -130,15 +129,6 @@
 		    << StaticData::Instance().GetFactorDelimiter() 
 		    << " too many times.");
     }
-=======
-
-  util::TokenIter<util::MultiCharacter> fit(str, StaticData::Instance().GetFactorDelimiter());
-  for (size_t ind = 0; ind < factorOrder.size() && fit; ++ind, ++fit) {
-    m_factorArray[factorOrder[ind]] = factorCollection.AddFactor(*fit, isNonTerminal);
-  }
-  UTIL_THROW_IF(fit, StrayFactorException, "You have configured " << factorOrder.size() << " factors but the word " << str << " contains factor delimiter " << StaticData::Instance().GetFactorDelimiter() << " too many times.");
-
->>>>>>> f507c0f8
   // assume term/non-term same for all factors
   m_isNonTerminal = isNonTerminal;
 }
