// $Id$

/***********************************************************************
Moses - factored phrase-based language decoder
Copyright (C) 2006 University of Edinburgh

This library is free software; you can redistribute it and/or
modify it under the terms of the GNU Lesser General Public
License as published by the Free Software Foundation; either
version 2.1 of the License, or (at your option) any later version.

This library is distributed in the hope that it will be useful,
but WITHOUT ANY WARRANTY; without even the implied warranty of
MERCHANTABILITY or FITNESS FOR A PARTICULAR PURPOSE.  See the GNU
Lesser General Public License for more details.

You should have received a copy of the GNU Lesser General Public
License along with this library; if not, write to the Free Software
Foundation, Inc., 51 Franklin Street, Fifth Floor, Boston, MA  02110-1301  USA
***********************************************************************/

#include <algorithm>
#include <stdlib.h>
#include "util/exception.hh"
#include "util/tokenize_piece.hh"

#include "TargetPhrase.h"
#include "GenerationDictionary.h"
#include "LM/Base.h"
#include "StaticData.h"
#include "ScoreComponentCollection.h"
#include "Util.h"
#include "AlignmentInfoCollection.h"
#include "InputPath.h"
#include "moses/TranslationModel/PhraseDictionary.h"

using namespace std;

namespace Moses
{
TargetPhrase::TargetPhrase( std::string out_string)
  :Phrase(0)
  , m_fullScore(0.0)
  , m_futureScore(0.0)
  , m_alignTerm(&AlignmentInfoCollection::Instance().GetEmptyAlignmentInfo())
  , m_alignNonTerm(&AlignmentInfoCollection::Instance().GetEmptyAlignmentInfo())
  , m_lhsTarget(NULL)
  , m_ruleSource(NULL)
{

  //ACAT
  const StaticData &staticData = StaticData::Instance();
  CreateFromString(Output, staticData.GetInputFactorOrder(), out_string, staticData.GetFactorDelimiter(), NULL);
}

TargetPhrase::TargetPhrase()
  :Phrase()
  , m_fullScore(0.0)
  , m_futureScore(0.0)
  , m_alignTerm(&AlignmentInfoCollection::Instance().GetEmptyAlignmentInfo())
  , m_alignNonTerm(&AlignmentInfoCollection::Instance().GetEmptyAlignmentInfo())
  , m_lhsTarget(NULL)
  , m_ruleSource(NULL)
{
}

TargetPhrase::TargetPhrase(const Phrase &phrase)
  : Phrase(phrase)
  , m_fullScore(0.0)
  , m_futureScore(0.0)
  , m_alignTerm(&AlignmentInfoCollection::Instance().GetEmptyAlignmentInfo())
  , m_alignNonTerm(&AlignmentInfoCollection::Instance().GetEmptyAlignmentInfo())
  , m_lhsTarget(NULL)
  , m_ruleSource(NULL)
{
}

TargetPhrase::TargetPhrase(const TargetPhrase &copy)
  : Phrase(copy)
  , m_fullScore(copy.m_fullScore)
  , m_futureScore(copy.m_futureScore)
  , m_scoreBreakdown(copy.m_scoreBreakdown)
  , m_alignTerm(copy.m_alignTerm)
  , m_alignNonTerm(copy.m_alignNonTerm)
{
  if (copy.m_lhsTarget) {
    m_lhsTarget = new Word(*copy.m_lhsTarget);
  } else {
    m_lhsTarget = NULL;
  }

  if (copy.m_ruleSource) {
    m_ruleSource = new Phrase(*copy.m_ruleSource);
  } else {
    m_ruleSource = NULL;
  }
}

TargetPhrase::~TargetPhrase()
{
  //cerr << "m_lhsTarget=" << m_lhsTarget << endl;

  delete m_lhsTarget;
  delete m_ruleSource;
}

#ifdef HAVE_PROTOBUF
void TargetPhrase::WriteToRulePB(hgmert::Rule* pb) const
{
  pb->add_trg_words("[X,1]");
  for (size_t pos = 0 ; pos < GetSize() ; pos++)
    pb->add_trg_words(GetWord(pos)[0]->GetString());
}
#endif

void TargetPhrase::Evaluate(const Phrase &source)
{
  const std::vector<FeatureFunction*> &ffs = FeatureFunction::GetFeatureFunctions();
  Evaluate(source, ffs);
}

void TargetPhrase::Evaluate(const Phrase &source, const std::vector<FeatureFunction*> &ffs)
{
  if (ffs.size()) {
    const StaticData &staticData = StaticData::Instance();
    ScoreComponentCollection futureScoreBreakdown;
    for (size_t i = 0; i < ffs.size(); ++i) {
      const FeatureFunction &ff = *ffs[i];
      if (! staticData.IsFeatureFunctionIgnored( ff )) {
        ff.Evaluate(source, *this, m_scoreBreakdown, futureScoreBreakdown);
      }
    }

    float weightedScore = m_scoreBreakdown.GetWeightedScore();
    m_futureScore += futureScoreBreakdown.GetWeightedScore();
    m_fullScore = weightedScore + m_futureScore;
  }
}

void TargetPhrase::Evaluate(const InputType &input, const InputPath &inputPath)
{
  const std::vector<FeatureFunction*> &ffs = FeatureFunction::GetFeatureFunctions();
<<<<<<< HEAD
=======
  const StaticData &staticData = StaticData::Instance();
  ScoreComponentCollection futureScoreBreakdown;
>>>>>>> 32ccbef3
  for (size_t i = 0; i < ffs.size(); ++i) {
    const FeatureFunction &ff = *ffs[i];
    if (! staticData.IsFeatureFunctionIgnored( ff )) {
      ff.Evaluate(input, inputPath, *this, m_scoreBreakdown, &futureScoreBreakdown);
    }
  }
  float weightedScore = m_scoreBreakdown.GetWeightedScore();
  m_futureScore += futureScoreBreakdown.GetWeightedScore();
  m_fullScore = weightedScore + m_futureScore;
}

void TargetPhrase::SetXMLScore(float score)
{
  const StaticData &staticData = StaticData::Instance();
  const FeatureFunction* prod = PhraseDictionary::GetColl()[0];
  size_t numScores = prod->GetNumScoreComponents();
  vector <float> scoreVector(numScores,score/numScores);

  m_scoreBreakdown.Assign(prod, scoreVector);
}

void TargetPhrase::SetAlignmentInfo(const StringPiece &alignString)
{
  AlignmentInfo::CollType alignTerm, alignNonTerm;
  for (util::TokenIter<util::AnyCharacter, true> token(alignString, util::AnyCharacter(" \t")); token; ++token) {
    util::TokenIter<util::SingleCharacter, false> dash(*token, util::SingleCharacter('-'));

    char *endptr;
    size_t sourcePos = strtoul(dash->data(), &endptr, 10);
    UTIL_THROW_IF(endptr != dash->data() + dash->size(), util::ErrnoException, "Error parsing alignment" << *dash);
    ++dash;
    size_t targetPos = strtoul(dash->data(), &endptr, 10);
    UTIL_THROW_IF(endptr != dash->data() + dash->size(), util::ErrnoException, "Error parsing alignment" << *dash);
    UTIL_THROW_IF2(++dash, "Extra gunk in alignment " << *token);


    if (GetWord(targetPos).IsNonTerminal()) {
      alignNonTerm.insert(std::pair<size_t,size_t>(sourcePos, targetPos));
    } else {
      alignTerm.insert(std::pair<size_t,size_t>(sourcePos, targetPos));
    }
  }
  SetAlignTerm(alignTerm);
  SetAlignNonTerm(alignNonTerm);

}

void TargetPhrase::SetAlignTerm(const AlignmentInfo::CollType &coll)
{
  const AlignmentInfo *alignmentInfo = AlignmentInfoCollection::Instance().Add(coll);
  m_alignTerm = alignmentInfo;

}

void TargetPhrase::SetAlignNonTerm(const AlignmentInfo::CollType &coll)
{
  const AlignmentInfo *alignmentInfo = AlignmentInfoCollection::Instance().Add(coll);
  m_alignNonTerm = alignmentInfo;
}

void TargetPhrase::SetSparseScore(const FeatureFunction* translationScoreProducer, const StringPiece &sparseString)
{
  m_scoreBreakdown.Assign(translationScoreProducer, sparseString.as_string());
}

void TargetPhrase::Merge(const TargetPhrase &copy, const std::vector<FactorType>& factorVec)
{
  Phrase::MergeFactors(copy, factorVec);
  m_scoreBreakdown.Merge(copy.GetScoreBreakdown());
  m_futureScore += copy.m_futureScore;
  m_fullScore += copy.m_fullScore;
}

void TargetPhrase::SetProperties(const StringPiece &str)
{
  if (str.size() == 0) {
    return;
  }

  vector<string> toks;
  TokenizeMultiCharSeparator(toks, str.as_string(), "{{");
  for (size_t i = 0; i < toks.size(); ++i) {
    string &tok = toks[i];
    if (tok.empty()) {
      continue;
    }
    size_t endPos = tok.rfind("}");

    tok = tok.substr(0, endPos - 1);

    vector<string> keyValue = TokenizeFirstOnly(tok, " ");
    UTIL_THROW_IF2(keyValue.size() != 2,
    		"Incorrect format of property: " << str);
    SetProperty(keyValue[0], keyValue[1]);
  }
}

void TargetPhrase::GetProperty(const std::string &key, std::string &value, bool &found) const
{
  std::map<std::string, std::string>::const_iterator iter;
  iter = m_properties.find(key);
  if (iter == m_properties.end()) {
    found = false;
  } else {
    found = true;
    value = iter->second;
  }
}

void TargetPhrase::SetRuleSource(const Phrase &ruleSource) const
{
  if (m_ruleSource == NULL) {
    m_ruleSource = new Phrase(ruleSource);
  }
}

void swap(TargetPhrase &first, TargetPhrase &second)
{
  first.SwapWords(second);
  std::swap(first.m_fullScore, second.m_fullScore);
  std::swap(first.m_futureScore, second.m_futureScore);
  swap(first.m_scoreBreakdown, second.m_scoreBreakdown);
  std::swap(first.m_alignTerm, second.m_alignTerm);
  std::swap(first.m_alignNonTerm, second.m_alignNonTerm);
  std::swap(first.m_lhsTarget, second.m_lhsTarget);
}

TO_STRING_BODY(TargetPhrase);

std::ostream& operator<<(std::ostream& os, const TargetPhrase& tp)
{
  if (tp.m_lhsTarget) {
    os << *tp.m_lhsTarget<< " -> ";
  }
  os << static_cast<const Phrase&>(tp) << ":" << flush;
  os << tp.GetAlignNonTerm() << flush;
  os << ": c=" << tp.m_fullScore << flush;
  os << " " << tp.m_scoreBreakdown << flush;

  return os;
}

}
<|MERGE_RESOLUTION|>--- conflicted
+++ resolved
@@ -140,11 +140,8 @@
 void TargetPhrase::Evaluate(const InputType &input, const InputPath &inputPath)
 {
   const std::vector<FeatureFunction*> &ffs = FeatureFunction::GetFeatureFunctions();
-<<<<<<< HEAD
-=======
   const StaticData &staticData = StaticData::Instance();
   ScoreComponentCollection futureScoreBreakdown;
->>>>>>> 32ccbef3
   for (size_t i = 0; i < ffs.size(); ++i) {
     const FeatureFunction &ff = *ffs[i];
     if (! staticData.IsFeatureFunctionIgnored( ff )) {
