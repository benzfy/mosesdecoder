--- conflicted
+++ resolved
@@ -132,12 +132,6 @@
   }
 }
 
-<<<<<<< HEAD
-  float weightedScore = m_scoreBreakdown.GetWeightedScore();
-  float futureScore   = futureScoreBreakdown.GetWeightedScore();
-  
-  m_fullScore = weightedScore + futureScore;
-=======
 void TargetPhrase::Evaluate(const InputType &input)
 {
   const std::vector<FeatureFunction*> &ffs = FeatureFunction::GetFeatureFunctions();
@@ -146,7 +140,6 @@
     const FeatureFunction &ff = *ffs[i];
     ff.Evaluate(input, m_scoreBreakdown);
   }
->>>>>>> e15a4fc8
 }
 
 void TargetPhrase::SetXMLScore(float score)
