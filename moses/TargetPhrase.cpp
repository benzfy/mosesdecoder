--- conflicted
+++ resolved
@@ -177,21 +177,13 @@
 }
 #endif
 
-<<<<<<< HEAD
-bool TargetPhrase::HasTtaskSPtr() const {
+bool TargetPhrase::HasTtaskSPtr() const
+{
   return m_ttask_flag;
 }
 
-const ttasksptr TargetPhrase::GetTtask() const {
-=======
-bool TargetPhrase::HasTtaskSPtr() const
-{
-  return m_ttask_flag;
-}
-
 const ttasksptr TargetPhrase::GetTtask() const
 {
->>>>>>> f7938f43
   return m_ttask.lock();
 }
 
