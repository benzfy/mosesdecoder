--- conflicted
+++ resolved
@@ -116,10 +116,7 @@
   bool avgRefLength;
   bool print_weights, print_core_weights, debug_model, scale_lm, scale_wp;
   float scale_lm_factor, scale_wp_factor;
-<<<<<<< HEAD
   bool kbest;
-=======
->>>>>>> 9931a1e0
   string moses_src;
   float sigmoidParam;
   float bleuWeight, bleuWeight_hope, bleuWeight_fear;
@@ -127,23 +124,17 @@
   float bleu_weight_lm_factor;
   bool l1_regularize, l2_regularize, l1_reg_sparse, l2_reg_sparse;
   float l1_lambda, l2_lambda;
-<<<<<<< HEAD
   bool most_violated, most_violated_reg, all_violated, max_bleu_diff, one_against_all;
   bool feature_confidence, signed_counts;
   float decay_core, decay_sparse, core_r0, sparse_r0;
   bool selective, summed;
   float bleu_weight_fear_factor;
-=======
-  bool skip_hope, skip_model, skip_fear;
-  float bleu_weight_fear_factor, scaling_constant;
->>>>>>> 9931a1e0
   bool hildreth;
   float add2lm;
   bool realBleu, disableBleuFeature;
   bool rescaleSlack;
   bool makePairs;
   bool debug;
-<<<<<<< HEAD
   bool reg_on_every_mix;
   size_t continue_epoch;
   bool modelPlusBleu,  simpleHistoryBleu;
@@ -156,17 +147,12 @@
     ("mv-reg", po::value<bool>(&most_violated_reg)->default_value(false), "Regularize most violated constraint")
     ("dbg", po::value<bool>(&debug)->default_value(true), "More debug output")
     ("make-pairs", po::value<bool>(&makePairs)->default_value(true), "Make pairs of hypotheses for 1slack")
-=======
-  po::options_description desc("Allowed options");
-  desc.add_options()
     ("debug", po::value<bool>(&debug)->default_value(true), "More debug output")
->>>>>>> 9931a1e0
     ("rescale-slack", po::value<bool>(&rescaleSlack)->default_value(false), "Rescale slack in 1-slack formulation")
     ("disable-bleu-feature", po::value<bool>(&disableBleuFeature)->default_value(false), "Disable the Bleu feature")
     ("real-bleu", po::value<bool>(&realBleu)->default_value(false), "Compute real sentence Bleu on complete translations")
     ("add2lm", po::value<float>(&add2lm)->default_value(0.0), "Add the specified amount to all LM weights")
     ("hildreth", po::value<bool>(&hildreth)->default_value(false), "Prefer Hildreth over analytical update")
-<<<<<<< HEAD
     ("selective", po::value<bool>(&selective)->default_value(false), "Build constraints for every feature")
     ("summed", po::value<bool>(&summed)->default_value(false), "Sum up all constraints")
     ("model-plus-bleu", po::value<bool>(&modelPlusBleu)->default_value(false), "Use the sum of model score and +/- bleu to select hope and fear translations")
@@ -183,22 +169,6 @@
     ("adjust-bw", po::value<bool>(&bleu_weight_lm_adjust)->default_value(false), "Adjust bleu weight when lm weight changes")
     ("bw-lm-factor", po::value<float>(&bleu_weight_lm_factor)->default_value(2.0), "Make bleu weight depend on lm weight by this factor")
     ("bw-factor-fear", po::value<float>(&bleu_weight_fear_factor)->default_value(1.0), "Multiply fear weight by this factor")
-=======
-    ("skip-hope", po::value<bool>(&skip_hope)->default_value(false), "Sample without hope translations")
-    ("skip-model", po::value<bool>(&skip_model)->default_value(false), "Sample without model translations")
-    ("skip-fear", po::value<bool>(&skip_fear)->default_value(false), "Sample without fear translations")
-    ("scaling-constant", po::value<float>(&scaling_constant)->default_value(1.0), "Scale all core values by a constant at beginning of training")
-        
-    ("bleu-weight", po::value<float>(&bleuWeight)->default_value(1.0), "Bleu weight used in decoder objective")
-    ("bw-hope", po::value<float>(&bleuWeight_hope)->default_value(-1.0), "Bleu weight used in decoder objective for hope")
-    ("bw-fear", po::value<float>(&bleuWeight_fear)->default_value(-1.0), "Bleu weight used in decoder objective for fear")
-    
-    ("tie-bw-to-lm", po::value<bool>(&bleu_weight_lm)->default_value(false), "Make bleu weight depend on lm weight")   
-    ("adjust-bw", po::value<bool>(&bleu_weight_lm_adjust)->default_value(false), "Adjust bleu weight when lm weight changes")       
-    ("bw-lm-factor", po::value<float>(&bleu_weight_lm_factor)->default_value(2.0), "Make bleu weight depend on lm weight by this factor")
-    ("bw-factor-fear", po::value<float>(&bleu_weight_fear_factor)->default_value(1.0), "Multiply fear weight by this factor")
-
->>>>>>> 9931a1e0
     ("accumulate-weights", po::value<bool>(&accumulateWeights)->default_value(false), "Accumulate and average weights over all epochs")
     ("average-weights", po::value<bool>(&averageWeights)->default_value(false), "Set decoder weights to average weights after each update")
     ("avg-ref-length", po::value<bool>(&avgRefLength)->default_value(false), "Use average reference length instead of shortest for BLEU score feature")
@@ -208,7 +178,6 @@
     ("boost", po::value<bool>(&boost)->default_value(false), "Apply boosting factor to updates on misranked candidates")
     ("config,f", po::value<string>(&mosesConfigFile), "Moses ini-file")
     ("configs-folds", po::value<vector<string> >(&mosesConfigFilesFolds), "Moses ini-files, one for each fold")
-    //("core-weights", po::value<string>(&coreWeightFile)->default_value(""), "Weight file containing the core weights (already tuned, have to be non-zero)")
     ("debug-model", po::value<bool>(&debug_model)->default_value(false), "Get best model translation for debugging purposes")
     ("decode-hope", po::value<bool>(&decode_hope)->default_value(false), "Decode dev input set according to hope objective")
     ("decode-fear", po::value<bool>(&decode_fear)->default_value(false), "Decode dev input set according to fear objective")
@@ -234,10 +203,7 @@
     ("l2-reg", po::value<bool>(&l2_regularize)->default_value(false), "L2-regularization")
     ("min-bleu-ratio", po::value<float>(&minBleuRatio)->default_value(-1), "Set a minimum BLEU ratio between hope and fear")
     ("max-bleu-ratio", po::value<float>(&maxBleuRatio)->default_value(-1), "Set a maximum BLEU ratio between hope and fear")
-<<<<<<< HEAD
     ("max-bleu-diff", po::value<bool>(&max_bleu_diff)->default_value(true), "Select hope/fear with maximum Bleu difference")
-=======
->>>>>>> 9931a1e0
     ("min-oracle-bleu", po::value<float>(&min_oracle_bleu)->default_value(0), "Set a minimum oracle BLEU score")
     ("min-weight-change", po::value<float>(&min_weight_change)->default_value(0.0001), "Set minimum weight change for stopping criterion")
     ("mira-learning-rate", po::value<float>(&mira_learning_rate)->default_value(1), "Learning rate for MIRA (fixed or flexible)")
@@ -255,24 +221,18 @@
     ("print-core-weights", po::value<bool>(&print_core_weights)->default_value(true), "Print out current core weights")
     ("prune-zero-weights", po::value<bool>(&pruneZeroWeights)->default_value(false), "Prune zero-valued sparse feature weights")
     ("reference-files,r", po::value<vector<string> >(&referenceFiles), "Reference translation files for training")
-<<<<<<< HEAD
     ("reference-files-folds", po::value<vector<string> >(&referenceFilesFolds), "Reference translation files for training, one for each fold")
     ("kbest", po::value<bool>(&kbest)->default_value(false), "Select hope/fear pairs from a list of nbest translations")
-=======
-    ("reference-files-folds", po::value<vector<string> >(&referenceFilesFolds), "Reference translation files for training, one for each fold")	       
->>>>>>> 9931a1e0
+      
     ("scale-by-inverse-length", po::value<bool>(&scaleByInverseLength)->default_value(false), "Scale BLEU by (history of) inverse input length")
     ("scale-by-input-length", po::value<bool>(&scaleByInputLength)->default_value(false), "Scale BLEU by (history of) input length")
     ("scale-by-avg-input-length", po::value<bool>(&scaleByAvgInputLength)->default_value(false), "Scale BLEU by average input length")
     ("scale-by-avg-inverse-length", po::value<bool>(&scaleByAvgInverseLength)->default_value(false), "Scale BLEU by average inverse input length")
     ("scale-by-x", po::value<float>(&scaleByX)->default_value(1), "Scale the BLEU score by value x")
-<<<<<<< HEAD
     ("scale-lm", po::value<bool>(&scale_lm)->default_value(false), "Scale the language model feature")
     ("scale-factor-lm", po::value<float>(&scale_lm_factor)->default_value(2), "Scale the language model feature by this factor")
     ("scale-wp", po::value<bool>(&scale_wp)->default_value(false), "Scale the word penalty feature")
     ("scale-factor-wp", po::value<float>(&scale_wp_factor)->default_value(2), "Scale the word penalty feature by this factor")
-=======
->>>>>>> 9931a1e0
     ("scale-margin", po::value<bool>(&scale_margin)->default_value(0), "Scale the margin by the Bleu score of the oracle translation")
     ("scale-margin-precision", po::value<bool>(&scale_margin_precision)->default_value(0), "Scale margin by precision of oracle")
     ("scale-update", po::value<bool>(&scale_update)->default_value(0), "Scale update by Bleu score of oracle")
@@ -283,7 +243,6 @@
     ("slack", po::value<float>(&slack)->default_value(0.01), "Use slack in optimiser")
     ("sparse-average", po::value<bool>(&sparseAverage)->default_value(false), "Average weights by the number of processes")
     ("sparse-no-average", po::value<bool>(&sparseNoAverage)->default_value(false), "Don't average sparse weights, just sum")
-    //("start-weights", po::value<string>(&startWeightFile)->default_value(""), "Weight file containing start weights")
     ("stop-weights", po::value<bool>(&weightConvergence)->default_value(true), "Stop when weights converge")
     ("verbosity,v", po::value<int>(&verbosity)->default_value(0), "Verbosity level")
     ("weight-dump-frequency", po::value<size_t>(&weightDumpFrequency)->default_value(1), "How often per epoch to dump weights (mpi)")
@@ -302,13 +261,6 @@
     return 0;
   }
 
-<<<<<<< HEAD
-=======
-  cerr << "debug: " << debug << endl;
-  cerr << "l1-reg: " << l1_regularize << endl;
-  cerr << "featureCutoff: " << featureCutoff << endl;
-  
->>>>>>> 9931a1e0
   const StaticData &staticData = StaticData::Instance();
 
   bool trainWithMultipleFolds = false;
@@ -442,9 +394,9 @@
   }
 
   // initialise Moses
-  // add initial Bleu weight and references to initialize Bleu feature
+  // add references to initialize Bleu feature
   boost::trim(decoder_settings);
-  decoder_settings += " -mira -distinct-nbest -weight-bl 1 -references";
+  decoder_settings += " -mira -distinct-nbest -references";
   if (trainWithMultipleFolds) {
     decoder_settings += " ";
     decoder_settings += referenceFilesFolds[myFold];
@@ -815,7 +767,6 @@
 	    modelScores.push_back(newScores);
 	  }
 	}
-<<<<<<< HEAD
 	if (kbest) {
 	  // for decoding
 	  featureValues.push_back(newFeatureValues);
@@ -829,39 +780,6 @@
 	  bleuScoresFear.push_back(newScores);
 	  modelScoresHope.push_back(newScores);
 	  modelScoresFear.push_back(newScores);
-=======
-
-	// initialise optimizer
-	Optimiser* optimiser = NULL;
-	if (learner == "mira") {
-		if (rank == 0) {
-			cerr << "Optimising using Mira" << endl;
-			cerr << "slack: " << slack << ", learning rate: " << mira_learning_rate << endl;
-			if (normaliseMargin) 
-			  cerr << "sigmoid parameter: " << sigmoidParam << endl;
-		}
-		optimiser = new MiraOptimiser(slack, scale_margin, scale_margin_precision,
-					      scale_update, scale_update_precision, boost, normaliseMargin, sigmoidParam);
-		learning_rate = mira_learning_rate;
-		perceptron_update = false;
-	} else if (learner == "perceptron") {
-		if (rank == 0) {
-			cerr << "Optimising using Perceptron" << endl;
-		}
-		optimiser = new Perceptron();
-		learning_rate = perceptron_learning_rate;
-		perceptron_update = true;
-		model_hope_fear = false; // mira only
-		rank_only = false; // mira only
-		hope_fear = false; // mira only
-		hope_model = false; // mira only
-		n = 1;
-		hope_n = 1;
-		fear_n = 1;
-	} else {
-		cerr << "Error: Unknown optimiser: " << learner << endl;
-		return 1;
->>>>>>> 9931a1e0
 	}
 	
 	size_t ref_length;
@@ -874,7 +792,6 @@
 	  mosesWeights.PrintCoreFeatures();
 	  cerr << endl;
 	}
-<<<<<<< HEAD
 	
 	// check LM weight
 	const LMList& lmList_new = staticData.GetLMList();
@@ -886,21 +803,6 @@
 	    mosesWeights.Assign(*i, 0.1);
 	    cerr << "Rank " << rank << ", epoch " << epoch << ", assign lm weights of 0.1" << endl;
 	  }
-=======
-
-	if (hope_n == -1)
-	  hope_n = n;
-	if (fear_n == -1)
-	  fear_n = n;
-	if (rank_n == -1)
-	  rank_n = n;
-
-	if (model_hope_fear || hope_model || rank_only || megam)
-	  hope_fear = false; // is true by default
-	if (learner == "mira" && !(hope_fear || hope_model || model_hope_fear || rank_only || megam)) {
-	  cerr << "Error: Need to select one of parameters --hope-fear/--model-hope-fear for mira update." << endl;
-	  return 1;
->>>>>>> 9931a1e0
 	}
 	
 	// select inference scheme
@@ -1109,7 +1011,6 @@
 	  //float model_length_ratio = (float)bestModel.size()/ref_length;
 	  cerr << endl;
 
-<<<<<<< HEAD
 	  examples_in_batch++;
 	  
 	  HypothesisQueue queueHope(hope_n);
@@ -1290,20 +1191,6 @@
 	    mosesWeights.Assign(*iter, 0);
 	    break;
 	  }
-=======
-	// get reference to feature functions
-	const vector<const ScoreProducer*> featureFunctions =
-			staticData.GetTranslationSystem(TranslationSystem::DEFAULT).GetFeatureFunctions();
-	//const vector<FactorType> &inputFactorOrder = staticData.GetInputFactorOrder();
-
-	//ProducerWeightMap coreWeightMap, startWeightMap;
-	ScoreComponentCollection initialWeights = decoder->getWeights();
-	// read start weight file                                                                                
-        cerr << "Rank " << rank << ", initial weights: " << initialWeights << endl;
-	if (scaling_constant != 1.0) {
-	  initialWeights.MultiplyEquals(scaling_constant);
-	  cerr << "Rank " << rank << ", scaled initial weights: " << initialWeights << endl;
->>>>>>> 9931a1e0
 	}
 	
 	// scale LM feature (to avoid rapid changes)
@@ -1439,47 +1326,12 @@
 	  update_status = optimiser->updateWeightsHopeFear( weightUpdate, featureValuesHope,
 	    featureValuesFear, dummy1, dummy1, dummy1, dummy1, learning_rate, rank, epoch);
 	}
-<<<<<<< HEAD
 	else if (hope_fear) {
 	  if (bleuScoresHope[0][0] >= min_oracle_bleu) {
 	    if (hope_n == 1 && fear_n ==1 && batchSize == 1 && !hildreth) {
 	      update_status = ((MiraOptimiser*) optimiser)->updateWeightsAnalytically(weightUpdate,
 	      featureValuesHope[0][0], featureValuesFear[0][0], bleuScoresHope[0][0],
 		 bleuScoresFear[0][0], modelScoresHope[0][0], modelScoresFear[0][0], learning_rate, rank, epoch);
-=======
-
-	//Main loop:	
-	ScoreComponentCollection cumulativeWeights; // collect weights per epoch to produce an average
-	ScoreComponentCollection cumulativeWeightsBinary;
-	size_t numberOfUpdates = 0;
-	size_t numberOfUpdatesThisEpoch = 0;
-
-	time_t now;
-	time(&now);
-	cerr << "Rank " << rank << ", " << ctime(&now);
-
-	float avgInputLength = 0;
-	float sumOfInputs = 0;
-	size_t numberOfInputs = 0;
-
-	ScoreComponentCollection mixedWeights;
-	ScoreComponentCollection mixedWeightsPrevious;
-	ScoreComponentCollection mixedWeightsBeforePrevious;
-	ScoreComponentCollection mixedAverageWeights;
-	ScoreComponentCollection mixedAverageWeightsPrevious;
-	ScoreComponentCollection mixedAverageWeightsBeforePrevious;
-
-	bool stop = false;
-//	int sumStillViolatedConstraints;
-	float epsilon = 0.0001;
-
-	for (size_t epoch = 0; epoch < epochs && !stop; ++epoch) {
-	  if (shuffle) {
-	    if (trainWithMultipleFolds || rank == 0) {
-	      cerr << "Rank " << rank << ", epoch " << epoch << ", shuffling input sentences.." << endl;
-	      RandomIndex rindex;
-	      random_shuffle(order.begin(), order.end(), rindex);
->>>>>>> 9931a1e0
 	    }
 	    else
 	      update_status = optimiser->updateWeightsHopeFear(weightUpdate, featureValuesHope,
@@ -1567,7 +1419,6 @@
 	    featureLearningRates.UpdateLearningRates(decay_core, decay_sparse, confidenceCounts, core_r0, sparse_r0);
 	  }
 	  
-<<<<<<< HEAD
 	  // apply weight update to Moses weights
 	  mosesWeights.PlusEquals(weightUpdate);
 	  
@@ -1702,554 +1553,11 @@
 	// broadcast summed confidence counts
 	//mpi::broadcast(world, mixedConfidenceCounts, 0);
 	//confidenceCounts = mixedConfidenceCounts;
-	
-=======
-	  size_t shardPosition = 0;
-	  vector<size_t>::const_iterator sid = shard.begin();
-	  while (sid != shard.end()) {
-			// feature values for hypotheses i,j (matrix: batchSize x 3*n x featureValues)
-			vector<vector<ScoreComponentCollection> > featureValues;
-			vector<vector<float> > bleuScores;
-			vector<vector<float> > modelScores;
-
-			// variables for hope-fear/perceptron setting
-			vector<vector<ScoreComponentCollection> > featureValuesHope;
-			vector<vector<ScoreComponentCollection> > featureValuesFear;
-			vector<vector<float> > bleuScoresHope;
-			vector<vector<float> > bleuScoresFear;
-			vector<vector<float> > modelScoresHope;
-			vector<vector<float> > modelScoresFear;
-			
-			// get moses weights
-			ScoreComponentCollection mosesWeights = decoder->getWeights();
-			VERBOSE(1, "\nRank " << rank << ", epoch " << epoch << ", weights: " << mosesWeights << endl);
-
-			// BATCHING: produce nbest lists for all input sentences in batch
-			vector<float> oracleBleuScores;
-			vector<float> oracleModelScores;
-			vector<vector<const Word*> > oneBests;
-			vector<ScoreComponentCollection> oracleFeatureValues;
-			vector<size_t> inputLengths;
-			vector<size_t> ref_ids;
-			size_t actualBatchSize = 0;
-
-			string nbestFileMegam, referenceFileMegam;
-			vector<size_t>::const_iterator current_sid_start = sid;
-			size_t examples_in_batch = 0;
-			for (size_t batchPosition = 0; batchPosition < batchSize && sid
-			    != shard.end(); ++batchPosition) {
-				string input;
-				if (trainWithMultipleFolds) 
-					input = inputSentencesFolds[myFold][*sid];
-				else
-					input = inputSentences[*sid];
-				
-				Moses::Sentence *sentence = new Sentence();
-				stringstream in(input + "\n");
-				const vector<FactorType> inputFactorOrder = staticData.GetInputFactorOrder();
-				sentence->Read(in,inputFactorOrder);
-				cerr << "\nRank " << rank << ", epoch " << epoch << ", input sentence " << *sid << ": \"";
-				sentence->Print(cerr);
-				cerr << "\"" << " (batch pos " << batchPosition << ")" << endl;
-				size_t current_input_length = (*sentence).GetSize();
-				
-				if (epoch == 0 && (scaleByAvgInputLength || scaleByAvgInverseLength)) {
-					sumOfInputs += current_input_length;
-					++numberOfInputs;
-					avgInputLength = sumOfInputs/numberOfInputs;
-					decoder->setAvgInputLength(avgInputLength);
-					cerr << "Rank " << rank << ", epoch 0, average input length: " << avgInputLength << endl;
-				}
-
-				vector<ScoreComponentCollection> newFeatureValues;
-				vector<float> newScores;
-				if (model_hope_fear || rank_only) {
-					featureValues.push_back(newFeatureValues);
-					bleuScores.push_back(newScores);
-					modelScores.push_back(newScores);
-				}
-				if (hope_fear || hope_model || perceptron_update) {
-					featureValuesHope.push_back(newFeatureValues);
-					featureValuesFear.push_back(newFeatureValues);
-					bleuScoresHope.push_back(newScores);
-					bleuScoresFear.push_back(newScores);
-					modelScoresHope.push_back(newScores);
-					modelScoresFear.push_back(newScores);
-					if (historyBleu || debug_model) {
-						featureValues.push_back(newFeatureValues);
-						bleuScores.push_back(newScores);
-						modelScores.push_back(newScores);
-					}
-				}
-
-				size_t ref_length;
-				float avg_ref_length;
-
-				if (print_weights)
-				  cerr << "Rank " << rank << ", epoch " << epoch << ", current weights: " << mosesWeights << endl;
-				if (print_core_weights) {
-				  cerr << "Rank " << rank << ", epoch " << epoch << ", current weights: ";
-				  mosesWeights.PrintCoreFeatures(); 
-				  cerr << endl;
-				}
-				 								  
-				// check LM weight
-				const LMList& lmList_new = staticData.GetLMList();
-				for (LMList::const_iterator i = lmList_new.begin(); i != lmList_new.end(); ++i) {
-				  float lmWeight = mosesWeights.GetScoreForProducer(*i);
-				  cerr << "Rank " << rank << ", epoch " << epoch << ", lm weight: " << lmWeight << endl;
-				  if (lmWeight <= 0) {
-				    cerr << "Rank " << rank << ", epoch " << epoch << ", ERROR: language model weight should never be <= 0." << endl;
-				    mosesWeights.Assign(*i, 0.1);
-				    cerr << "Rank " << rank << ", epoch " << epoch << ", assign lm weights of 0.1" << endl;
-				  }
-				}
-				
-				// select inference scheme
-				cerr << "Rank " << rank << ", epoch " << epoch << ", real Bleu? " << realBleu << endl;
-				if (hope_fear || perceptron_update) {				  
-				        // HOPE		 				  
-					cerr << "Rank " << rank << ", epoch " << epoch << ", " << hope_n << "best hope translations" << endl;
-					vector< vector<const Word*> > outputHope = decoder->getNBest(input, *sid, hope_n, 1.0, bleuWeight_hope,
-							featureValuesHope[batchPosition], bleuScoresHope[batchPosition], modelScoresHope[batchPosition],
-							1, realBleu, distinctNbest, avgRefLength, rank, epoch, "");
-					vector<const Word*> oracle = outputHope[0];
-					decoder->cleanup(chartDecoding);
-					ref_length = decoder->getClosestReferenceLength(*sid, oracle.size());
-					avg_ref_length = ref_length;
-					float hope_length_ratio = (float)oracle.size()/ref_length;
-					int oracleSize = (int)oracle.size();
-					cerr << endl;
-
-					// count sparse features occurring in hope translation
-					featureValuesHope[batchPosition][0].IncrementSparseHopeFeatures();
-					
-					float precision = bleuScoresHope[batchPosition][0];
-					if (historyBleu) {
-					  precision /= decoder->getTargetLengthHistory();
-					}
-					else {
-						if (scaleByAvgInputLength) precision /= decoder->getAverageInputLength();
-						else if (scaleByAvgInverseLength) precision /= (100/decoder->getAverageInputLength());
-						precision /= scaleByX;
-					}
-					if (scale_margin_precision || scale_update_precision) {
-						if (historyBleu || scaleByAvgInputLength || scaleByAvgInverseLength) {
-							cerr << "Rank " << rank << ", epoch " << epoch << ", set hope precision: " << precision << endl;
-							((MiraOptimiser*) optimiser)->setPrecision(precision);
-						}
-					}
-				
-					vector<const Word*> bestModel;
-					if (debug_model || historyBleu) {
-					        // MODEL (for updating the history only, using dummy vectors)
-					        cerr << "Rank " << rank << ", epoch " << epoch << ", 1best wrt model score (debug or history)" << endl;
-						vector< vector<const Word*> > outputModel = decoder->getNBest(input, *sid, n, 0.0, bleuWeight,
-								featureValues[batchPosition], bleuScores[batchPosition], modelScores[batchPosition],
-								1, realBleu, distinctNbest, avgRefLength, rank, epoch, "");
-						bestModel = outputModel[0];
-						decoder->cleanup(chartDecoding);
-						cerr << endl;
-						ref_length = decoder->getClosestReferenceLength(*sid, bestModel.size());
-					}
-
-					// FEAR
-					float fear_length_ratio = 0;
-					float bleuRatioHopeFear = 0;
-					int fearSize = 0;
-					cerr << "Rank " << rank << ", epoch " << epoch << ", " << fear_n << "best fear translations" << endl;
-					vector< vector<const Word*> > outputFear = decoder->getNBest(input, *sid, fear_n, -1.0, bleuWeight_fear,
-							featureValuesFear[batchPosition], bleuScoresFear[batchPosition], modelScoresFear[batchPosition],
-							1, realBleu, distinctNbest, avgRefLength, rank, epoch, "");
-					vector<const Word*> fear = outputFear[0];
-					decoder->cleanup(chartDecoding);
-					ref_length = decoder->getClosestReferenceLength(*sid, fear.size());
-					avg_ref_length += ref_length;
-					avg_ref_length /= 2;
-					fear_length_ratio = (float)fear.size()/ref_length;
-					fearSize = (int)fear.size();
-					cerr << endl;
-					for (size_t i = 0; i < fear.size(); ++i)
-						delete fear[i];
-
-					// count sparse features occurring in fear translation
-					featureValuesFear[batchPosition][0].IncrementSparseFearFeatures();
-										
-					// Bleu-related example selection
-					bool skip = false;
-					bleuRatioHopeFear = bleuScoresHope[batchPosition][0] / bleuScoresFear[batchPosition][0];
-					if (minBleuRatio != -1 && bleuRatioHopeFear < minBleuRatio)
-						skip = true;
-					if(maxBleuRatio != -1 && bleuRatioHopeFear > maxBleuRatio)
-						skip = true;					
-
-					// sanity check
-					if (historyBleu) {
-					  if (bleuScores[batchPosition][0] > bleuScoresHope[batchPosition][0] &&
-					      modelScores[batchPosition][0] > modelScoresHope[batchPosition][0]) {
-					    if (abs(bleuScores[batchPosition][0] - bleuScoresHope[batchPosition][0]) > epsilon &&
-						abs(modelScores[batchPosition][0] - modelScoresHope[batchPosition][0]) > epsilon) {
-					      cerr << "Rank " << rank << ", epoch " << epoch << ", ERROR: MODEL translation better than HOPE translation." << endl;
-					      skip = true;
-					    }
-					  }
-					  if (bleuScoresFear[batchPosition][0] > bleuScores[batchPosition][0] &&
-					      modelScoresFear[batchPosition][0] > modelScores[batchPosition][0]) {
-					    if (abs(bleuScoresFear[batchPosition][0] - bleuScores[batchPosition][0]) > epsilon && 
-						abs(modelScoresFear[batchPosition][0] - modelScores[batchPosition][0]) > epsilon) {
-					      cerr << "Rank " << rank << ", epoch " << epoch << ", ERROR: FEAR translation better than MODEL translation." << endl;
-					      skip = true;
-					    }					  
-					  }
-					}
-					if (bleuScoresFear[batchPosition][0] > bleuScoresHope[batchPosition][0]) {
-					  if (abs(bleuScoresFear[batchPosition][0] - bleuScoresHope[batchPosition][0]) > epsilon) {
-					    // check if it's an error or a warning
-					    skip = true;
-					    if (modelScoresFear[batchPosition][0] > modelScoresHope[batchPosition][0] && abs(modelScoresFear[batchPosition][0] - modelScoresHope[batchPosition][0]) > epsilon) {
-					      cerr << "Rank " << rank << ", epoch " << epoch << ", ERROR: FEAR translation better than HOPE translation. (abs-diff: " << abs(bleuScoresFear[batchPosition][0] - bleuScoresHope[batchPosition][0]) << ")" <<endl;			   
-					    }
-					    else {
-					      cerr << "Rank " << rank << ", epoch " << epoch << ", WARNING: FEAR translation has better Bleu than HOPE translation. (abs-diff: " << abs(bleuScoresFear[batchPosition][0] - bleuScoresHope[batchPosition][0]) << ")" <<endl;
-					    }
-					  }
-					}
-									
-					if (skip) {
-					  cerr << "Rank " << rank << ", epoch " << epoch << ", skip example (" << hope_length_ratio << ", " << bleuRatioHopeFear << ").. " << endl;
-					  featureValuesHope[batchPosition].clear();
-					  featureValuesFear[batchPosition].clear();
-					  bleuScoresHope[batchPosition].clear();
-					  bleuScoresFear[batchPosition].clear();
-					  if (historyBleu || debug_model) {
-					    featureValues[batchPosition].clear();
-					    bleuScores[batchPosition].clear();
-					  }
-					}
-					else {
-					  examples_in_batch++;
-
-					  // needed for history
-					  if (historyBleu)  {
-					    inputLengths.push_back(current_input_length);
-					    ref_ids.push_back(*sid);					
-					    oneBests.push_back(bestModel);
-					  }  
-					}					
-				}
-				if (hope_model) {
-					// HOPE
-					cerr << "Rank " << rank << ", epoch " << epoch << ", " << hope_n << "best hope translations" << endl;
-					vector< vector<const Word*> > outputHope = decoder->getNBest(input, *sid, hope_n, 1.0, bleuWeight_hope,
-							featureValuesHope[batchPosition], bleuScoresHope[batchPosition], modelScoresHope[batchPosition],
-							1, realBleu, distinctNbest, avgRefLength, rank, epoch, "");
-					vector<const Word*> oracle = outputHope[0];
-					decoder->cleanup(chartDecoding);
-					cerr << endl;
-					
-					// count sparse features occurring in hope translation
-					featureValuesHope[batchPosition][0].IncrementSparseHopeFeatures();
-
-					vector<const Word*> bestModel;
-					// MODEL (for updating the history only, using dummy vectors)
-					cerr << "Rank " << rank << ", epoch " << epoch << ", " << fear_n << "best wrt model score" << endl;
-					vector< vector<const Word*> > outputModel = decoder->getNBest(input, *sid, fear_n, 0.0, bleuWeight_fear,
-							featureValuesFear[batchPosition], bleuScoresFear[batchPosition], modelScoresFear[batchPosition],
-							realBleu, 1, distinctNbest, avgRefLength, rank, epoch, "");
-					bestModel = outputModel[0];
-					decoder->cleanup(chartDecoding);
-					cerr << endl;
-
-					// needed for history
-					if (historyBleu) {
-						inputLengths.push_back(current_input_length);
-						ref_ids.push_back(*sid);
-						oneBests.push_back(bestModel);
-					}						
-					
-					examples_in_batch++;
-				}
-				if (rank_only) {
-					// MODEL
-					cerr << "Rank " << rank << ", epoch " << epoch << ", " << rank_n << "best wrt model score" << endl;
-					vector< vector<const Word*> > outputModel = decoder->getNBest(input, *sid, rank_n, 0.0, bleuWeight,
-							featureValues[batchPosition], bleuScores[batchPosition], modelScores[batchPosition],
-							1, realBleu, distinctNbest, avgRefLength, rank, epoch, "");
-					vector<const Word*> bestModel = outputModel[0];
-					decoder->cleanup(chartDecoding);
-					oneBests.push_back(bestModel);
-					ref_length = decoder->getClosestReferenceLength(*sid, bestModel.size());
-					float model_length_ratio = (float)bestModel.size()/ref_length;
-					cerr << ", l-ratio model: " << model_length_ratio << endl;
-					
-					// count sparse features occurring in best model translation
-					featureValues[batchPosition][0].IncrementSparseHopeFeatures();
-
-					examples_in_batch++;
-				}
-				if (model_hope_fear) {		
-				  // HOPE
-				  if (!skip_hope) {
-				    cerr << "Rank " << rank << ", epoch " << epoch << ", " << n << "best hope translations" << endl;
-				    size_t oraclePos = featureValues[batchPosition].size();
-				    decoder->getNBest(input, *sid, n, 1.0, bleuWeight_hope,
-						      featureValues[batchPosition], bleuScores[batchPosition], modelScores[batchPosition],
-						      0, realBleu, distinctNbest, avgRefLength, rank, epoch, "");
-				    //vector<const Word*> oracle = outputHope[0];
-				    // needed for history
-				    inputLengths.push_back(current_input_length);
-				    ref_ids.push_back(*sid);
-				    decoder->cleanup(chartDecoding);
-				    //ref_length = decoder->getClosestReferenceLength(*sid, oracle.size());
-				    //float hope_length_ratio = (float)oracle.size()/ref_length;
-				    cerr << endl;
-				    
-				    oracleFeatureValues.push_back(featureValues[batchPosition][oraclePos]);
-				    oracleBleuScores.push_back(bleuScores[batchPosition][oraclePos]);
-				    oracleModelScores.push_back(modelScores[batchPosition][oraclePos]);
-				  }
-
-				  // MODEL
-				  if (!skip_model) {
-				    cerr << "Rank " << rank << ", epoch " << epoch << ", " << n << "best wrt model score" << endl;
-				    if (historyBleu) {
-				      vector< vector<const Word*> > outputModel = decoder->getNBest(input, *sid, n, 0.0, bleuWeight,
-					   featureValues[batchPosition], bleuScores[batchPosition], modelScores[batchPosition],
-					   1, realBleu, distinctNbest, avgRefLength, rank, epoch, "");
-				      vector<const Word*> bestModel = outputModel[0];
-				      oneBests.push_back(bestModel);
-				    }
-				    else {
-				      decoder->getNBest(input, *sid, n, 0.0, bleuWeight,
-						featureValues[batchPosition], bleuScores[batchPosition], modelScores[batchPosition],
-						0, realBleu, distinctNbest, avgRefLength, rank, epoch, "");
-				    }
-				    decoder->cleanup(chartDecoding);
-				    //ref_length = decoder->getClosestReferenceLength(*sid, bestModel.size());
-				    //float model_length_ratio = (float)bestModel.size()/ref_length;
-				    cerr << endl;
-				  }
-
-				  // FEAR			
-				  if (!skip_fear) {
-				    cerr << "Rank " << rank << ", epoch " << epoch << ", " << n << "best fear translations" << endl;
-				    decoder->getNBest(input, *sid, n, -1.0, bleuWeight_fear,
-						featureValues[batchPosition], bleuScores[batchPosition], modelScores[batchPosition],
-						0, realBleu, distinctNbest, avgRefLength, rank, epoch, "");
-				    decoder->cleanup(chartDecoding);
-				    //ref_length = decoder->getClosestReferenceLength(*sid, fear.size());
-				    //float fear_length_ratio = (float)fear.size()/ref_length;
-				  }
-
-				  examples_in_batch++;			  
-				}
-							  				  
-				// next input sentence
-				++sid;
-				++actualBatchSize;
-				++shardPosition;
-			} // end of batch loop
-
-			
-			if (examples_in_batch == 0) {
-			  cerr << "Rank " << rank << ", epoch " << epoch << ", batch is empty." << endl;
-			}
-			else {
-				vector<vector<float> > losses(actualBatchSize);
-				if (model_hope_fear && !skip_hope) {
-					// Set loss for each sentence as BLEU(oracle) - BLEU(hypothesis)
-					for (size_t batchPosition = 0; batchPosition < actualBatchSize; ++batchPosition) {
-						for (size_t j = 0; j < bleuScores[batchPosition].size(); ++j) {
-							losses[batchPosition].push_back(oracleBleuScores[batchPosition] - bleuScores[batchPosition][j]);
-						}
-					}
-				}
-				
-				// set weight for bleu feature to 0 before optimizing
-				vector<const ScoreProducer*>::const_iterator iter;
-				const vector<const ScoreProducer*> featureFunctions2 = staticData.GetTranslationSystem(TranslationSystem::DEFAULT).GetFeatureFunctions();
-				for (iter = featureFunctions2.begin(); iter != featureFunctions2.end(); ++iter) {
-				  if ((*iter)->GetScoreProducerWeightShortName() == "bl") {
-				    mosesWeights.Assign(*iter, 0);
-				    break;
-				  }
-				}
-				
-				// print out the feature values
-				if (print_feature_values) {
-					cerr << "\nRank " << rank << ", epoch " << epoch << ", feature values: " << endl;
-					if (model_hope_fear || rank_only) printFeatureValues(featureValues);
-					else {
-						cerr << "hope: " << endl;
-						printFeatureValues(featureValuesHope);
-						cerr << "fear: " << endl;
-						printFeatureValues(featureValuesFear);
-					}
-				}
-
-				// Run optimiser on batch:
-				VERBOSE(1, "\nRank " << rank << ", epoch " << epoch << ", run optimiser:" << endl);
-				size_t update_status = 1;
-				ScoreComponentCollection weightUpdate;
-				if (perceptron_update) {
-					vector<vector<float> > dummy1;
-					update_status = optimiser->updateWeightsHopeFear( weightUpdate,
-							featureValuesHope, featureValuesFear, dummy1, dummy1, dummy1, dummy1, learning_rate, rank, epoch);
-				}
-				else if (hope_fear || hope_model) {
-					if (bleuScoresHope[0][0] >= min_oracle_bleu) {
-						if (hope_n == 1 && fear_n ==1 && batchSize == 1 && !hildreth) {
-							update_status = ((MiraOptimiser*) optimiser)->updateWeightsAnalytically(weightUpdate,
-									featureValuesHope[0][0], featureValuesFear[0][0], bleuScoresHope[0][0], bleuScoresFear[0][0],
-									modelScoresHope[0][0], modelScoresFear[0][0], learning_rate, rank, epoch);
-						}
-						else 						  
-						  update_status = optimiser->updateWeightsHopeFear(weightUpdate,
-									featureValuesHope, featureValuesFear, bleuScoresHope, bleuScoresFear,
-									modelScoresHope, modelScoresFear, learning_rate, rank, epoch);				
-					}
-					else
-						update_status = 1;
-				}
-				else if (rank_only) {
-				  // learning ranking of model translations
-				  update_status = ((MiraOptimiser*) optimiser)->updateWeightsRankModel(weightUpdate,
-							featureValues, bleuScores, modelScores, learning_rate, rank, epoch);
-				}
-				else {
-				  // model_hope_fear
-				  update_status = ((MiraOptimiser*) optimiser)->updateWeights(weightUpdate, featureValues, losses, bleuScores, modelScores, oracleFeatureValues, oracleBleuScores, oracleModelScores, learning_rate, rank, epoch);
-				}
-
-//			sumStillViolatedConstraints += update_status;
-
-				if (update_status == 0) {	 // if weights were updated
-				  // apply weight update
-				  if (debug) 
-				    cerr << "Rank " << rank << ", epoch " << epoch << ", update: " << weightUpdate << endl;
-				
-					mosesWeights.PlusEquals(weightUpdate);
-
-					if (normaliseWeights)
-					  mosesWeights.L1Normalise();
-
-					cumulativeWeights.PlusEquals(mosesWeights);
-					if (sparseAverage) {
-					  ScoreComponentCollection binary;
-					  binary.SetToBinaryOf(mosesWeights);
-					  cumulativeWeightsBinary.PlusEquals(binary);
-					}
-
-					++numberOfUpdates;
-					++numberOfUpdatesThisEpoch;
-					if (averageWeights) {
-						ScoreComponentCollection averageWeights(cumulativeWeights);
-						if (accumulateWeights) {
-							averageWeights.DivideEquals(numberOfUpdates);
-						} else {
-							averageWeights.DivideEquals(numberOfUpdatesThisEpoch);
-						}
-
-						mosesWeights = averageWeights;
-					}
-
-					// set new Moses weights
-					decoder->setWeights(mosesWeights);
-					//cerr << "Rank " << rank << ", epoch " << epoch << ", new weights: " << mosesWeights << endl;					
-				}
-
-				// update history (for approximate document Bleu)
-				if (historyBleu) {
-					for (size_t i = 0; i < oneBests.size(); ++i) 
-						cerr << "Rank " << rank << ", epoch " << epoch << ", update history with 1best length: " << oneBests[i].size() << " ";
-					decoder->updateHistory(oneBests, inputLengths, ref_ids, rank, epoch);
-					deleteTranslations(oneBests);
-				}				
-			} // END TRANSLATE AND UPDATE BATCH
-
-			size_t mixing_base = mixingFrequency == 0 ? 0 : shard.size() / mixingFrequency;
-			size_t dumping_base = weightDumpFrequency ==0 ? 0 : shard.size() / weightDumpFrequency;
-			bool mix = evaluateModulo(shardPosition, mixing_base, actualBatchSize);
-
-			// mix weights?
-			if (mix) {
-#ifdef MPI_ENABLE
-			  cerr << "Rank " << rank << ", epoch " << epoch << ", mixing weights.. " << endl;
-				// collect all weights in mixedWeights and divide by number of processes
-				mpi::reduce(world, mosesWeights, mixedWeights, SCCPlus(), 0);
-
-				// mix confidence counts
-				//mpi::reduce(world, confidenceCounts, mixedConfidenceCounts, SCCPlus(), 0);
-				ScoreComponentCollection totalBinary;
-				if (sparseAverage) {
-					ScoreComponentCollection binary;
-					binary.SetToBinaryOf(mosesWeights);
-					mpi::reduce(world, binary, totalBinary, SCCPlus(), 0);
-				}
-				if (rank == 0) {
-					// divide by number of processes
-					if (sparseNoAverage)
-					  mixedWeights.CoreDivideEquals(size); // average only core weights
-					else if (sparseAverage)
-					  mixedWeights.DivideEquals(totalBinary);
-					else
-					  mixedWeights.DivideEquals(size);
-					
-					// divide confidence counts
-					//mixedConfidenceCounts.DivideEquals(size);
-					
-					// normalise weights after averaging
-					if (normaliseWeights) {
-						mixedWeights.L1Normalise();
-					}
-								
-					++weightMixingThisEpoch;
-					
-					if (pruneZeroWeights) {
-					  size_t pruned = mixedWeights.PruneZeroWeightFeatures();
-					  cerr << "Rank " << rank << ", epoch " << epoch << ", " 
-					       << pruned << " zero-weighted features pruned from mixedWeights." << endl;
-					  
-					  pruned = cumulativeWeights.PruneZeroWeightFeatures();
-					  cerr << "Rank " << rank << ", epoch " << epoch << ", " 
-					       << pruned << " zero-weighted features pruned from cumulativeWeights." << endl;
-					}
-					
-					if (featureCutoff != -1 && weightMixingThisEpoch == mixingFrequency) {
-					  size_t pruned = mixedWeights.PruneSparseFeatures(featureCutoff);
-					  cerr << "Rank " << rank << ", epoch " << epoch << ", " 
-					       << pruned << " features pruned from mixedWeights." << endl;
-						
-					  pruned = cumulativeWeights.PruneSparseFeatures(featureCutoff);
-					  cerr << "Rank " << rank << ", epoch " << epoch << ", " 
-					       << pruned << " features pruned from cumulativeWeights." << endl;
-					}
-					
-					if (weightMixingThisEpoch == mixingFrequency) {
-					  if (l1_regularize) { 
-					    size_t pruned = mixedWeights.SparseL1Regularize(l1_lambda);
-					    cerr << "Rank " << rank << ", epoch " << epoch << ", " 
-					       << "l1-reg. on mixedWeights with lambda=" << l1_lambda << ", pruned: " << pruned << endl;
-					  					  }
-					  if (l2_regularize) {
-					    mixedWeights.SparseL2Regularize(l2_lambda);
-					    cerr << "Rank " << rank << ", epoch " << epoch << ", " 
-						 << "l2-reg. on mixedWeights with lambda=" << l2_lambda << endl;  
-					  }
-					}										
-				}
-
-				// broadcast average weights from process 0
-				mpi::broadcast(world, mixedWeights, 0);
-				decoder->setWeights(mixedWeights);
-				mosesWeights = mixedWeights;								
->>>>>>> 9931a1e0
 #endif
 #ifndef MPI_ENABLE
 	//cerr << "\nRank " << rank << ", no mixing, weights: " << mosesWeights << endl;
 	mixedWeights = mosesWeights;
 #endif
-<<<<<<< HEAD
       } // end mixing
       
       // Dump weights?
@@ -2317,64 +1625,10 @@
 	      binary.SetToBinaryOf(mosesWeights);
 	      mpi::reduce(world, binary, totalBinary, SCCPlus(), 0);
 	    }
-=======
-			} // end mixing
-
-			// Dump weights?
-			if (dumpMixedWeights) {
-			  if (mix && rank == 0 && !weightDumpStem.empty()) {
-			    // dump mixed weights instead of average weights
-			    ostringstream filename;
-			    if (epoch < 10)
-				  filename << weightDumpStem << "_0" << epoch;
-			    else
-				  filename << weightDumpStem << "_" << epoch;
-
-			    if (weightDumpFrequency > 1)
-				  filename << "_" << weightEpochDump;
-
-			    cerr << "Dumping mixed weights during epoch " << epoch << " to " << filename.str() << endl << endl;
-			    mixedWeights.Save(filename.str());
-			    ++weightEpochDump;
-			  }
-			}
-			else {
-			if (evaluateModulo(shardPosition, dumping_base, actualBatchSize)) {
-			  ScoreComponentCollection tmpAverageWeights(cumulativeWeights);
-			  bool proceed = false;
-			  if (accumulateWeights) {
-			    if (numberOfUpdates > 0) {
-			      tmpAverageWeights.DivideEquals(numberOfUpdates);
-			      proceed = true;
-			    }
-			  } else {
-			    if (numberOfUpdatesThisEpoch > 0) {
-			    	if (sparseNoAverage) // average only core weights
-			    		tmpAverageWeights.CoreDivideEquals(numberOfUpdatesThisEpoch);
-			    	else if (sparseAverage)
-			    		tmpAverageWeights.DivideEquals(cumulativeWeightsBinary);
-			    	else
-			    		tmpAverageWeights.DivideEquals(numberOfUpdatesThisEpoch);
-			    	proceed = true;
-			    }
-			  }
-			  
-			  if (proceed) {
-			    ScoreComponentCollection totalBinary;
-#ifdef MPI_ENABLE
-			    // average across processes
-			    mpi::reduce(world, tmpAverageWeights, mixedAverageWeights, SCCPlus(), 0);
-			    if (sparseAverage) {
-			      ScoreComponentCollection binary;
-			      binary.SetToBinaryOf(mosesWeights);
-			      mpi::reduce(world, binary, totalBinary, SCCPlus(), 0);
-			    }
->>>>>>> 9931a1e0
 #endif
 #ifndef MPI_ENABLE
 	    mixedAverageWeights = tmpAverageWeights;
 #endif
-<<<<<<< HEAD
 	    if (rank == 0 && !weightDumpStem.empty()) {
 	      // divide by number of processes
 	      if (sparseNoAverage)
@@ -2416,86 +1670,7 @@
 		  size_t pruned = mixedAverageWeights.SparseL1Regularize(l1_lambda);
 		  cerr << "Rank " << rank << ", epoch " << epoch << ", "
 		       << "l1-reg. on mixedAverageWeights with lambda=" << l1_lambda << ", pruned: " << pruned << endl;
-=======
-			    if (rank == 0 && !weightDumpStem.empty()) {
-			      // divide by number of processes
-			      if (sparseNoAverage)
-			    	  mixedAverageWeights.CoreDivideEquals(size); // average only core weights
-			      else if (sparseAverage)
-			    	  mixedAverageWeights.DivideEquals(totalBinary);
-			      else
-			    	  mixedAverageWeights.DivideEquals(size);
-
-			      // normalise weights after averaging
-			      if (normaliseWeights) {
-			      	mixedAverageWeights.L1Normalise();
-			      }
-			      
-			      // dump final average weights
-			      ostringstream filename;
-			      if (epoch < 10) {
-			      	filename << weightDumpStem << "_0" << epoch;
-			      } else {
-			      	filename << weightDumpStem << "_" << epoch;
-			      }
-			      
-			      if (weightDumpFrequency > 1) {
-			      	filename << "_" << weightEpochDump;
-			      }
-			      
-/*			      if (accumulateWeights) {
-				  	cerr << "\nMixed average weights (cumulative) during epoch "	<< epoch << ": " << mixedAverageWeights << endl;
-			      } else {
-				  	cerr << "\nMixed average weights during epoch " << epoch << ": " << mixedAverageWeights << endl;
-			      }*/
-			      
-			      cerr << "Dumping mixed average weights during epoch " << epoch << " to " << filename.str() << endl << endl;
-			      mixedAverageWeights.Save(filename.str());
-			      ++weightEpochDump;
-			      
-			      if (weightEpochDump == weightDumpFrequency) {
-				if (l1_regularize) { 
-				  size_t pruned = mixedAverageWeights.SparseL1Regularize(l1_lambda);
-				  cerr << "Rank " << rank << ", epoch " << epoch << ", " 
-				       << "l1-reg. on mixedAverageWeights with lambda=" << l1_lambda << ", pruned: " << pruned << endl;
-				}
-				if (l2_regularize) {
-				  mixedAverageWeights.SparseL2Regularize(l2_lambda);
-				  cerr << "Rank " << rank << ", epoch " << epoch << ", " 
-				       << "l2-reg. on mixedAverageWeights with lambda=" << l2_lambda << endl;  
-				}
-				
-				if (l1_regularize || l2_regularize) {
-				  filename << "_reg";
-				  cerr << "Dumping regularized mixed average weights during epoch " << epoch << " to " << filename.str() << endl << endl;
-				  mixedAverageWeights.Save(filename.str());
-				}
-			      }										
-
-			      if (weightEpochDump == weightDumpFrequency && printFeatureCounts) {
-			      	// print out all features with counts
-			      	stringstream s1, s2;
-			      	s1 << "sparse_feature_hope_counts" << "_" << epoch;
-			      	s2 << "sparse_feature_fear_counts" << "_" << epoch;
-			      	ofstream sparseFeatureCountsHope(s1.str().c_str());
-			      	ofstream sparseFeatureCountsFear(s2.str().c_str());
-
-			      	mixedAverageWeights.PrintSparseHopeFeatureCounts(sparseFeatureCountsHope);
-			      	mixedAverageWeights.PrintSparseFearFeatureCounts(sparseFeatureCountsFear);
-			      	sparseFeatureCountsHope.close();
-			      	sparseFeatureCountsFear.close();
-			      }
-			    }
-			  }
-			}// end dumping
-			}
-
-		} // end of shard loop, end of this epoch
-
-	        if (historyBleu) {
-			cerr << "Bleu feature history after epoch " <<  epoch << endl;
-			decoder->printBleuFeatureHistory(cerr);
->>>>>>> 9931a1e0
+
 		}
 		if (l2_regularize) {
 		  mixedAverageWeights.SparseL2Regularize(l2_lambda);
@@ -2764,7 +1939,6 @@
 #ifdef MPI_ENABLE
   MPI_Finalize();
 #endif
-<<<<<<< HEAD
   
   time_t now;
   time(&now);
@@ -2813,13 +1987,4 @@
       //cerr << "Rank " << rank << ", epoch " << epoch << ", " << name << " score scaled from " << featureScore << " to " << featureScore/scaling_factor << endl;
     }
   }
-=======
-
-	time_t now;
-	time(&now);
-	cerr << "Rank " << rank << ", " << ctime(&now);
-
-	delete decoder;
-	exit(0);
->>>>>>> 9931a1e0
 }