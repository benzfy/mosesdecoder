// !$*UTF8*$!
{
	archiveVersion = 1;
	classes = {
	};
	objectVersion = 45;
	objects = {

/* Begin PBXBuildFile section */
<<<<<<< HEAD
		1E6C3D121241D89A005697BC /* IOWrapper.cpp in Sources */ = {isa = PBXBuildFile; fileRef = 1E6C3D0A1241D89A005697BC /* IOWrapper.cpp */; };
		1E6C3D131241D89A005697BC /* Main.cpp in Sources */ = {isa = PBXBuildFile; fileRef = 1E6C3D0C1241D89A005697BC /* Main.cpp */; };
		1E6C3D141241D89A005697BC /* mbr.cpp in Sources */ = {isa = PBXBuildFile; fileRef = 1E6C3D0E1241D89A005697BC /* mbr.cpp */; };
		1E6C3D151241D89A005697BC /* TranslationAnalysis.cpp in Sources */ = {isa = PBXBuildFile; fileRef = 1E6C3D101241D89A005697BC /* TranslationAnalysis.cpp */; };
		1E6C3D4A1241D96B005697BC /* libOnDiskPt.a in Frameworks */ = {isa = PBXBuildFile; fileRef = 1E6C3D491241D95A005697BC /* libOnDiskPt.a */; };
		1E6C3D4B1241D975005697BC /* libmoses.a in Frameworks */ = {isa = PBXBuildFile; fileRef = 1E6C3D431241D94E005697BC /* libmoses.a */; };
		1E6C3D4C1241D97B005697BC /* libmoses-chart.a in Frameworks */ = {isa = PBXBuildFile; fileRef = 1E6C3D3D1241D944005697BC /* libmoses-chart.a */; };
		8DD76F6A0486A84900D96B5E /* moses-chart-cmd.1 in CopyFiles */ = {isa = PBXBuildFile; fileRef = C6859E8B029090EE04C91782 /* moses-chart-cmd.1 */; };
/* End PBXBuildFile section */

/* Begin PBXContainerItemProxy section */
		1E6C3D3C1241D944005697BC /* PBXContainerItemProxy */ = {
=======
		1E87F09311BDCD2E0033951C /* libmoses.a in Frameworks */ = {isa = PBXBuildFile; fileRef = 1E87F08D11BDCD1B0033951C /* libmoses.a */; };
		1E9DA31511BDC84A00F4DBD1 /* IOWrapper.cpp in Sources */ = {isa = PBXBuildFile; fileRef = 1E9DA30A11BDC84A00F4DBD1 /* IOWrapper.cpp */; };
		1E9DA31611BDC84A00F4DBD1 /* Main.cpp in Sources */ = {isa = PBXBuildFile; fileRef = 1E9DA30C11BDC84A00F4DBD1 /* Main.cpp */; };
		1E9DA31811BDC84A00F4DBD1 /* mbr.cpp in Sources */ = {isa = PBXBuildFile; fileRef = 1E9DA31111BDC84A00F4DBD1 /* mbr.cpp */; };
		1E9DA31911BDC84A00F4DBD1 /* TranslationAnalysis.cpp in Sources */ = {isa = PBXBuildFile; fileRef = 1E9DA31311BDC84A00F4DBD1 /* TranslationAnalysis.cpp */; };
		1E9DA34211BDC8DB00F4DBD1 /* libmoses-chart.a in Frameworks */ = {isa = PBXBuildFile; fileRef = 1E9DA34111BDC8CA00F4DBD1 /* libmoses-chart.a */; };
		1E9DA35011BDC97100F4DBD1 /* libOnDiskPt.a in Frameworks */ = {isa = PBXBuildFile; fileRef = 1E9DA34F11BDC96A00F4DBD1 /* libOnDiskPt.a */; };
		1ED8B842124B98A60030CCF4 /* libkenlm.a in Frameworks */ = {isa = PBXBuildFile; fileRef = 1E60D2A212496B1900D15873 /* libkenlm.a */; };
/* End PBXBuildFile section */

/* Begin PBXContainerItemProxy section */
		1E60D2A112496B1900D15873 /* PBXContainerItemProxy */ = {
			isa = PBXContainerItemProxy;
			containerPortal = 1E60D29A12496B1900D15873 /* kenlm.xcodeproj */;
			proxyType = 2;
			remoteGlobalIDString = D2AAC046055464E500DB518D;
			remoteInfo = kenlm;
		};
		1E60D2A812496B4F00D15873 /* PBXContainerItemProxy */ = {
			isa = PBXContainerItemProxy;
			containerPortal = 1E60D29A12496B1900D15873 /* kenlm.xcodeproj */;
			proxyType = 1;
			remoteGlobalIDString = D2AAC045055464E500DB518D;
			remoteInfo = kenlm;
		};
		1E87F08C11BDCD1B0033951C /* PBXContainerItemProxy */ = {
>>>>>>> 60db2a29
			isa = PBXContainerItemProxy;
			containerPortal = 1E6C3D351241D944005697BC /* moses-chart.xcodeproj */;
			proxyType = 2;
			remoteGlobalIDString = D2AAC046055464E500DB518D;
			remoteInfo = "moses-chart";
		};
		1E6C3D421241D94E005697BC /* PBXContainerItemProxy */ = {
			isa = PBXContainerItemProxy;
			containerPortal = 1E6C3D3E1241D94E005697BC /* moses.xcodeproj */;
			proxyType = 2;
			remoteGlobalIDString = D2AAC046055464E500DB518D;
			remoteInfo = moses;
		};
		1E6C3D481241D95A005697BC /* PBXContainerItemProxy */ = {
			isa = PBXContainerItemProxy;
			containerPortal = 1E6C3D441241D95A005697BC /* OnDiskPt.xcodeproj */;
			proxyType = 2;
			remoteGlobalIDString = D2AAC046055464E500DB518D;
			remoteInfo = OnDiskPt;
		};
		1E6C3D7D1241DCCB005697BC /* PBXContainerItemProxy */ = {
			isa = PBXContainerItemProxy;
			containerPortal = 1E6C3D441241D95A005697BC /* OnDiskPt.xcodeproj */;
			proxyType = 1;
			remoteGlobalIDString = D2AAC045055464E500DB518D;
			remoteInfo = OnDiskPt;
		};
		1E6C3D7F1241DCCB005697BC /* PBXContainerItemProxy */ = {
			isa = PBXContainerItemProxy;
			containerPortal = 1E6C3D351241D944005697BC /* moses-chart.xcodeproj */;
			proxyType = 1;
			remoteGlobalIDString = D2AAC045055464E500DB518D;
			remoteInfo = "moses-chart";
		};
		1E6C3D811241DCCB005697BC /* PBXContainerItemProxy */ = {
			isa = PBXContainerItemProxy;
			containerPortal = 1E6C3D3E1241D94E005697BC /* moses.xcodeproj */;
			proxyType = 1;
			remoteGlobalIDString = D2AAC045055464E500DB518D;
			remoteInfo = moses;
		};
/* End PBXContainerItemProxy section */

/* Begin PBXCopyFilesBuildPhase section */
		8DD76F690486A84900D96B5E /* CopyFiles */ = {
			isa = PBXCopyFilesBuildPhase;
			buildActionMask = 8;
			dstPath = /usr/share/man/man1/;
			dstSubfolderSpec = 0;
			files = (
			);
			runOnlyForDeploymentPostprocessing = 1;
		};
/* End PBXCopyFilesBuildPhase section */

/* Begin PBXFileReference section */
<<<<<<< HEAD
		1E6C3D0A1241D89A005697BC /* IOWrapper.cpp */ = {isa = PBXFileReference; fileEncoding = 4; lastKnownFileType = sourcecode.cpp.cpp; name = IOWrapper.cpp; path = src/IOWrapper.cpp; sourceTree = "<group>"; };
		1E6C3D0B1241D89A005697BC /* IOWrapper.h */ = {isa = PBXFileReference; fileEncoding = 4; lastKnownFileType = sourcecode.c.h; name = IOWrapper.h; path = src/IOWrapper.h; sourceTree = "<group>"; };
		1E6C3D0C1241D89A005697BC /* Main.cpp */ = {isa = PBXFileReference; fileEncoding = 4; lastKnownFileType = sourcecode.cpp.cpp; name = Main.cpp; path = src/Main.cpp; sourceTree = "<group>"; };
		1E6C3D0D1241D89A005697BC /* Main.h */ = {isa = PBXFileReference; fileEncoding = 4; lastKnownFileType = sourcecode.c.h; name = Main.h; path = src/Main.h; sourceTree = "<group>"; };
		1E6C3D0E1241D89A005697BC /* mbr.cpp */ = {isa = PBXFileReference; fileEncoding = 4; lastKnownFileType = sourcecode.cpp.cpp; name = mbr.cpp; path = src/mbr.cpp; sourceTree = "<group>"; };
		1E6C3D0F1241D89A005697BC /* mbr.h */ = {isa = PBXFileReference; fileEncoding = 4; lastKnownFileType = sourcecode.c.h; name = mbr.h; path = src/mbr.h; sourceTree = "<group>"; };
		1E6C3D101241D89A005697BC /* TranslationAnalysis.cpp */ = {isa = PBXFileReference; fileEncoding = 4; lastKnownFileType = sourcecode.cpp.cpp; name = TranslationAnalysis.cpp; path = src/TranslationAnalysis.cpp; sourceTree = "<group>"; };
		1E6C3D111241D89A005697BC /* TranslationAnalysis.h */ = {isa = PBXFileReference; fileEncoding = 4; lastKnownFileType = sourcecode.c.h; name = TranslationAnalysis.h; path = src/TranslationAnalysis.h; sourceTree = "<group>"; };
		1E6C3D351241D944005697BC /* moses-chart.xcodeproj */ = {isa = PBXFileReference; lastKnownFileType = "wrapper.pb-project"; name = "moses-chart.xcodeproj"; path = "../moses-chart/moses-chart.xcodeproj"; sourceTree = SOURCE_ROOT; };
		1E6C3D3E1241D94E005697BC /* moses.xcodeproj */ = {isa = PBXFileReference; lastKnownFileType = "wrapper.pb-project"; name = moses.xcodeproj; path = ../moses/moses.xcodeproj; sourceTree = SOURCE_ROOT; };
		1E6C3D441241D95A005697BC /* OnDiskPt.xcodeproj */ = {isa = PBXFileReference; lastKnownFileType = "wrapper.pb-project"; name = OnDiskPt.xcodeproj; path = ../OnDiskPt/OnDiskPt.xcodeproj; sourceTree = SOURCE_ROOT; };
=======
		1E60D29A12496B1900D15873 /* kenlm.xcodeproj */ = {isa = PBXFileReference; lastKnownFileType = "wrapper.pb-project"; name = kenlm.xcodeproj; path = ../kenlm/kenlm.xcodeproj; sourceTree = SOURCE_ROOT; };
		1E9DA30A11BDC84A00F4DBD1 /* IOWrapper.cpp */ = {isa = PBXFileReference; fileEncoding = 4; lastKnownFileType = sourcecode.cpp.cpp; name = IOWrapper.cpp; path = src/IOWrapper.cpp; sourceTree = "<group>"; };
		1E9DA30B11BDC84A00F4DBD1 /* IOWrapper.h */ = {isa = PBXFileReference; fileEncoding = 4; lastKnownFileType = sourcecode.c.h; name = IOWrapper.h; path = src/IOWrapper.h; sourceTree = "<group>"; };
		1E9DA30C11BDC84A00F4DBD1 /* Main.cpp */ = {isa = PBXFileReference; fileEncoding = 4; lastKnownFileType = sourcecode.cpp.cpp; name = Main.cpp; path = src/Main.cpp; sourceTree = "<group>"; };
		1E9DA30D11BDC84A00F4DBD1 /* Main.h */ = {isa = PBXFileReference; fileEncoding = 4; lastKnownFileType = sourcecode.c.h; name = Main.h; path = src/Main.h; sourceTree = "<group>"; };
		1E9DA31111BDC84A00F4DBD1 /* mbr.cpp */ = {isa = PBXFileReference; fileEncoding = 4; lastKnownFileType = sourcecode.cpp.cpp; name = mbr.cpp; path = src/mbr.cpp; sourceTree = "<group>"; };
		1E9DA31211BDC84A00F4DBD1 /* mbr.h */ = {isa = PBXFileReference; fileEncoding = 4; lastKnownFileType = sourcecode.c.h; name = mbr.h; path = src/mbr.h; sourceTree = "<group>"; };
		1E9DA31311BDC84A00F4DBD1 /* TranslationAnalysis.cpp */ = {isa = PBXFileReference; fileEncoding = 4; lastKnownFileType = sourcecode.cpp.cpp; name = TranslationAnalysis.cpp; path = src/TranslationAnalysis.cpp; sourceTree = "<group>"; };
		1E9DA31411BDC84A00F4DBD1 /* TranslationAnalysis.h */ = {isa = PBXFileReference; fileEncoding = 4; lastKnownFileType = sourcecode.c.h; name = TranslationAnalysis.h; path = src/TranslationAnalysis.h; sourceTree = "<group>"; };
		1E9DA33311BDC8BB00F4DBD1 /* moses.xcodeproj */ = {isa = PBXFileReference; lastKnownFileType = "wrapper.pb-project"; name = moses.xcodeproj; path = ../moses/moses.xcodeproj; sourceTree = SOURCE_ROOT; };
		1E9DA33911BDC8CA00F4DBD1 /* moses-chart.xcodeproj */ = {isa = PBXFileReference; lastKnownFileType = "wrapper.pb-project"; name = "moses-chart.xcodeproj"; path = "../moses-chart/moses-chart.xcodeproj"; sourceTree = SOURCE_ROOT; };
		1E9DA34A11BDC96A00F4DBD1 /* OnDiskPt.xcodeproj */ = {isa = PBXFileReference; lastKnownFileType = "wrapper.pb-project"; name = OnDiskPt.xcodeproj; path = ../OnDiskPt/OnDiskPt.xcodeproj; sourceTree = SOURCE_ROOT; };
>>>>>>> 60db2a29
		8DD76F6C0486A84900D96B5E /* moses-chart-cmd */ = {isa = PBXFileReference; explicitFileType = "compiled.mach-o.executable"; includeInIndex = 0; path = "moses-chart-cmd"; sourceTree = BUILT_PRODUCTS_DIR; };
/* End PBXFileReference section */

/* Begin PBXFrameworksBuildPhase section */
		8DD76F660486A84900D96B5E /* Frameworks */ = {
			isa = PBXFrameworksBuildPhase;
			buildActionMask = 2147483647;
			files = (
<<<<<<< HEAD
				1E6C3D4C1241D97B005697BC /* libmoses-chart.a in Frameworks */,
				1E6C3D4B1241D975005697BC /* libmoses.a in Frameworks */,
				1E6C3D4A1241D96B005697BC /* libOnDiskPt.a in Frameworks */,
=======
				1ED8B842124B98A60030CCF4 /* libkenlm.a in Frameworks */,
				1E87F09311BDCD2E0033951C /* libmoses.a in Frameworks */,
				1E9DA35011BDC97100F4DBD1 /* libOnDiskPt.a in Frameworks */,
				1E9DA34211BDC8DB00F4DBD1 /* libmoses-chart.a in Frameworks */,
>>>>>>> 60db2a29
			);
			runOnlyForDeploymentPostprocessing = 0;
		};
/* End PBXFrameworksBuildPhase section */

/* Begin PBXGroup section */
		08FB7794FE84155DC02AAC07 /* moses-chart-cmd */ = {
			isa = PBXGroup;
			children = (
<<<<<<< HEAD
				1E6C3D441241D95A005697BC /* OnDiskPt.xcodeproj */,
				1E6C3D3E1241D94E005697BC /* moses.xcodeproj */,
				1E6C3D351241D944005697BC /* moses-chart.xcodeproj */,
=======
				1E60D29A12496B1900D15873 /* kenlm.xcodeproj */,
				1E9DA34A11BDC96A00F4DBD1 /* OnDiskPt.xcodeproj */,
				1E9DA33911BDC8CA00F4DBD1 /* moses-chart.xcodeproj */,
				1E9DA33311BDC8BB00F4DBD1 /* moses.xcodeproj */,
>>>>>>> 60db2a29
				08FB7795FE84155DC02AAC07 /* Source */,
				C6859E8C029090F304C91782 /* Documentation */,
				1AB674ADFE9D54B511CA2CBB /* Products */,
			);
			name = "moses-chart-cmd";
			sourceTree = "<group>";
		};
		08FB7795FE84155DC02AAC07 /* Source */ = {
			isa = PBXGroup;
			children = (
				1E6C3D0A1241D89A005697BC /* IOWrapper.cpp */,
				1E6C3D0B1241D89A005697BC /* IOWrapper.h */,
				1E6C3D0C1241D89A005697BC /* Main.cpp */,
				1E6C3D0D1241D89A005697BC /* Main.h */,
				1E6C3D0E1241D89A005697BC /* mbr.cpp */,
				1E6C3D0F1241D89A005697BC /* mbr.h */,
				1E6C3D101241D89A005697BC /* TranslationAnalysis.cpp */,
				1E6C3D111241D89A005697BC /* TranslationAnalysis.h */,
			);
			name = Source;
			sourceTree = "<group>";
		};
		1AB674ADFE9D54B511CA2CBB /* Products */ = {
			isa = PBXGroup;
			children = (
				8DD76F6C0486A84900D96B5E /* moses-chart-cmd */,
			);
			name = Products;
			sourceTree = "<group>";
		};
<<<<<<< HEAD
		1E6C3D361241D944005697BC /* Products */ = {
=======
		1E60D29B12496B1900D15873 /* Products */ = {
			isa = PBXGroup;
			children = (
				1E60D2A212496B1900D15873 /* libkenlm.a */,
			);
			name = Products;
			sourceTree = "<group>";
		};
		1E9DA33411BDC8BB00F4DBD1 /* Products */ = {
>>>>>>> 60db2a29
			isa = PBXGroup;
			children = (
				1E6C3D3D1241D944005697BC /* libmoses-chart.a */,
			);
			name = Products;
			sourceTree = "<group>";
		};
		1E6C3D3F1241D94E005697BC /* Products */ = {
			isa = PBXGroup;
			children = (
				1E6C3D431241D94E005697BC /* libmoses.a */,
			);
			name = Products;
			sourceTree = "<group>";
		};
		1E6C3D451241D95A005697BC /* Products */ = {
			isa = PBXGroup;
			children = (
				1E6C3D491241D95A005697BC /* libOnDiskPt.a */,
			);
			name = Products;
			sourceTree = "<group>";
		};
		C6859E8C029090F304C91782 /* Documentation */ = {
			isa = PBXGroup;
			children = (
			);
			name = Documentation;
			sourceTree = "<group>";
		};
/* End PBXGroup section */

/* Begin PBXNativeTarget section */
		8DD76F620486A84900D96B5E /* moses-chart-cmd */ = {
			isa = PBXNativeTarget;
			buildConfigurationList = 1DEB923108733DC60010E9CD /* Build configuration list for PBXNativeTarget "moses-chart-cmd" */;
			buildPhases = (
				8DD76F640486A84900D96B5E /* Sources */,
				8DD76F660486A84900D96B5E /* Frameworks */,
				8DD76F690486A84900D96B5E /* CopyFiles */,
			);
			buildRules = (
			);
			dependencies = (
<<<<<<< HEAD
				1E6C3D7E1241DCCB005697BC /* PBXTargetDependency */,
				1E6C3D801241DCCB005697BC /* PBXTargetDependency */,
				1E6C3D821241DCCB005697BC /* PBXTargetDependency */,
=======
				1E9DA36411BDC9B200F4DBD1 /* PBXTargetDependency */,
				1E9DA36811BDC9B200F4DBD1 /* PBXTargetDependency */,
				1E87F09511BDCD390033951C /* PBXTargetDependency */,
				1E60D2A912496B4F00D15873 /* PBXTargetDependency */,
>>>>>>> 60db2a29
			);
			name = "moses-chart-cmd";
			productInstallPath = "$(HOME)/bin";
			productName = "moses-chart-cmd";
			productReference = 8DD76F6C0486A84900D96B5E /* moses-chart-cmd */;
			productType = "com.apple.product-type.tool";
		};
/* End PBXNativeTarget section */

/* Begin PBXProject section */
		08FB7793FE84155DC02AAC07 /* Project object */ = {
			isa = PBXProject;
			buildConfigurationList = 1DEB923508733DC60010E9CD /* Build configuration list for PBXProject "moses-chart-cmd" */;
			compatibilityVersion = "Xcode 3.1";
			hasScannedForEncodings = 1;
			mainGroup = 08FB7794FE84155DC02AAC07 /* moses-chart-cmd */;
			projectDirPath = "";
			projectReferences = (
				{
<<<<<<< HEAD
					ProductGroup = 1E6C3D361241D944005697BC /* Products */;
					ProjectRef = 1E6C3D351241D944005697BC /* moses-chart.xcodeproj */;
=======
					ProductGroup = 1E60D29B12496B1900D15873 /* Products */;
					ProjectRef = 1E60D29A12496B1900D15873 /* kenlm.xcodeproj */;
				},
				{
					ProductGroup = 1E9DA33A11BDC8CA00F4DBD1 /* Products */;
					ProjectRef = 1E9DA33911BDC8CA00F4DBD1 /* moses-chart.xcodeproj */;
>>>>>>> 60db2a29
				},
				{
					ProductGroup = 1E6C3D3F1241D94E005697BC /* Products */;
					ProjectRef = 1E6C3D3E1241D94E005697BC /* moses.xcodeproj */;
				},
				{
					ProductGroup = 1E6C3D451241D95A005697BC /* Products */;
					ProjectRef = 1E6C3D441241D95A005697BC /* OnDiskPt.xcodeproj */;
				},
			);
			projectRoot = "";
			targets = (
				8DD76F620486A84900D96B5E /* moses-chart-cmd */,
			);
		};
/* End PBXProject section */

/* Begin PBXReferenceProxy section */
<<<<<<< HEAD
		1E6C3D3D1241D944005697BC /* libmoses-chart.a */ = {
=======
		1E60D2A212496B1900D15873 /* libkenlm.a */ = {
			isa = PBXReferenceProxy;
			fileType = archive.ar;
			path = libkenlm.a;
			remoteRef = 1E60D2A112496B1900D15873 /* PBXContainerItemProxy */;
			sourceTree = BUILT_PRODUCTS_DIR;
		};
		1E87F08D11BDCD1B0033951C /* libmoses.a */ = {
>>>>>>> 60db2a29
			isa = PBXReferenceProxy;
			fileType = archive.ar;
			path = "libmoses-chart.a";
			remoteRef = 1E6C3D3C1241D944005697BC /* PBXContainerItemProxy */;
			sourceTree = BUILT_PRODUCTS_DIR;
		};
		1E6C3D431241D94E005697BC /* libmoses.a */ = {
			isa = PBXReferenceProxy;
			fileType = archive.ar;
			path = libmoses.a;
			remoteRef = 1E6C3D421241D94E005697BC /* PBXContainerItemProxy */;
			sourceTree = BUILT_PRODUCTS_DIR;
		};
		1E6C3D491241D95A005697BC /* libOnDiskPt.a */ = {
			isa = PBXReferenceProxy;
			fileType = archive.ar;
			path = libOnDiskPt.a;
			remoteRef = 1E6C3D481241D95A005697BC /* PBXContainerItemProxy */;
			sourceTree = BUILT_PRODUCTS_DIR;
		};
/* End PBXReferenceProxy section */

/* Begin PBXSourcesBuildPhase section */
		8DD76F640486A84900D96B5E /* Sources */ = {
			isa = PBXSourcesBuildPhase;
			buildActionMask = 2147483647;
			files = (
				1E6C3D121241D89A005697BC /* IOWrapper.cpp in Sources */,
				1E6C3D131241D89A005697BC /* Main.cpp in Sources */,
				1E6C3D141241D89A005697BC /* mbr.cpp in Sources */,
				1E6C3D151241D89A005697BC /* TranslationAnalysis.cpp in Sources */,
			);
			runOnlyForDeploymentPostprocessing = 0;
		};
/* End PBXSourcesBuildPhase section */

/* Begin PBXTargetDependency section */
<<<<<<< HEAD
		1E6C3D7E1241DCCB005697BC /* PBXTargetDependency */ = {
=======
		1E60D2A912496B4F00D15873 /* PBXTargetDependency */ = {
			isa = PBXTargetDependency;
			name = kenlm;
			targetProxy = 1E60D2A812496B4F00D15873 /* PBXContainerItemProxy */;
		};
		1E87F09511BDCD390033951C /* PBXTargetDependency */ = {
			isa = PBXTargetDependency;
			name = moses;
			targetProxy = 1E87F09411BDCD390033951C /* PBXContainerItemProxy */;
		};
		1E9DA36411BDC9B200F4DBD1 /* PBXTargetDependency */ = {
>>>>>>> 60db2a29
			isa = PBXTargetDependency;
			name = OnDiskPt;
			targetProxy = 1E6C3D7D1241DCCB005697BC /* PBXContainerItemProxy */;
		};
		1E6C3D801241DCCB005697BC /* PBXTargetDependency */ = {
			isa = PBXTargetDependency;
			name = "moses-chart";
			targetProxy = 1E6C3D7F1241DCCB005697BC /* PBXContainerItemProxy */;
		};
		1E6C3D821241DCCB005697BC /* PBXTargetDependency */ = {
			isa = PBXTargetDependency;
			name = moses;
			targetProxy = 1E6C3D811241DCCB005697BC /* PBXContainerItemProxy */;
		};
/* End PBXTargetDependency section */

/* Begin XCBuildConfiguration section */
		1DEB923208733DC60010E9CD /* Debug */ = {
			isa = XCBuildConfiguration;
			buildSettings = {
				ALWAYS_SEARCH_USER_PATHS = NO;
				COPY_PHASE_STRIP = NO;
				GCC_DYNAMIC_NO_PIC = NO;
				GCC_ENABLE_FIX_AND_CONTINUE = YES;
				GCC_MODEL_TUNING = G5;
				GCC_OPTIMIZATION_LEVEL = 0;
				INSTALL_PATH = /usr/local/bin;
				LIBRARY_SEARCH_PATHS = (
					../irstlm/lib/i386,
					../srilm/lib/macosx,
					../kenlm/lm,
					../randlm/lib,
				);
				OTHER_LDFLAGS = (
					"-lz",
					"-lirstlm",
					"-lmisc",
					"-ldstruct",
					"-loolm",
					"-lflm",
					"-llattice",
					"-lkenlm",
					"-lrandlm",
				);
				PRODUCT_NAME = "moses-chart-cmd";
			};
			name = Debug;
		};
		1DEB923308733DC60010E9CD /* Release */ = {
			isa = XCBuildConfiguration;
			buildSettings = {
				ALWAYS_SEARCH_USER_PATHS = NO;
				DEBUG_INFORMATION_FORMAT = "dwarf-with-dsym";
				GCC_MODEL_TUNING = G5;
				INSTALL_PATH = /usr/local/bin;
				LIBRARY_SEARCH_PATHS = (
					../irstlm/lib/i386,
					../srilm/lib/macosx,
					../kenlm/lm,
					../randlm/lib,
				);
				OTHER_LDFLAGS = (
					"-lz",
					"-lirstlm",
					"-lmisc",
					"-ldstruct",
					"-loolm",
					"-lflm",
					"-llattice",
					"-lkenlm",
					"-lrandlm",
				);
				PRODUCT_NAME = "moses-chart-cmd";
			};
			name = Release;
		};
		1DEB923608733DC60010E9CD /* Debug */ = {
			isa = XCBuildConfiguration;
			buildSettings = {
				ARCHS = "$(ARCHS_STANDARD_32_64_BIT)";
				GCC_C_LANGUAGE_STANDARD = gnu99;
				GCC_OPTIMIZATION_LEVEL = 0;
				GCC_PREPROCESSOR_DEFINITIONS = (
					TRACE_ENABLE,
					LM_SRI,
					LM_IRST,
					LM_INTERNAL,
				);
				GCC_WARN_ABOUT_RETURN_TYPE = YES;
				GCC_WARN_UNUSED_VARIABLE = YES;
				HEADER_SEARCH_PATHS = (
					/usr/local/include,
					../moses/src,
					../irstlm/include,
				);
				ONLY_ACTIVE_ARCH = YES;
				PREBINDING = NO;
				SDKROOT = macosx10.6;
			};
			name = Debug;
		};
		1DEB923708733DC60010E9CD /* Release */ = {
			isa = XCBuildConfiguration;
			buildSettings = {
				ARCHS = "$(ARCHS_STANDARD_32_64_BIT)";
				GCC_C_LANGUAGE_STANDARD = gnu99;
				GCC_PREPROCESSOR_DEFINITIONS = (
					TRACE_ENABLE,
					LM_SRI,
					LM_IRST,
					LM_INTERNAL,
				);
				GCC_WARN_ABOUT_RETURN_TYPE = YES;
				GCC_WARN_UNUSED_VARIABLE = YES;
				HEADER_SEARCH_PATHS = (
					/usr/local/include,
					../moses/src,
					../irstlm/include,
				);
				PREBINDING = NO;
				SDKROOT = macosx10.6;
			};
			name = Release;
		};
/* End XCBuildConfiguration section */

/* Begin XCConfigurationList section */
		1DEB923108733DC60010E9CD /* Build configuration list for PBXNativeTarget "moses-chart-cmd" */ = {
			isa = XCConfigurationList;
			buildConfigurations = (
				1DEB923208733DC60010E9CD /* Debug */,
				1DEB923308733DC60010E9CD /* Release */,
			);
			defaultConfigurationIsVisible = 0;
			defaultConfigurationName = Release;
		};
		1DEB923508733DC60010E9CD /* Build configuration list for PBXProject "moses-chart-cmd" */ = {
			isa = XCConfigurationList;
			buildConfigurations = (
				1DEB923608733DC60010E9CD /* Debug */,
				1DEB923708733DC60010E9CD /* Release */,
			);
			defaultConfigurationIsVisible = 0;
			defaultConfigurationName = Release;
		};
/* End XCConfigurationList section */
	};
	rootObject = 08FB7793FE84155DC02AAC07 /* Project object */;
}<|MERGE_RESOLUTION|>--- conflicted
+++ resolved
@@ -7,20 +7,6 @@
 	objects = {
 
 /* Begin PBXBuildFile section */
-<<<<<<< HEAD
-		1E6C3D121241D89A005697BC /* IOWrapper.cpp in Sources */ = {isa = PBXBuildFile; fileRef = 1E6C3D0A1241D89A005697BC /* IOWrapper.cpp */; };
-		1E6C3D131241D89A005697BC /* Main.cpp in Sources */ = {isa = PBXBuildFile; fileRef = 1E6C3D0C1241D89A005697BC /* Main.cpp */; };
-		1E6C3D141241D89A005697BC /* mbr.cpp in Sources */ = {isa = PBXBuildFile; fileRef = 1E6C3D0E1241D89A005697BC /* mbr.cpp */; };
-		1E6C3D151241D89A005697BC /* TranslationAnalysis.cpp in Sources */ = {isa = PBXBuildFile; fileRef = 1E6C3D101241D89A005697BC /* TranslationAnalysis.cpp */; };
-		1E6C3D4A1241D96B005697BC /* libOnDiskPt.a in Frameworks */ = {isa = PBXBuildFile; fileRef = 1E6C3D491241D95A005697BC /* libOnDiskPt.a */; };
-		1E6C3D4B1241D975005697BC /* libmoses.a in Frameworks */ = {isa = PBXBuildFile; fileRef = 1E6C3D431241D94E005697BC /* libmoses.a */; };
-		1E6C3D4C1241D97B005697BC /* libmoses-chart.a in Frameworks */ = {isa = PBXBuildFile; fileRef = 1E6C3D3D1241D944005697BC /* libmoses-chart.a */; };
-		8DD76F6A0486A84900D96B5E /* moses-chart-cmd.1 in CopyFiles */ = {isa = PBXBuildFile; fileRef = C6859E8B029090EE04C91782 /* moses-chart-cmd.1 */; };
-/* End PBXBuildFile section */
-
-/* Begin PBXContainerItemProxy section */
-		1E6C3D3C1241D944005697BC /* PBXContainerItemProxy */ = {
-=======
 		1E87F09311BDCD2E0033951C /* libmoses.a in Frameworks */ = {isa = PBXBuildFile; fileRef = 1E87F08D11BDCD1B0033951C /* libmoses.a */; };
 		1E9DA31511BDC84A00F4DBD1 /* IOWrapper.cpp in Sources */ = {isa = PBXBuildFile; fileRef = 1E9DA30A11BDC84A00F4DBD1 /* IOWrapper.cpp */; };
 		1E9DA31611BDC84A00F4DBD1 /* Main.cpp in Sources */ = {isa = PBXBuildFile; fileRef = 1E9DA30C11BDC84A00F4DBD1 /* Main.cpp */; };
@@ -47,47 +33,46 @@
 			remoteInfo = kenlm;
 		};
 		1E87F08C11BDCD1B0033951C /* PBXContainerItemProxy */ = {
->>>>>>> 60db2a29
-			isa = PBXContainerItemProxy;
-			containerPortal = 1E6C3D351241D944005697BC /* moses-chart.xcodeproj */;
+			isa = PBXContainerItemProxy;
+			containerPortal = 1E9DA33311BDC8BB00F4DBD1 /* moses.xcodeproj */;
+			proxyType = 2;
+			remoteGlobalIDString = D2AAC046055464E500DB518D;
+			remoteInfo = moses;
+		};
+		1E87F09411BDCD390033951C /* PBXContainerItemProxy */ = {
+			isa = PBXContainerItemProxy;
+			containerPortal = 1E9DA33311BDC8BB00F4DBD1 /* moses.xcodeproj */;
+			proxyType = 1;
+			remoteGlobalIDString = D2AAC045055464E500DB518D;
+			remoteInfo = moses;
+		};
+		1E9DA34011BDC8CA00F4DBD1 /* PBXContainerItemProxy */ = {
+			isa = PBXContainerItemProxy;
+			containerPortal = 1E9DA33911BDC8CA00F4DBD1 /* moses-chart.xcodeproj */;
 			proxyType = 2;
 			remoteGlobalIDString = D2AAC046055464E500DB518D;
 			remoteInfo = "moses-chart";
 		};
-		1E6C3D421241D94E005697BC /* PBXContainerItemProxy */ = {
-			isa = PBXContainerItemProxy;
-			containerPortal = 1E6C3D3E1241D94E005697BC /* moses.xcodeproj */;
-			proxyType = 2;
-			remoteGlobalIDString = D2AAC046055464E500DB518D;
-			remoteInfo = moses;
-		};
-		1E6C3D481241D95A005697BC /* PBXContainerItemProxy */ = {
-			isa = PBXContainerItemProxy;
-			containerPortal = 1E6C3D441241D95A005697BC /* OnDiskPt.xcodeproj */;
+		1E9DA34E11BDC96A00F4DBD1 /* PBXContainerItemProxy */ = {
+			isa = PBXContainerItemProxy;
+			containerPortal = 1E9DA34A11BDC96A00F4DBD1 /* OnDiskPt.xcodeproj */;
 			proxyType = 2;
 			remoteGlobalIDString = D2AAC046055464E500DB518D;
 			remoteInfo = OnDiskPt;
 		};
-		1E6C3D7D1241DCCB005697BC /* PBXContainerItemProxy */ = {
-			isa = PBXContainerItemProxy;
-			containerPortal = 1E6C3D441241D95A005697BC /* OnDiskPt.xcodeproj */;
+		1E9DA36311BDC9B200F4DBD1 /* PBXContainerItemProxy */ = {
+			isa = PBXContainerItemProxy;
+			containerPortal = 1E9DA34A11BDC96A00F4DBD1 /* OnDiskPt.xcodeproj */;
 			proxyType = 1;
 			remoteGlobalIDString = D2AAC045055464E500DB518D;
 			remoteInfo = OnDiskPt;
 		};
-		1E6C3D7F1241DCCB005697BC /* PBXContainerItemProxy */ = {
-			isa = PBXContainerItemProxy;
-			containerPortal = 1E6C3D351241D944005697BC /* moses-chart.xcodeproj */;
+		1E9DA36711BDC9B200F4DBD1 /* PBXContainerItemProxy */ = {
+			isa = PBXContainerItemProxy;
+			containerPortal = 1E9DA33911BDC8CA00F4DBD1 /* moses-chart.xcodeproj */;
 			proxyType = 1;
 			remoteGlobalIDString = D2AAC045055464E500DB518D;
 			remoteInfo = "moses-chart";
-		};
-		1E6C3D811241DCCB005697BC /* PBXContainerItemProxy */ = {
-			isa = PBXContainerItemProxy;
-			containerPortal = 1E6C3D3E1241D94E005697BC /* moses.xcodeproj */;
-			proxyType = 1;
-			remoteGlobalIDString = D2AAC045055464E500DB518D;
-			remoteInfo = moses;
 		};
 /* End PBXContainerItemProxy section */
 
@@ -104,19 +89,6 @@
 /* End PBXCopyFilesBuildPhase section */
 
 /* Begin PBXFileReference section */
-<<<<<<< HEAD
-		1E6C3D0A1241D89A005697BC /* IOWrapper.cpp */ = {isa = PBXFileReference; fileEncoding = 4; lastKnownFileType = sourcecode.cpp.cpp; name = IOWrapper.cpp; path = src/IOWrapper.cpp; sourceTree = "<group>"; };
-		1E6C3D0B1241D89A005697BC /* IOWrapper.h */ = {isa = PBXFileReference; fileEncoding = 4; lastKnownFileType = sourcecode.c.h; name = IOWrapper.h; path = src/IOWrapper.h; sourceTree = "<group>"; };
-		1E6C3D0C1241D89A005697BC /* Main.cpp */ = {isa = PBXFileReference; fileEncoding = 4; lastKnownFileType = sourcecode.cpp.cpp; name = Main.cpp; path = src/Main.cpp; sourceTree = "<group>"; };
-		1E6C3D0D1241D89A005697BC /* Main.h */ = {isa = PBXFileReference; fileEncoding = 4; lastKnownFileType = sourcecode.c.h; name = Main.h; path = src/Main.h; sourceTree = "<group>"; };
-		1E6C3D0E1241D89A005697BC /* mbr.cpp */ = {isa = PBXFileReference; fileEncoding = 4; lastKnownFileType = sourcecode.cpp.cpp; name = mbr.cpp; path = src/mbr.cpp; sourceTree = "<group>"; };
-		1E6C3D0F1241D89A005697BC /* mbr.h */ = {isa = PBXFileReference; fileEncoding = 4; lastKnownFileType = sourcecode.c.h; name = mbr.h; path = src/mbr.h; sourceTree = "<group>"; };
-		1E6C3D101241D89A005697BC /* TranslationAnalysis.cpp */ = {isa = PBXFileReference; fileEncoding = 4; lastKnownFileType = sourcecode.cpp.cpp; name = TranslationAnalysis.cpp; path = src/TranslationAnalysis.cpp; sourceTree = "<group>"; };
-		1E6C3D111241D89A005697BC /* TranslationAnalysis.h */ = {isa = PBXFileReference; fileEncoding = 4; lastKnownFileType = sourcecode.c.h; name = TranslationAnalysis.h; path = src/TranslationAnalysis.h; sourceTree = "<group>"; };
-		1E6C3D351241D944005697BC /* moses-chart.xcodeproj */ = {isa = PBXFileReference; lastKnownFileType = "wrapper.pb-project"; name = "moses-chart.xcodeproj"; path = "../moses-chart/moses-chart.xcodeproj"; sourceTree = SOURCE_ROOT; };
-		1E6C3D3E1241D94E005697BC /* moses.xcodeproj */ = {isa = PBXFileReference; lastKnownFileType = "wrapper.pb-project"; name = moses.xcodeproj; path = ../moses/moses.xcodeproj; sourceTree = SOURCE_ROOT; };
-		1E6C3D441241D95A005697BC /* OnDiskPt.xcodeproj */ = {isa = PBXFileReference; lastKnownFileType = "wrapper.pb-project"; name = OnDiskPt.xcodeproj; path = ../OnDiskPt/OnDiskPt.xcodeproj; sourceTree = SOURCE_ROOT; };
-=======
 		1E60D29A12496B1900D15873 /* kenlm.xcodeproj */ = {isa = PBXFileReference; lastKnownFileType = "wrapper.pb-project"; name = kenlm.xcodeproj; path = ../kenlm/kenlm.xcodeproj; sourceTree = SOURCE_ROOT; };
 		1E9DA30A11BDC84A00F4DBD1 /* IOWrapper.cpp */ = {isa = PBXFileReference; fileEncoding = 4; lastKnownFileType = sourcecode.cpp.cpp; name = IOWrapper.cpp; path = src/IOWrapper.cpp; sourceTree = "<group>"; };
 		1E9DA30B11BDC84A00F4DBD1 /* IOWrapper.h */ = {isa = PBXFileReference; fileEncoding = 4; lastKnownFileType = sourcecode.c.h; name = IOWrapper.h; path = src/IOWrapper.h; sourceTree = "<group>"; };
@@ -129,7 +101,6 @@
 		1E9DA33311BDC8BB00F4DBD1 /* moses.xcodeproj */ = {isa = PBXFileReference; lastKnownFileType = "wrapper.pb-project"; name = moses.xcodeproj; path = ../moses/moses.xcodeproj; sourceTree = SOURCE_ROOT; };
 		1E9DA33911BDC8CA00F4DBD1 /* moses-chart.xcodeproj */ = {isa = PBXFileReference; lastKnownFileType = "wrapper.pb-project"; name = "moses-chart.xcodeproj"; path = "../moses-chart/moses-chart.xcodeproj"; sourceTree = SOURCE_ROOT; };
 		1E9DA34A11BDC96A00F4DBD1 /* OnDiskPt.xcodeproj */ = {isa = PBXFileReference; lastKnownFileType = "wrapper.pb-project"; name = OnDiskPt.xcodeproj; path = ../OnDiskPt/OnDiskPt.xcodeproj; sourceTree = SOURCE_ROOT; };
->>>>>>> 60db2a29
 		8DD76F6C0486A84900D96B5E /* moses-chart-cmd */ = {isa = PBXFileReference; explicitFileType = "compiled.mach-o.executable"; includeInIndex = 0; path = "moses-chart-cmd"; sourceTree = BUILT_PRODUCTS_DIR; };
 /* End PBXFileReference section */
 
@@ -138,16 +109,10 @@
 			isa = PBXFrameworksBuildPhase;
 			buildActionMask = 2147483647;
 			files = (
-<<<<<<< HEAD
-				1E6C3D4C1241D97B005697BC /* libmoses-chart.a in Frameworks */,
-				1E6C3D4B1241D975005697BC /* libmoses.a in Frameworks */,
-				1E6C3D4A1241D96B005697BC /* libOnDiskPt.a in Frameworks */,
-=======
 				1ED8B842124B98A60030CCF4 /* libkenlm.a in Frameworks */,
 				1E87F09311BDCD2E0033951C /* libmoses.a in Frameworks */,
 				1E9DA35011BDC97100F4DBD1 /* libOnDiskPt.a in Frameworks */,
 				1E9DA34211BDC8DB00F4DBD1 /* libmoses-chart.a in Frameworks */,
->>>>>>> 60db2a29
 			);
 			runOnlyForDeploymentPostprocessing = 0;
 		};
@@ -157,16 +122,10 @@
 		08FB7794FE84155DC02AAC07 /* moses-chart-cmd */ = {
 			isa = PBXGroup;
 			children = (
-<<<<<<< HEAD
-				1E6C3D441241D95A005697BC /* OnDiskPt.xcodeproj */,
-				1E6C3D3E1241D94E005697BC /* moses.xcodeproj */,
-				1E6C3D351241D944005697BC /* moses-chart.xcodeproj */,
-=======
 				1E60D29A12496B1900D15873 /* kenlm.xcodeproj */,
 				1E9DA34A11BDC96A00F4DBD1 /* OnDiskPt.xcodeproj */,
 				1E9DA33911BDC8CA00F4DBD1 /* moses-chart.xcodeproj */,
 				1E9DA33311BDC8BB00F4DBD1 /* moses.xcodeproj */,
->>>>>>> 60db2a29
 				08FB7795FE84155DC02AAC07 /* Source */,
 				C6859E8C029090F304C91782 /* Documentation */,
 				1AB674ADFE9D54B511CA2CBB /* Products */,
@@ -177,14 +136,14 @@
 		08FB7795FE84155DC02AAC07 /* Source */ = {
 			isa = PBXGroup;
 			children = (
-				1E6C3D0A1241D89A005697BC /* IOWrapper.cpp */,
-				1E6C3D0B1241D89A005697BC /* IOWrapper.h */,
-				1E6C3D0C1241D89A005697BC /* Main.cpp */,
-				1E6C3D0D1241D89A005697BC /* Main.h */,
-				1E6C3D0E1241D89A005697BC /* mbr.cpp */,
-				1E6C3D0F1241D89A005697BC /* mbr.h */,
-				1E6C3D101241D89A005697BC /* TranslationAnalysis.cpp */,
-				1E6C3D111241D89A005697BC /* TranslationAnalysis.h */,
+				1E9DA30A11BDC84A00F4DBD1 /* IOWrapper.cpp */,
+				1E9DA30B11BDC84A00F4DBD1 /* IOWrapper.h */,
+				1E9DA30C11BDC84A00F4DBD1 /* Main.cpp */,
+				1E9DA30D11BDC84A00F4DBD1 /* Main.h */,
+				1E9DA31111BDC84A00F4DBD1 /* mbr.cpp */,
+				1E9DA31211BDC84A00F4DBD1 /* mbr.h */,
+				1E9DA31311BDC84A00F4DBD1 /* TranslationAnalysis.cpp */,
+				1E9DA31411BDC84A00F4DBD1 /* TranslationAnalysis.h */,
 			);
 			name = Source;
 			sourceTree = "<group>";
@@ -197,9 +156,6 @@
 			name = Products;
 			sourceTree = "<group>";
 		};
-<<<<<<< HEAD
-		1E6C3D361241D944005697BC /* Products */ = {
-=======
 		1E60D29B12496B1900D15873 /* Products */ = {
 			isa = PBXGroup;
 			children = (
@@ -209,26 +165,25 @@
 			sourceTree = "<group>";
 		};
 		1E9DA33411BDC8BB00F4DBD1 /* Products */ = {
->>>>>>> 60db2a29
-			isa = PBXGroup;
-			children = (
-				1E6C3D3D1241D944005697BC /* libmoses-chart.a */,
+			isa = PBXGroup;
+			children = (
+				1E87F08D11BDCD1B0033951C /* libmoses.a */,
 			);
 			name = Products;
 			sourceTree = "<group>";
 		};
-		1E6C3D3F1241D94E005697BC /* Products */ = {
-			isa = PBXGroup;
-			children = (
-				1E6C3D431241D94E005697BC /* libmoses.a */,
+		1E9DA33A11BDC8CA00F4DBD1 /* Products */ = {
+			isa = PBXGroup;
+			children = (
+				1E9DA34111BDC8CA00F4DBD1 /* libmoses-chart.a */,
 			);
 			name = Products;
 			sourceTree = "<group>";
 		};
-		1E6C3D451241D95A005697BC /* Products */ = {
-			isa = PBXGroup;
-			children = (
-				1E6C3D491241D95A005697BC /* libOnDiskPt.a */,
+		1E9DA34B11BDC96A00F4DBD1 /* Products */ = {
+			isa = PBXGroup;
+			children = (
+				1E9DA34F11BDC96A00F4DBD1 /* libOnDiskPt.a */,
 			);
 			name = Products;
 			sourceTree = "<group>";
@@ -254,16 +209,10 @@
 			buildRules = (
 			);
 			dependencies = (
-<<<<<<< HEAD
-				1E6C3D7E1241DCCB005697BC /* PBXTargetDependency */,
-				1E6C3D801241DCCB005697BC /* PBXTargetDependency */,
-				1E6C3D821241DCCB005697BC /* PBXTargetDependency */,
-=======
 				1E9DA36411BDC9B200F4DBD1 /* PBXTargetDependency */,
 				1E9DA36811BDC9B200F4DBD1 /* PBXTargetDependency */,
 				1E87F09511BDCD390033951C /* PBXTargetDependency */,
 				1E60D2A912496B4F00D15873 /* PBXTargetDependency */,
->>>>>>> 60db2a29
 			);
 			name = "moses-chart-cmd";
 			productInstallPath = "$(HOME)/bin";
@@ -283,25 +232,20 @@
 			projectDirPath = "";
 			projectReferences = (
 				{
-<<<<<<< HEAD
-					ProductGroup = 1E6C3D361241D944005697BC /* Products */;
-					ProjectRef = 1E6C3D351241D944005697BC /* moses-chart.xcodeproj */;
-=======
 					ProductGroup = 1E60D29B12496B1900D15873 /* Products */;
 					ProjectRef = 1E60D29A12496B1900D15873 /* kenlm.xcodeproj */;
 				},
 				{
 					ProductGroup = 1E9DA33A11BDC8CA00F4DBD1 /* Products */;
 					ProjectRef = 1E9DA33911BDC8CA00F4DBD1 /* moses-chart.xcodeproj */;
->>>>>>> 60db2a29
 				},
 				{
-					ProductGroup = 1E6C3D3F1241D94E005697BC /* Products */;
-					ProjectRef = 1E6C3D3E1241D94E005697BC /* moses.xcodeproj */;
+					ProductGroup = 1E9DA33411BDC8BB00F4DBD1 /* Products */;
+					ProjectRef = 1E9DA33311BDC8BB00F4DBD1 /* moses.xcodeproj */;
 				},
 				{
-					ProductGroup = 1E6C3D451241D95A005697BC /* Products */;
-					ProjectRef = 1E6C3D441241D95A005697BC /* OnDiskPt.xcodeproj */;
+					ProductGroup = 1E9DA34B11BDC96A00F4DBD1 /* Products */;
+					ProjectRef = 1E9DA34A11BDC96A00F4DBD1 /* OnDiskPt.xcodeproj */;
 				},
 			);
 			projectRoot = "";
@@ -312,9 +256,6 @@
 /* End PBXProject section */
 
 /* Begin PBXReferenceProxy section */
-<<<<<<< HEAD
-		1E6C3D3D1241D944005697BC /* libmoses-chart.a */ = {
-=======
 		1E60D2A212496B1900D15873 /* libkenlm.a */ = {
 			isa = PBXReferenceProxy;
 			fileType = archive.ar;
@@ -323,25 +264,24 @@
 			sourceTree = BUILT_PRODUCTS_DIR;
 		};
 		1E87F08D11BDCD1B0033951C /* libmoses.a */ = {
->>>>>>> 60db2a29
+			isa = PBXReferenceProxy;
+			fileType = archive.ar;
+			path = libmoses.a;
+			remoteRef = 1E87F08C11BDCD1B0033951C /* PBXContainerItemProxy */;
+			sourceTree = BUILT_PRODUCTS_DIR;
+		};
+		1E9DA34111BDC8CA00F4DBD1 /* libmoses-chart.a */ = {
 			isa = PBXReferenceProxy;
 			fileType = archive.ar;
 			path = "libmoses-chart.a";
-			remoteRef = 1E6C3D3C1241D944005697BC /* PBXContainerItemProxy */;
+			remoteRef = 1E9DA34011BDC8CA00F4DBD1 /* PBXContainerItemProxy */;
 			sourceTree = BUILT_PRODUCTS_DIR;
 		};
-		1E6C3D431241D94E005697BC /* libmoses.a */ = {
-			isa = PBXReferenceProxy;
-			fileType = archive.ar;
-			path = libmoses.a;
-			remoteRef = 1E6C3D421241D94E005697BC /* PBXContainerItemProxy */;
-			sourceTree = BUILT_PRODUCTS_DIR;
-		};
-		1E6C3D491241D95A005697BC /* libOnDiskPt.a */ = {
+		1E9DA34F11BDC96A00F4DBD1 /* libOnDiskPt.a */ = {
 			isa = PBXReferenceProxy;
 			fileType = archive.ar;
 			path = libOnDiskPt.a;
-			remoteRef = 1E6C3D481241D95A005697BC /* PBXContainerItemProxy */;
+			remoteRef = 1E9DA34E11BDC96A00F4DBD1 /* PBXContainerItemProxy */;
 			sourceTree = BUILT_PRODUCTS_DIR;
 		};
 /* End PBXReferenceProxy section */
@@ -351,19 +291,16 @@
 			isa = PBXSourcesBuildPhase;
 			buildActionMask = 2147483647;
 			files = (
-				1E6C3D121241D89A005697BC /* IOWrapper.cpp in Sources */,
-				1E6C3D131241D89A005697BC /* Main.cpp in Sources */,
-				1E6C3D141241D89A005697BC /* mbr.cpp in Sources */,
-				1E6C3D151241D89A005697BC /* TranslationAnalysis.cpp in Sources */,
+				1E9DA31511BDC84A00F4DBD1 /* IOWrapper.cpp in Sources */,
+				1E9DA31611BDC84A00F4DBD1 /* Main.cpp in Sources */,
+				1E9DA31811BDC84A00F4DBD1 /* mbr.cpp in Sources */,
+				1E9DA31911BDC84A00F4DBD1 /* TranslationAnalysis.cpp in Sources */,
 			);
 			runOnlyForDeploymentPostprocessing = 0;
 		};
 /* End PBXSourcesBuildPhase section */
 
 /* Begin PBXTargetDependency section */
-<<<<<<< HEAD
-		1E6C3D7E1241DCCB005697BC /* PBXTargetDependency */ = {
-=======
 		1E60D2A912496B4F00D15873 /* PBXTargetDependency */ = {
 			isa = PBXTargetDependency;
 			name = kenlm;
@@ -375,20 +312,14 @@
 			targetProxy = 1E87F09411BDCD390033951C /* PBXContainerItemProxy */;
 		};
 		1E9DA36411BDC9B200F4DBD1 /* PBXTargetDependency */ = {
->>>>>>> 60db2a29
 			isa = PBXTargetDependency;
 			name = OnDiskPt;
-			targetProxy = 1E6C3D7D1241DCCB005697BC /* PBXContainerItemProxy */;
-		};
-		1E6C3D801241DCCB005697BC /* PBXTargetDependency */ = {
+			targetProxy = 1E9DA36311BDC9B200F4DBD1 /* PBXContainerItemProxy */;
+		};
+		1E9DA36811BDC9B200F4DBD1 /* PBXTargetDependency */ = {
 			isa = PBXTargetDependency;
 			name = "moses-chart";
-			targetProxy = 1E6C3D7F1241DCCB005697BC /* PBXContainerItemProxy */;
-		};
-		1E6C3D821241DCCB005697BC /* PBXTargetDependency */ = {
-			isa = PBXTargetDependency;
-			name = moses;
-			targetProxy = 1E6C3D811241DCCB005697BC /* PBXContainerItemProxy */;
+			targetProxy = 1E9DA36711BDC9B200F4DBD1 /* PBXContainerItemProxy */;
 		};
 /* End PBXTargetDependency section */
 
@@ -402,6 +333,7 @@
 				GCC_ENABLE_FIX_AND_CONTINUE = YES;
 				GCC_MODEL_TUNING = G5;
 				GCC_OPTIMIZATION_LEVEL = 0;
+				HEADER_SEARCH_PATHS = ../moses/src;
 				INSTALL_PATH = /usr/local/bin;
 				LIBRARY_SEARCH_PATHS = (
 					../irstlm/lib/i386,
@@ -430,6 +362,7 @@
 				ALWAYS_SEARCH_USER_PATHS = NO;
 				DEBUG_INFORMATION_FORMAT = "dwarf-with-dsym";
 				GCC_MODEL_TUNING = G5;
+				HEADER_SEARCH_PATHS = ../moses/src;
 				INSTALL_PATH = /usr/local/bin;
 				LIBRARY_SEARCH_PATHS = (
 					../irstlm/lib/i386,
@@ -458,19 +391,10 @@
 				ARCHS = "$(ARCHS_STANDARD_32_64_BIT)";
 				GCC_C_LANGUAGE_STANDARD = gnu99;
 				GCC_OPTIMIZATION_LEVEL = 0;
-				GCC_PREPROCESSOR_DEFINITIONS = (
-					TRACE_ENABLE,
-					LM_SRI,
-					LM_IRST,
-					LM_INTERNAL,
-				);
+				GCC_PREPROCESSOR_DEFINITIONS = TRACE_ENABLE;
 				GCC_WARN_ABOUT_RETURN_TYPE = YES;
 				GCC_WARN_UNUSED_VARIABLE = YES;
-				HEADER_SEARCH_PATHS = (
-					/usr/local/include,
-					../moses/src,
-					../irstlm/include,
-				);
+				HEADER_SEARCH_PATHS = ../moses/src;
 				ONLY_ACTIVE_ARCH = YES;
 				PREBINDING = NO;
 				SDKROOT = macosx10.6;
@@ -482,19 +406,11 @@
 			buildSettings = {
 				ARCHS = "$(ARCHS_STANDARD_32_64_BIT)";
 				GCC_C_LANGUAGE_STANDARD = gnu99;
-				GCC_PREPROCESSOR_DEFINITIONS = (
-					TRACE_ENABLE,
-					LM_SRI,
-					LM_IRST,
-					LM_INTERNAL,
-				);
+				GCC_PREPROCESSOR_DEFINITIONS = TRACE_ENABLE;
 				GCC_WARN_ABOUT_RETURN_TYPE = YES;
 				GCC_WARN_UNUSED_VARIABLE = YES;
-				HEADER_SEARCH_PATHS = (
-					/usr/local/include,
-					../moses/src,
-					../irstlm/include,
-				);
+				HEADER_SEARCH_PATHS = ../moses/src;
+				ONLY_ACTIVE_ARCH = YES;
 				PREBINDING = NO;
 				SDKROOT = macosx10.6;
 			};
