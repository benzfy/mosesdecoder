--- conflicted
+++ resolved
@@ -519,12 +519,8 @@
     // Used to check StaticData's GetOutputHypoScore(), but it makes no sense with nbest output.  
   }
 
-<<<<<<< HEAD
   //bool includeAlignment = StaticData::Instance().NBestIncludesAlignment();
-=======
-  bool labeledOutput = StaticData::Instance().IsLabeledNBestList();
   bool includeWordAlignment = StaticData::Instance().PrintAlignmentInfoInNbest();
->>>>>>> 454037b6
 
   ChartTrellisPathList::const_iterator iter;
   for (iter = nBestList.begin() ; iter != nBestList.end() ; ++iter) {
@@ -547,79 +543,7 @@
     // before each model type, the corresponding command-line-like name must be emitted
     // MERT script relies on this
 
-<<<<<<< HEAD
     WriteFeatures(*system, path.GetScoreBreakdown(), out);
-=======
-    // lm
-    const LMList& lml = system->GetLanguageModels();
-    if (lml.size() > 0) {
-      if (labeledOutput)
-        out << "lm:";
-      LMList::const_iterator lmi = lml.begin();
-      for (; lmi != lml.end(); ++lmi) {
-        out << " " << path.GetScoreBreakdown().GetScoreForProducer(*lmi);
-      }
-    }
-
-    std::string lastName = "";
-
-    // output stateful sparse features
-    const vector<const StatefulFeatureFunction*>& sff = system->GetStatefulFeatureFunctions();
-    for( size_t i=0; i<sff.size(); i++ )
-    	if (sff[i]->GetNumScoreComponents() == ScoreProducer::unlimited)
-    		OutputSparseFeatureScores( out, path, sff[i], lastName );
-
-    // translation components
-    const vector<PhraseDictionaryFeature*>& pds = system->GetPhraseDictionaries();
-    if (pds.size() > 0) {
-      for( size_t i=0; i<pds.size(); i++ ) {
-      	size_t pd_numinputscore = pds[i]->GetNumInputScores();
-      	vector<float> scores = path.GetScoreBreakdown().GetScoresForProducer( pds[i] );
-      	for (size_t j = 0; j<scores.size(); ++j){
-      		if (labeledOutput && (i == 0) ){
-      			if ((j == 0) || (j == pd_numinputscore)){
-      				lastName =  pds[i]->GetScoreProducerWeightShortName(j);
-      				out << " " << lastName << ":";
-      			}
-      		}
-      		out << " " << scores[j];
-      	}
-      }
-    }
-
-    // word penalty
-    if (labeledOutput)
-      out << " w:";
-    out << " " << path.GetScoreBreakdown().GetScoreForProducer(system->GetWordPenaltyProducer());
-
-    // generation
-    const vector<GenerationDictionary*>& gds = system->GetGenerationDictionaries();
-    if (gds.size() > 0) {
-      for( size_t i=0; i<gds.size(); i++ ) {
-      	size_t pd_numinputscore = gds[i]->GetNumInputScores();
-      	vector<float> scores = path.GetScoreBreakdown().GetScoresForProducer( gds[i] );
-      	for (size_t j = 0; j<scores.size(); ++j){
-      		if (labeledOutput && (i == 0) ){
-      			if ((j == 0) || (j == pd_numinputscore)){
-      				lastName =  gds[i]->GetScoreProducerWeightShortName(j);
-      				out << " " << lastName << ":";
-      			}
-      		}
-      		out << " " << scores[j];
-      	}
-      }
-    }
-
-    // output stateless sparse features
-    lastName = "";
-
-    const vector<const StatelessFeatureFunction*>& slf = system->GetStatelessFeatureFunctions();
-    for( size_t i=0; i<slf.size(); i++ ) {
-      if (slf[i]->GetNumScoreComponents() == ScoreProducer::unlimited) {
-        OutputSparseFeatureScores( out, path, slf[i], lastName );
-      }
-    }
->>>>>>> 454037b6
 
     // total
     out << " ||| " << path.GetTotalScore();
