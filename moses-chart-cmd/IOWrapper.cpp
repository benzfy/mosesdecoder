--- conflicted
+++ resolved
@@ -130,7 +130,7 @@
     m_alignmentInfoStream = new std::ofstream(staticData.GetAlignmentOutputFile().c_str());
     m_alignmentInfoCollector = new Moses::OutputCollector(m_alignmentInfoStream);
     UTIL_THROW_IF2(!m_alignmentInfoStream->good(),
-                   "File for alignment output could not be opened: " << staticData.GetAlignmentOutputFile());
+    		"File for alignment output could not be opened: " << staticData.GetAlignmentOutputFile());
   }
 }
 
@@ -176,7 +176,7 @@
 void OutputSurface(std::ostream &out, const Phrase &phrase, const std::vector<FactorType> &outputFactorOrder, bool reportAllFactors)
 {
   UTIL_THROW_IF2(outputFactorOrder.size() == 0,
-                 "Cannot be empty phrase");
+		  "Cannot be empty phrase");
   if (reportAllFactors == true) {
     out << phrase;
   } else {
@@ -185,12 +185,12 @@
       const Factor *factor = phrase.GetFactor(pos, outputFactorOrder[0]);
       out << *factor;
       UTIL_THROW_IF2(factor == NULL,
-                     "Empty factor 0 at position " << pos);
+    		  "Empty factor 0 at position " << pos);
 
       for (size_t i = 1 ; i < outputFactorOrder.size() ; i++) {
         const Factor *factor = phrase.GetFactor(pos, outputFactorOrder[i]);
         UTIL_THROW_IF2(factor == NULL,
-                       "Empty factor " << i << " at position " << pos);
+      		  "Empty factor " << i << " at position " << pos);
 
         out << "|" << *factor;
       }
@@ -234,7 +234,7 @@
   for (size_t i = 0 ; i < mbrBestHypo.size() ; i++) {
     const Factor *factor = mbrBestHypo[i];
     UTIL_THROW_IF(factor == NULL, util::Exception,
-                  "No factor at position " << i );
+    		"No factor at position " << i );
 
     cout << *factor << " ";
   }
@@ -376,7 +376,7 @@
 
   OutputTranslationOptions(out, applicationContext, hypo, sentence, translationId);
   UTIL_THROW_IF2(m_detailOutputCollector == NULL,
-                 "No ouput file for detailed reports specified");
+		  "No ouput file for detailed reports specified");
   m_detailOutputCollector->Write(translationId, out.str());
 }
 
@@ -393,9 +393,6 @@
 
   OutputTreeFragmentsTranslationOptions(out, applicationContext, hypo, sentence, translationId);
   UTIL_THROW_IF2(m_detailTreeFragmentsOutputCollector == NULL,
-<<<<<<< HEAD
-                 "No output file for tree fragments specified");
-=======
 		  "No output file for tree fragments specified");
 
   //Tree of full sentence (to stderr)
@@ -409,7 +406,6 @@
     }
   }
 
->>>>>>> 9e177cb4
   m_detailTreeFragmentsOutputCollector->Write(translationId, out.str());
 
 }
@@ -444,7 +440,7 @@
     }
   }
   UTIL_THROW_IF2(m_detailAllOutputCollector == NULL,
-                 "No output file for details specified");
+		  "No output file for details specified");
   m_detailAllOutputCollector->Write(translationId, out.str());
 }
 
@@ -472,7 +468,7 @@
 
     // delete 1st & last
     UTIL_THROW_IF2(outPhrase.GetSize() < 2,
-                   "Output phrase should have contained at least 2 words (beginning and end-of-sentence)");
+  		  "Output phrase should have contained at least 2 words (beginning and end-of-sentence)");
 
     outPhrase.RemoveWord(0);
     outPhrase.RemoveWord(outPhrase.GetSize() - 1);
@@ -504,7 +500,7 @@
   Incremental::ToPhrase(applied, outPhrase);
   // delete 1st & last
   UTIL_THROW_IF2(outPhrase.GetSize() < 2,
-                 "Output phrase should have contained at least 2 words (beginning and end-of-sentence)");
+		  "Output phrase should have contained at least 2 words (beginning and end-of-sentence)");
   outPhrase.RemoveWord(0);
   outPhrase.RemoveWord(outPhrase.GetSize() - 1);
   out << outPhrase.GetStringRep(StaticData::Instance().GetOutputFactorOrder());
@@ -593,7 +589,7 @@
 
     // delete 1st & last
     UTIL_THROW_IF2(outputPhrase.GetSize() < 2,
-                   "Output phrase should have contained at least 2 words (beginning and end-of-sentence)");
+  		  "Output phrase should have contained at least 2 words (beginning and end-of-sentence)");
 
     outputPhrase.RemoveWord(0);
     outputPhrase.RemoveWord(outputPhrase.GetSize() - 1);
@@ -669,7 +665,7 @@
     Incremental::PhraseAndFeatures(*i, outputPhrase, features);
     // <s> and </s>
     UTIL_THROW_IF2(outputPhrase.GetSize() < 2,
-                   "Output phrase should have contained at least 2 words (beginning and end-of-sentence)");
+  		  "Output phrase should have contained at least 2 words (beginning and end-of-sentence)");
 
     outputPhrase.RemoveWord(0);
     outputPhrase.RemoveWord(outputPhrase.GetSize() - 1);
@@ -835,7 +831,7 @@
   size_t targetInd = 0;
   for (size_t targetPos = 0; targetPos < tp.GetSize(); ++targetPos) {
     if (tp.GetWord(targetPos).IsNonTerminal()) {
-      UTIL_THROW_IF2(targetPos >= targetPos2SourceInd.size(), "Error");
+  	  UTIL_THROW_IF2(targetPos >= targetPos2SourceInd.size(), "Error");
       size_t sourceInd = targetPos2SourceInd[targetPos];
       size_t sourcePos = sourceInd2pos[sourceInd];
 
