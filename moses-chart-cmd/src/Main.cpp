// $Id$

/***********************************************************************
Moses - factored phrase-based language decoder
Copyright (c) 2006 University of Edinburgh
All rights reserved.

Redistribution and use in source and binary forms, with or without modification,
are permitted provided that the following conditions are met:

    * Redistributions of source code must retain the above copyright notice,
			this list of conditions and the following disclaimer.
    * Redistributions in binary form must reproduce the above copyright notice,
			this list of conditions and the following disclaimer in the documentation
			and/or other materials provided with the distribution.
    * Neither the name of the University of Edinburgh nor the names of its contributors
			may be used to endorse or promote products derived from this software
			without specific prior written permission.

THIS SOFTWARE IS PROVIDED BY THE COPYRIGHT HOLDERS AND CONTRIBUTORS "AS IS"
AND ANY EXPRESS OR IMPLIED WARRANTIES, INCLUDING, BUT NOT LIMITED TO,
THE IMPLIED WARRANTIES OF MERCHANTABILITY AND FITNESS FOR A PARTICULAR
PURPOSE ARE DISCLAIMED. IN NO EVENT SHALL THE COPYRIGHT OWNER OR CONTRIBUTORS
BE LIABLE FOR ANY DIRECT, INDIRECT, INCIDENTAL, SPECIAL, EXEMPLARY, OR
CONSEQUENTIAL DAMAGES (INCLUDING, BUT NOT LIMITED TO, PROCUREMENT OF
SUBSTITUTE GOODS OR SERVICES; LOSS OF USE, DATA, OR PROFITS; OR BUSINESS
INTERRUPTION) HOWEVER CAUSED AND ON ANY THEORY OF LIABILITY, WHETHER
IN CONTRACT, STRICT LIABILITY, OR TORT (INCLUDING NEGLIGENCE OR OTHERWISE)
ARISING IN ANY WAY OUT OF THE USE OF THIS SOFTWARE, EVEN IF ADVISED OF THE
POSSIBILITY OF SUCH DAMAGE.
***********************************************************************/

// example file on how to use moses library

#ifdef WIN32
// Include Visual Leak Detector
//#include <vld.h>
#endif

#include <exception>
#include <fstream>
#include "Main.h"
#include "FactorCollection.h"
#include "Manager.h"
#include "Phrase.h"
#include "Util.h"
#include "Timer.h"
#include "IOWrapper.h"
#include "Sentence.h"
#include "ConfusionNet.h"
#include "WordLattice.h"
#include "TreeInput.h"
#include "TranslationAnalysis.h"
#include "mbr.h"
#include "ThreadPool.h"
#include "ChartManager.h"
#include "ChartHypothesis.h"
#include "ChartTrellisPath.h"
#include "ChartTrellisPathList.h"

using namespace std;
using namespace Moses;
using namespace MosesChartCmd;

/**
  * Translates a sentence.
 **/
class TranslationTask : public Task
{
public:
  TranslationTask(InputType *source, IOWrapper &ioWrapper)
    : m_source(source)
    , m_ioWrapper(ioWrapper)
  {}

  ~TranslationTask() {
    delete m_source;
  }

  void Run() {
    const StaticData &staticData = StaticData::Instance();
    const TranslationSystem &system = staticData.GetTranslationSystem(TranslationSystem::DEFAULT);
    const size_t lineNumber = m_source->GetTranslationId();

    VERBOSE(2,"\nTRANSLATING(" << lineNumber << "): " << *m_source);

    if ((*m_source).GetSize() == 0) return;
    ChartManager manager(*m_source, &system);
    manager.ProcessSentence();

    CHECK(!staticData.UseMBR());

    // 1-best
    const ChartHypothesis *bestHypo = manager.GetBestHypothesis();
    m_ioWrapper.OutputBestHypo(bestHypo, lineNumber,
                               staticData.GetReportSegmentation(),
                               staticData.GetReportAllFactors());
    IFVERBOSE(2) {
      PrintUserTime("Best Hypothesis Generation Time:");
    }

    if (staticData.IsDetailedTranslationReportingEnabled()) {
      const Sentence &sentence = dynamic_cast<const Sentence &>(*m_source);
      m_ioWrapper.OutputDetailedTranslationReport(bestHypo, sentence, lineNumber);
    }

    // n-best
    size_t nBestSize = staticData.GetNBestSize();
    if (nBestSize > 0) {
      VERBOSE(2,"WRITING " << nBestSize << " TRANSLATION ALTERNATIVES TO " << staticData.GetNBestFilePath() << endl);
      ChartTrellisPathList nBestList;
      manager.CalcNBest(nBestSize, nBestList,staticData.GetDistinctNBest());
      m_ioWrapper.OutputNBestList(nBestList, bestHypo, &system, lineNumber);
      IFVERBOSE(2) {
        PrintUserTime("N-Best Hypotheses Generation Time:");
      }
    }

    if (staticData.GetOutputSearchGraph()) {
      std::ostringstream out;
      manager.GetSearchGraph(lineNumber, out);
      OutputCollector *oc = m_ioWrapper.GetSearchGraphOutputCollector();
      CHECK(oc);
      oc->Write(lineNumber, out.str());
    }

    IFVERBOSE(2) {
      PrintUserTime("Sentence Decoding Time:");
    }
    manager.CalcDecoderStatistics();
  }

private:
  // Non-copyable: copy constructor and assignment operator not implemented.
  TranslationTask(const TranslationTask &);
  TranslationTask &operator=(const TranslationTask &);

  InputType *m_source;
  IOWrapper &m_ioWrapper;
};

bool ReadInput(IOWrapper &ioWrapper, InputTypeEnum inputType, InputType*& source)
{
  delete source;
  switch(inputType) {
  case SentenceInput:
    source = ioWrapper.GetInput(new Sentence);
    break;
  case ConfusionNetworkInput:
    source = ioWrapper.GetInput(new ConfusionNet);
    break;
  case WordLatticeInput:
    source = ioWrapper.GetInput(new WordLattice);
    break;
  case TreeInputType:
    source = ioWrapper.GetInput(new TreeInput);
    break;
  default:
    TRACE_ERR("Unknown input type: " << inputType << "\n");
  }
  return (source ? true : false);
}
static void PrintFeatureWeight(const FeatureFunction* ff)
{
  size_t numScoreComps = ff->GetNumScoreComponents();
  if (numScoreComps != ScoreProducer::unlimited) {
    vector<float> values = StaticData::Instance().GetAllWeights().GetScoresForProducer(ff);
    for (size_t i = 0; i < numScoreComps; ++i) 
      cout << ff->GetScoreProducerDescription() <<  " "
           << ff->GetScoreProducerWeightShortName() << " "
           << values[i] << endl;
  }
  else {
  	if (ff->GetSparseProducerWeight() == 1)
  		cout << ff->GetScoreProducerDescription() << " " <<
  		ff->GetScoreProducerWeightShortName() << " sparse" << endl;
  	else
  		cout << ff->GetScoreProducerDescription() << " " <<
  		ff->GetScoreProducerWeightShortName() << " " << ff->GetSparseProducerWeight() << endl;
  }
}

static void ShowWeights()
{
  cout.precision(6);
  const StaticData& staticData = StaticData::Instance();
  const TranslationSystem& system = staticData.GetTranslationSystem(TranslationSystem::DEFAULT);
  const vector<const StatelessFeatureFunction*>& slf =system.GetStatelessFeatureFunctions();
  const vector<const StatefulFeatureFunction*>& sff = system.GetStatefulFeatureFunctions();
  const vector<PhraseDictionaryFeature*>& pds = system.GetPhraseDictionaries();
  const vector<GenerationDictionary*>& gds = system.GetGenerationDictionaries();
  for (size_t i = 0; i < sff.size(); ++i) {
    PrintFeatureWeight(sff[i]);
  }
  for (size_t i = 0; i < pds.size(); ++i) {
    PrintFeatureWeight(pds[i]);
  }
  for (size_t i = 0; i < gds.size(); ++i) {
    PrintFeatureWeight(gds[i]);
  }
  for (size_t i = 0; i < slf.size(); ++i) {
    PrintFeatureWeight(slf[i]);
  }
}


int main(int argc, char* argv[])
{
  try {
    IFVERBOSE(1) {
      TRACE_ERR("command: ");
      for(int i=0; i<argc; ++i) TRACE_ERR(argv[i]<<" ");
      TRACE_ERR(endl);
    }

    IOWrapper::FixPrecision(cout);
    IOWrapper::FixPrecision(cerr);

    // load data structures
    Parameter parameter;
    if (!parameter.LoadParam(argc, argv)) {
      return EXIT_FAILURE;
    }

    const StaticData &staticData = StaticData::Instance();
    if (!StaticData::LoadDataStatic(&parameter))
      return EXIT_FAILURE;

    if (parameter.isParamSpecified("show-weights")) {
      ShowWeights();
      exit(0);
    }

    CHECK(staticData.GetSearchAlgorithm() == ChartDecoding);

    // set up read/writing class
<<<<<<< HEAD
    IOWrapper *ioWrapper = GetIODevice(staticData);

=======
    IOWrapper *ioWrapper = GetIOWrapper(staticData);
  
>>>>>>> 6a94f740
    // check on weights
    const ScoreComponentCollection& weights = staticData.GetAllWeights();
    IFVERBOSE(2) {
      TRACE_ERR("The global weight vector looks like this: ");
      TRACE_ERR(weights);
      TRACE_ERR("\n");
    }

    if (ioWrapper == NULL)
      return EXIT_FAILURE;

#ifdef WITH_THREADS
    ThreadPool pool(staticData.ThreadCount());
#endif
  
    // read each sentence & decode
    InputType *source=0;
    while(ReadInput(*ioWrapper,staticData.GetInputType(),source)) {
      IFVERBOSE(1)
      ResetUserTime();
      TranslationTask *task = new TranslationTask(source, *ioWrapper);
      source = NULL;  // task will delete source
#ifdef WITH_THREADS
      pool.Submit(task);  // pool will delete task
#else
      task->Run();
      delete task;
#endif
    }
  
#ifdef WITH_THREADS
    pool.Stop(true);  // flush remaining jobs
#endif
  
    delete ioWrapper;
  
    IFVERBOSE(1)
    PrintUserTime("End.");
  
  } catch (const std::exception &e) {
    std::cerr << "Exception: " << e.what() << std::endl;
    return EXIT_FAILURE;
  }

#ifdef HACK_EXIT
  //This avoids that detructors are called (it can take a long time)
  exit(EXIT_SUCCESS);
#else
  return EXIT_SUCCESS;
#endif
}

IOWrapper *GetIOWrapper(const StaticData &staticData)
{
  IOWrapper *ioWrapper;
  const std::vector<FactorType> &inputFactorOrder = staticData.GetInputFactorOrder()
      ,&outputFactorOrder = staticData.GetOutputFactorOrder();
  FactorMask inputFactorUsed(inputFactorOrder);

  // io
  if (staticData.GetParam("input-file").size() == 1) {
    VERBOSE(2,"IO from File" << endl);
    string filePath = staticData.GetParam("input-file")[0];

    ioWrapper = new IOWrapper(inputFactorOrder, outputFactorOrder, inputFactorUsed
                              , staticData.GetNBestSize()
                              , staticData.GetNBestFilePath()
                              , filePath);
  } else {
    VERBOSE(1,"IO from STDOUT/STDIN" << endl);
    ioWrapper = new IOWrapper(inputFactorOrder, outputFactorOrder, inputFactorUsed
                              , staticData.GetNBestSize()
                              , staticData.GetNBestFilePath());
  }
  ioWrapper->ResetTranslationId();

  IFVERBOSE(1)
  PrintUserTime("Created input-output object");

  return ioWrapper;
}<|MERGE_RESOLUTION|>--- conflicted
+++ resolved
@@ -234,13 +234,8 @@
     CHECK(staticData.GetSearchAlgorithm() == ChartDecoding);
 
     // set up read/writing class
-<<<<<<< HEAD
-    IOWrapper *ioWrapper = GetIODevice(staticData);
-
-=======
     IOWrapper *ioWrapper = GetIOWrapper(staticData);
   
->>>>>>> 6a94f740
     // check on weights
     const ScoreComponentCollection& weights = staticData.GetAllWeights();
     IFVERBOSE(2) {
