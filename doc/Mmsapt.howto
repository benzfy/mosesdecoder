<<<<<<< HEAD
The documentation for memory-mapped, dynamic suffix arrays has moved to 
   http://www.statmt.org/moses/?n=Moses.AdvancedFeatures#ntoc40
=======
How to use memory-mapped suffix array phrase tables in the moses decoder 
(phrase-based decoding only)

1. Compile with the bjam switch --with-mm

2. You need 
   - sentences aligned text files
   - the word alignment between these files in symal output format

3. Build binary files

   Let 
   ${L1} be the extension of the language that you are translating from,
   ${L2} the extension of the language that you want to translate into, and 
   ${CORPUS} the name of the word-aligned training corpus

   % zcat ${CORPUS}.${L1}.gz  | mtt-build -i -o /some/path/${CORPUS}.${L1}
   % zcat ${CORPUS}.${L2}.gz  | mtt-build -i -o /some/path/${CORPUS}.${L2}
   % zcat ${CORPUS}.${L1}-${L2}.symal.gz | symal2mam /some/path/${CORPUS}.${L1}-${L2}.mam
   % mmlex-build /some/path/${CORPUS} ${L1} ${L2} -o /some/path/${CORPUS}.${L1}-${L2}.lex -c /some/path/${CORPUS}.${L1}-${L2}.coc

4. Define line in moses.ini

   The best configuration of phrase table features is still under investigation. 
   For the time being, try this:

   PhraseDictionaryBitextSampling name=PT0 output-factor=0 num-features=9 path=/some/path/${CORPUS} L1=${L1} L2=${L2} pfwd=g pbwd=g smooth=0 sample=1000 workers=1 

   You can increase the number of workers for sampling (a bit faster), 
   but you'll lose replicability of the translation output. 
>>>>>>> f9d16734
<|MERGE_RESOLUTION|>--- conflicted
+++ resolved
@@ -1,35 +1,2 @@
-<<<<<<< HEAD
 The documentation for memory-mapped, dynamic suffix arrays has moved to 
    http://www.statmt.org/moses/?n=Moses.AdvancedFeatures#ntoc40
-=======
-How to use memory-mapped suffix array phrase tables in the moses decoder 
-(phrase-based decoding only)
-
-1. Compile with the bjam switch --with-mm
-
-2. You need 
-   - sentences aligned text files
-   - the word alignment between these files in symal output format
-
-3. Build binary files
-
-   Let 
-   ${L1} be the extension of the language that you are translating from,
-   ${L2} the extension of the language that you want to translate into, and 
-   ${CORPUS} the name of the word-aligned training corpus
-
-   % zcat ${CORPUS}.${L1}.gz  | mtt-build -i -o /some/path/${CORPUS}.${L1}
-   % zcat ${CORPUS}.${L2}.gz  | mtt-build -i -o /some/path/${CORPUS}.${L2}
-   % zcat ${CORPUS}.${L1}-${L2}.symal.gz | symal2mam /some/path/${CORPUS}.${L1}-${L2}.mam
-   % mmlex-build /some/path/${CORPUS} ${L1} ${L2} -o /some/path/${CORPUS}.${L1}-${L2}.lex -c /some/path/${CORPUS}.${L1}-${L2}.coc
-
-4. Define line in moses.ini
-
-   The best configuration of phrase table features is still under investigation. 
-   For the time being, try this:
-
-   PhraseDictionaryBitextSampling name=PT0 output-factor=0 num-features=9 path=/some/path/${CORPUS} L1=${L1} L2=${L2} pfwd=g pbwd=g smooth=0 sample=1000 workers=1 
-
-   You can increase the number of workers for sampling (a bit faster), 
-   but you'll lose replicability of the translation output. 
->>>>>>> f9d16734
