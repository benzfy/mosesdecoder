/*
 * extract.cpp
 *	Modified by: Rohit Gupta CDAC, Mumbai, India
 *	on July 15, 2012 to implement parallel processing
 *      Modified by: Nadi Tomeh - LIMSI/CNRS
 *      Machine Translation Marathon 2010, Dublin
 */

#include <cstdio>
#include <iostream>
#include <fstream>
#include <vector>
#include <string>
#include <stdlib.h>
#include <assert.h>
#include <cstring>
#include <sstream>
#include <map>
#include <set>
#include <vector>

#include "SafeGetline.h"
#include "SentenceAlignment.h"
#include "tables-core.h"
#include "InputFileStream.h"
#include "OutputFileStream.h"
#include "../moses/src/ThreadPool.h"
#include "../moses/src/OutputCollector.h"
#include "PhraseExtractionOptions.h"
using namespace std;
using namespace MosesTraining;

namespace MosesTraining {


const long int LINE_MAX_LENGTH = 500000 ;


// HPhraseVertex represents a point in the alignment matrix
typedef pair <int, int> HPhraseVertex;

// Phrase represents a bi-phrase; each bi-phrase is defined by two points in the alignment matrix:
// bottom-left and top-right
typedef pair<HPhraseVertex, HPhraseVertex> HPhrase;

// HPhraseVector is a vector of HPhrases
typedef vector < HPhrase > HPhraseVector;

// SentenceVertices represents, from all extracted phrases, all vertices that have the same positioning
// The key of the map is the English index and the value is a set of the source ones
typedef map <int, set<int> > HSentenceVertices;

  REO_POS getOrientWordModel(SentenceAlignment &, REO_MODEL_TYPE, bool, bool,
                           int, int, int, int, int, int, int,
                           bool (*)(int, int), bool (*)(int, int));
  REO_POS getOrientPhraseModel(SentenceAlignment &, REO_MODEL_TYPE, bool, bool,
                             int, int, int, int, int, int, int,
                             bool (*)(int, int), bool (*)(int, int),
                             const HSentenceVertices &, const HSentenceVertices &);
  REO_POS getOrientHierModel(SentenceAlignment &, REO_MODEL_TYPE, bool, bool,
                           int, int, int, int, int, int, int,
                           bool (*)(int, int), bool (*)(int, int),
                           const HSentenceVertices &, const HSentenceVertices &,
                           const HSentenceVertices &, const HSentenceVertices &,
                           REO_POS);

  void insertVertex(HSentenceVertices &, int, int);
  void insertPhraseVertices(HSentenceVertices &, HSentenceVertices &, HSentenceVertices &, HSentenceVertices &,
                          int, int, int, int);
<<<<<<< HEAD
string getOrientString(REO_POS, REO_MODEL_TYPE);

bool ge(int, int);
bool le(int, int);
bool lt(int, int);

void extractBase(SentenceAlignment &);
void extract(SentenceAlignment &);
void addPhrase(SentenceAlignment &, int, int, int, int, string &);
bool isAligned (SentenceAlignment &, int, int);

bool allModelsOutputFlag = false;

bool wordModel = false;
REO_MODEL_TYPE wordType = REO_MSD;
bool phraseModel = false;
REO_MODEL_TYPE phraseType = REO_MSD;
bool hierModel = false;
REO_MODEL_TYPE hierType = REO_MSD;


Moses::OutputFileStream extractFile;
Moses::OutputFileStream extractFileInv;
Moses::OutputFileStream extractFileOrientation;
Moses::OutputFileStream extractFileSentenceId;
Moses::OutputFileStream extractFilePsd;
int maxPhraseLength;
bool orientationFlag = false;
bool translationFlag = true;
bool sentenceIdFlag = false; //create extract file with sentence id
bool onlyOutputSpanInfo = false;
bool gzOutput = false;
bool outputPsd = false; // output positions of PSD targets and labels
=======
  string getOrientString(REO_POS, REO_MODEL_TYPE);

  bool ge(int, int);
  bool le(int, int);
  bool lt(int, int);

  bool isAligned (SentenceAlignment &, int, int);
>>>>>>> 4b6eda0a


}
namespace MosesTraining{
class ExtractTask : public Moses::Task{
        private:
        size_t m_id;
        SentenceAlignment *m_sentence;
        PhraseExtractionOptions &m_options;
        Moses::OutputCollector* m_extractCollector;
        Moses::OutputCollector* m_extractCollectorInv;
        Moses::OutputCollector* m_extractCollectorOrientation;
        Moses::OutputCollector* m_extractCollectorSentenceId;
public:
  ExtractTask(size_t id, SentenceAlignment *sentence,PhraseExtractionOptions &initoptions, Moses::OutputCollector *extractCollector, Moses::OutputCollector *extractCollectorInv,Moses::OutputCollector *extractCollectorOrientation,Moses::OutputCollector* extractCollectorSentenceId  ):
    m_id(id),
    m_sentence(sentence),
    m_options(initoptions),
    m_extractCollector(extractCollector),
    m_extractCollectorInv(extractCollectorInv),
    m_extractCollectorOrientation(extractCollectorOrientation),
    m_extractCollectorSentenceId(extractCollectorSentenceId) {}
  ~ExtractTask() { delete m_sentence; }
void Run();
private:
  vector< string > m_extractedPhrases;
  vector< string > m_extractedPhrasesInv;
  vector< string > m_extractedPhrasesOri;
  vector< string > m_extractedPhrasesSid;
  void extractBase(SentenceAlignment &);
  void extract(SentenceAlignment &);
  void addPhrase(SentenceAlignment &, int, int, int, int, string &);
  void writePhrasesToFile();
  
};
}

int main(int argc, char* argv[])
{
  cerr	<< "PhraseExtract v1.4, written by Philipp Koehn\n"
        << "phrase extraction from an aligned parallel corpus\n";

<<<<<<< HEAD
  if (argc < 6) {
    cerr << "syntax: extract en de align extract max-length [orientation [ --model [wbe|phrase|hier]-[msd|mslr|mono] ] | --OnlyOutputSpanInfo | --OutputPsdInfo | --NoTTable | --SentenceId]\n";
=======
#ifdef WITH_THREADS
  int thread_count = 1;
#endif
 if (argc < 6) {
    cerr << "syntax: extract en de align extract max-length [orientation [ --model [wbe|phrase|hier]-[msd|mslr|mono] ] ";
    #ifdef WITH_THREADS

    cerr<< "| --threads NUM ";
    #endif
    cerr<<"| --OnlyOutputSpanInfo | --NoTTable | --SentenceId | --GZOutput ]\n";
>>>>>>> 4b6eda0a
    exit(1);
  }

  Moses::OutputFileStream extractFile;
  Moses::OutputFileStream extractFileInv;
  Moses::OutputFileStream extractFileOrientation;
  Moses::OutputFileStream extractFileSentenceId;
  const char* const &fileNameE = argv[1];
  const char* const &fileNameF = argv[2];
  const char* const &fileNameA = argv[3];
  const string fileNameExtract = string(argv[4]);
  PhraseExtractionOptions options(atoi(argv[5]));

  for(int i=6; i<argc; i++) {
    if (strcmp(argv[i],"--OnlyOutputSpanInfo") == 0) {
      options.initOnlyOutputSpanInfo(true);
    } else if (strcmp(argv[i],"orientation") == 0 || strcmp(argv[i],"--Orientation") == 0) {
      options.initOrientationFlag(true);
    } else if (strcmp(argv[i],"--NoTTable") == 0) {
<<<<<<< HEAD
      translationFlag = false;
    } else if (strcmp(argv[i],"--OutputPsdInfo") == 0) {
      outputPsd = true;
=======
      options.initTranslationFlag(false);
>>>>>>> 4b6eda0a
    } else if (strcmp(argv[i], "--SentenceId") == 0) {
      options.initSentenceIdFlag(true);  
    } else if (strcmp(argv[i], "--GZOutput") == 0) {
      options.initGzOutput(true);  
    } else if(strcmp(argv[i],"--model") == 0) {
      if (i+1 >= argc) {
        cerr << "extract: syntax error, no model's information provided to the option --model " << endl;
        exit(1);
      }
      char*  modelParams = argv[++i];
      char*  modelName = strtok(modelParams, "-");
      char*  modelType = strtok(NULL, "-");

      REO_MODEL_TYPE intModelType;

      if(strcmp(modelName, "wbe") == 0) {
        options.initWordModel(true);
        if(strcmp(modelType, "msd") == 0)
          options.initWordType(REO_MSD);
        else if(strcmp(modelType, "mslr") == 0)
          options.initWordType(REO_MSLR);
        else if(strcmp(modelType, "mono") == 0 || strcmp(modelType, "monotonicity") == 0)
          options.initWordType(REO_MONO);
        else {
          cerr << "extract: syntax error, unknown reordering model type: " << modelType << endl;
          exit(1);
        }
      } else if(strcmp(modelName, "phrase") == 0) {
        options.initPhraseModel(true);
        if(strcmp(modelType, "msd") == 0)
          options.initPhraseType(REO_MSD);
        else if(strcmp(modelType, "mslr") == 0)
          options.initPhraseType(REO_MSLR);
        else if(strcmp(modelType, "mono") == 0 || strcmp(modelType, "monotonicity") == 0)
          options.initPhraseType(REO_MONO);
        else {
          cerr << "extract: syntax error, unknown reordering model type: " << modelType << endl;
          exit(1);
        }
      } else if(strcmp(modelName, "hier") == 0) {
        options.initHierModel(true);
        if(strcmp(modelType, "msd") == 0)
          options.initHierType(REO_MSD);
        else if(strcmp(modelType, "mslr") == 0)
          options.initHierType(REO_MSLR);
        else if(strcmp(modelType, "mono") == 0 || strcmp(modelType, "monotonicity") == 0)
          options.initHierType(REO_MONO);
        else {
          cerr << "extract: syntax error, unknown reordering model type: " << modelType << endl;
          exit(1);
        }
      } else {
        cerr << "extract: syntax error, unknown reordering model: " << modelName << endl;
        exit(1);
      }

      options.initAllModelsOutputFlag(true);
 #ifdef WITH_THREADS
    }else if (strcmp(argv[i],"-threads") == 0 ||
               strcmp(argv[i],"--threads") == 0 ||
               strcmp(argv[i],"--Threads") == 0) {
        if(argc>(i+1))thread_count = atoi(argv[++i]);
        else {cerr<<"extract: syntax error, NUM is missing for --threads NUM option"<<endl;
        exit(1);
        }
        if(thread_count==0){
                cerr<<"extract: error, NUM is missing for --threads NUM option or --threads 0 is given"<<endl;
                exit(1);
        }
     #endif

    } else {
      cerr << "extract: syntax error, unknown option '" << string(argv[i]) << "'\n";
      exit(1);
    }
  }

  // default reordering model if no model selected
  // allows for the old syntax to be used
  if(options.isOrientationFlag() && !options.isAllModelsOutputFlag()) {
    options.initWordModel(true);
    options.initWordType(REO_MSD);
  }

  // open input files
  Moses::InputFileStream eFile(fileNameE);
  Moses::InputFileStream fFile(fileNameF);
  Moses::InputFileStream aFile(fileNameA);

  istream *eFileP = &eFile;
  istream *fFileP = &fFile;
  istream *aFileP = &aFile;

  // open output files
  if (options.isTranslationFlag()) {
    string fileNameExtractInv = fileNameExtract + ".inv" + (options.isGzOutput()?".gz":"");
    extractFile.Open( (fileNameExtract + (options.isGzOutput()?".gz":"")).c_str());
    extractFileInv.Open(fileNameExtractInv.c_str());
  }
  if (options.isOrientationFlag()) {
    string fileNameExtractOrientation = fileNameExtract + ".o" + (options.isGzOutput()?".gz":"");
    extractFileOrientation.Open(fileNameExtractOrientation.c_str());
  }

  if (options.isSentenceIdFlag()) {
    string fileNameExtractSentenceId = fileNameExtract + ".sid" + (options.isGzOutput()?".gz":"");
    extractFileSentenceId.Open(fileNameExtractSentenceId.c_str());
  }

<<<<<<< HEAD
  if (outputPsd) {
    string fileNameExtractPsd = fileNameExtract + ".psd" + (gzOutput?".gz":"");
    extractFilePsd.Open(fileNameExtractPsd.c_str());
  }
=======

    Moses::OutputCollector* extractCollector = new Moses::OutputCollector(&extractFile);//r
    Moses::OutputCollector* extractCollectorInv = new Moses::OutputCollector(&extractFileInv);//r
    Moses::OutputCollector* extractCollectorOrientation = new Moses::OutputCollector(&extractFileOrientation);//r
    Moses::OutputCollector* extractCollectorSentenceId = new Moses::OutputCollector(&extractFileSentenceId); //r
#ifdef WITH_THREADS
  // set up thread pool
     Moses::ThreadPool pool(thread_count);
     pool.SetQueueLimit(1000);
#endif
>>>>>>> 4b6eda0a

  int i=0;
  while(true) {
    i++;
    if (i%10000 == 0) cerr << "." << flush;
    char englishString[LINE_MAX_LENGTH];
    char foreignString[LINE_MAX_LENGTH];
    char alignmentString[LINE_MAX_LENGTH];
    SAFE_GETLINE((*eFileP), englishString, LINE_MAX_LENGTH, '\n', __FILE__);
    if (eFileP->eof()) break;
    SAFE_GETLINE((*fFileP), foreignString, LINE_MAX_LENGTH, '\n', __FILE__);
    SAFE_GETLINE((*aFileP), alignmentString, LINE_MAX_LENGTH, '\n', __FILE__);
    SentenceAlignment *sentence=new SentenceAlignment;
	// cout << "read in: " << englishString << " & " << foreignString << " & " << alignmentString << endl;
    //az: output src, tgt, and alingment line
    if (options.isOnlyOutputSpanInfo()) {
      cout << "LOG: SRC: " << foreignString << endl;
      cout << "LOG: TGT: " << englishString << endl;
      cout << "LOG: ALT: " << alignmentString << endl;
      cout << "LOG: PHRASES_BEGIN:" << endl;
    }
	if (sentence->create( englishString, foreignString, alignmentString, i)) {
   	ExtractTask *task = new ExtractTask(i-1, sentence, options, extractCollector , extractCollectorInv, extractCollectorOrientation, extractCollectorSentenceId);
#ifdef WITH_THREADS
      if (thread_count == 1) {
        task->Run();
        delete task;
      }
      else {
        pool.Submit(task);
      }
#else
      task->Run();
      delete task;
#endif

    }
    if (options.isOnlyOutputSpanInfo()) cout << "LOG: PHRASES_END:" << endl; //az: mark end of phrases
  }

#ifdef WITH_THREADS
  // wait for all threads to finish
  pool.Stop(true);
#endif

  eFile.Close();
  fFile.Close();
  aFile.Close();
      delete extractCollector;
      delete extractCollectorInv;
      delete extractCollectorOrientation;
      delete extractCollectorSentenceId;
  //az: only close if we actually opened it
  if (!options.isOnlyOutputSpanInfo()) {
    if (options.isTranslationFlag()) {
      extractFile.Close();
      extractFileInv.Close();
      
    }
    if (options.isOrientationFlag()){ 
	extractFileOrientation.Close();
	}
    if (options.isSentenceIdFlag()) {
      extractFileSentenceId.Close();
    }
    if (outputPsd){
      extractFilePsd.Close();
    }
  }
}

namespace MosesTraining
{
void ExtractTask::Run() {
  extract(*m_sentence);
  writePhrasesToFile();
  m_extractedPhrases.clear();
  m_extractedPhrasesInv.clear();
  m_extractedPhrasesOri.clear();
  m_extractedPhrasesSid.clear();

}

void ExtractTask::extract(SentenceAlignment &sentence)
{
  int countE = sentence.target.size();
  int countF = sentence.source.size();

  HPhraseVector inboundPhrases;

  HSentenceVertices inTopLeft;
  HSentenceVertices inTopRight;
  HSentenceVertices inBottomLeft;
  HSentenceVertices inBottomRight;

  HSentenceVertices outTopLeft;
  HSentenceVertices outTopRight;
  HSentenceVertices outBottomLeft;
  HSentenceVertices outBottomRight;

  HSentenceVertices::const_iterator it;

  bool relaxLimit = m_options.isHierModel();
  bool buildExtraStructure = m_options.isPhraseModel() || m_options.isHierModel();

  // check alignments for target phrase startE...endE
  // loop over extracted phrases which are compatible with the word-alignments
  for(int startE=0; startE<countE; startE++) {
    for(int endE=startE;
        (endE<countE && (relaxLimit || endE<startE+m_options.maxPhraseLength));
        endE++) {

      int minF = 9999;
      int maxF = -1;
      vector< int > usedF = sentence.alignedCountS;
      for(int ei=startE; ei<=endE; ei++) {
        for(size_t i=0; i<sentence.alignedToT[ei].size(); i++) {
          int fi = sentence.alignedToT[ei][i];
          if (fi<minF) {
            minF = fi;
          }
          if (fi>maxF) {
            maxF = fi;
          }
          usedF[ fi ]--;
        }
      }

      if (maxF >= 0 && // aligned to any source words at all
          (relaxLimit || maxF-minF < m_options.maxPhraseLength)) { // source phrase within limits

        // check if source words are aligned to out of bound target words
        bool out_of_bounds = false;
        for(int fi=minF; fi<=maxF && !out_of_bounds; fi++)
          if (usedF[fi]>0) {
            // cout << "ouf of bounds: " << fi << "\n";
            out_of_bounds = true;
          }

        // cout << "doing if for ( " << minF << "-" << maxF << ", " << startE << "," << endE << ")\n";
        if (!out_of_bounds) {
          // start point of source phrase may retreat over unaligned
          for(int startF=minF;
              (startF>=0 &&
               (relaxLimit || startF>maxF-m_options.maxPhraseLength) && // within length limit
               (startF==minF || sentence.alignedCountS[startF]==0)); // unaligned
              startF--)
            // end point of source phrase may advance over unaligned
            for(int endF=maxF;
                (endF<countF &&
                 (relaxLimit || endF<startF+m_options.maxPhraseLength) && // within length limit
                 (endF==maxF || sentence.alignedCountS[endF]==0)); // unaligned
                endF++) { // at this point we have extracted a phrase
              if(buildExtraStructure) { // phrase || hier
                if(endE-startE < m_options.maxPhraseLength && endF-startF < m_options.maxPhraseLength) { // within limit
                  inboundPhrases.push_back(HPhrase(HPhraseVertex(startF,startE),
                                                   HPhraseVertex(endF,endE)));
                  insertPhraseVertices(inTopLeft, inTopRight, inBottomLeft, inBottomRight,
                                       startF, startE, endF, endE);
                } else
                  insertPhraseVertices(outTopLeft, outTopRight, outBottomLeft, outBottomRight,
                                       startF, startE, endF, endE);
              } else {
                string orientationInfo = "";
                if(m_options.isWordModel()) {
                  REO_POS wordPrevOrient, wordNextOrient;
                  bool connectedLeftTopP  = isAligned( sentence, startF-1, startE-1 );
                  bool connectedRightTopP = isAligned( sentence, endF+1,   startE-1 );
                  bool connectedLeftTopN  = isAligned( sentence, endF+1, endE+1 );
                  bool connectedRightTopN = isAligned( sentence, startF-1,   endE+1 );
                  wordPrevOrient = getOrientWordModel(sentence, m_options.isWordType(), connectedLeftTopP, connectedRightTopP, startF, endF, startE, endE, countF, 0, 1, &ge, &lt);
                  wordNextOrient = getOrientWordModel(sentence, m_options.isWordType(), connectedLeftTopN, connectedRightTopN, endF, startF, endE, startE, 0, countF, -1, &lt, &ge);
                  orientationInfo += getOrientString(wordPrevOrient, m_options.isWordType()) + " " + getOrientString(wordNextOrient, m_options.isWordType());
                  if(m_options.isAllModelsOutputFlag())
                    " | | ";
                }
                addPhrase(sentence, startE, endE, startF, endF, orientationInfo);
              }
            }
        }
      }
    }
  }

  if(buildExtraStructure) { // phrase || hier
    string orientationInfo = "";
    REO_POS wordPrevOrient, wordNextOrient, phrasePrevOrient, phraseNextOrient, hierPrevOrient, hierNextOrient;

    for(size_t i = 0; i < inboundPhrases.size(); i++) {
      int startF = inboundPhrases[i].first.first;
      int startE = inboundPhrases[i].first.second;
      int endF = inboundPhrases[i].second.first;
      int endE = inboundPhrases[i].second.second;

      bool connectedLeftTopP  = isAligned( sentence, startF-1, startE-1 );
      bool connectedRightTopP = isAligned( sentence, endF+1,   startE-1 );
      bool connectedLeftTopN  = isAligned( sentence, endF+1, endE+1 );
      bool connectedRightTopN = isAligned( sentence, startF-1,   endE+1 );

      if(m_options.isWordModel()) {
        wordPrevOrient = getOrientWordModel(sentence, m_options.isWordType(),
                                            connectedLeftTopP, connectedRightTopP,
                                            startF, endF, startE, endE, countF, 0, 1,
                                            &ge, &lt);
        wordNextOrient = getOrientWordModel(sentence, m_options.isWordType(),
                                            connectedLeftTopN, connectedRightTopN,
                                            endF, startF, endE, startE, 0, countF, -1,
                                            &lt, &ge);
      }
      if (m_options.isPhraseModel()) {
        phrasePrevOrient = getOrientPhraseModel(sentence, m_options.isPhraseType(),
                                                connectedLeftTopP, connectedRightTopP,
                                                startF, endF, startE, endE, countF-1, 0, 1, &ge, &lt, inBottomRight, inBottomLeft);
        phraseNextOrient = getOrientPhraseModel(sentence, m_options.isPhraseType(),
                                                connectedLeftTopN, connectedRightTopN,
                                                endF, startF, endE, startE, 0, countF-1, -1, &lt, &ge, inBottomLeft, inBottomRight);
      } else {
        phrasePrevOrient = phraseNextOrient = UNKNOWN;
      }
      if(m_options.isHierModel()) {
        hierPrevOrient = getOrientHierModel(sentence, m_options.isHierType(),
                                            connectedLeftTopP, connectedRightTopP,
                                            startF, endF, startE, endE, countF-1, 0, 1, &ge, &lt, inBottomRight, inBottomLeft, outBottomRight, outBottomLeft, phrasePrevOrient);
        hierNextOrient = getOrientHierModel(sentence, m_options.isHierType(),
                                            connectedLeftTopN, connectedRightTopN,
                                            endF, startF, endE, startE, 0, countF-1, -1, &lt, &ge, inBottomLeft, inBottomRight, outBottomLeft, outBottomRight, phraseNextOrient);
      }

      orientationInfo = ((m_options.isWordModel())? getOrientString(wordPrevOrient, m_options.isWordType()) + " " + getOrientString(wordNextOrient, m_options.isWordType()) : "") + " | " +
                        ((m_options.isPhraseModel())? getOrientString(phrasePrevOrient, m_options.isPhraseType()) + " " + getOrientString(phraseNextOrient, m_options.isPhraseType()) : "") + " | " +
                        ((m_options.isHierModel())? getOrientString(hierPrevOrient, m_options.isHierType()) + " " + getOrientString(hierNextOrient, m_options.isHierType()) : "");

      addPhrase(sentence, startE, endE, startF, endF, orientationInfo);
    }
  }
}

REO_POS getOrientWordModel(SentenceAlignment & sentence, REO_MODEL_TYPE modelType,
                           bool connectedLeftTop, bool connectedRightTop,
                           int startF, int endF, int startE, int endE, int countF, int zero, int unit,
                           bool (*ge)(int, int), bool (*lt)(int, int) )
{

  if( connectedLeftTop && !connectedRightTop)
    return LEFT;
  if(modelType == REO_MONO)
    return UNKNOWN;
  if (!connectedLeftTop &&  connectedRightTop)
    return RIGHT;
  if(modelType == REO_MSD)
    return UNKNOWN;
  for(int indexF=startF-2*unit; (*ge)(indexF, zero) && !connectedLeftTop; indexF=indexF-unit)
    connectedLeftTop = isAligned(sentence, indexF, startE-unit);
  for(int indexF=endF+2*unit; (*lt)(indexF,countF) && !connectedRightTop; indexF=indexF+unit)
    connectedRightTop = isAligned(sentence, indexF, startE-unit);
  if(connectedLeftTop && !connectedRightTop)
    return DRIGHT;
  else if(!connectedLeftTop && connectedRightTop)
    return DLEFT;
  return UNKNOWN;
}

// to be called with countF-1 instead of countF
REO_POS getOrientPhraseModel (SentenceAlignment & sentence, REO_MODEL_TYPE modelType,
                              bool connectedLeftTop, bool connectedRightTop,
                              int startF, int endF, int startE, int endE, int countF, int zero, int unit,
                              bool (*ge)(int, int), bool (*lt)(int, int),
                              const HSentenceVertices & inBottomRight, const HSentenceVertices & inBottomLeft)
{

  HSentenceVertices::const_iterator it;

  if((connectedLeftTop && !connectedRightTop) ||
      //(startE == 0 && startF == 0) ||
      //(startE == sentence.target.size()-1 && startF == sentence.source.size()-1) ||
      ((it = inBottomRight.find(startE - unit)) != inBottomRight.end() &&
       it->second.find(startF-unit) != it->second.end()))
    return LEFT;
  if(modelType == REO_MONO)
    return UNKNOWN;
  if((!connectedLeftTop &&  connectedRightTop) ||
      ((it = inBottomLeft.find(startE - unit)) != inBottomLeft.end() && it->second.find(endF + unit) != it->second.end()))
    return RIGHT;
  if(modelType == REO_MSD)
    return UNKNOWN;
  connectedLeftTop = false;
  for(int indexF=startF-2*unit; (*ge)(indexF, zero) && !connectedLeftTop; indexF=indexF-unit)
    if(connectedLeftTop = (it = inBottomRight.find(startE - unit)) != inBottomRight.end() &&
                          it->second.find(indexF) != it->second.end())
      return DRIGHT;
  connectedRightTop = false;
  for(int indexF=endF+2*unit; (*lt)(indexF, countF) && !connectedRightTop; indexF=indexF+unit)
    if(connectedRightTop = (it = inBottomLeft.find(startE - unit)) != inBottomRight.end() &&
                           it->second.find(indexF) != it->second.end())
      return DLEFT;
  return UNKNOWN;
}

// to be called with countF-1 instead of countF
REO_POS getOrientHierModel (SentenceAlignment & sentence, REO_MODEL_TYPE modelType,
                            bool connectedLeftTop, bool connectedRightTop,
                            int startF, int endF, int startE, int endE, int countF, int zero, int unit,
                            bool (*ge)(int, int), bool (*lt)(int, int),
                            const HSentenceVertices & inBottomRight, const HSentenceVertices & inBottomLeft,
                            const HSentenceVertices & outBottomRight, const HSentenceVertices & outBottomLeft,
                            REO_POS phraseOrient)
{

  HSentenceVertices::const_iterator it;

  if(phraseOrient == LEFT ||
      (connectedLeftTop && !connectedRightTop) ||
      //    (startE == 0 && startF == 0) ||
      //(startE == sentence.target.size()-1 && startF == sentence.source.size()-1) ||
      ((it = inBottomRight.find(startE - unit)) != inBottomRight.end() &&
       it->second.find(startF-unit) != it->second.end()) ||
      ((it = outBottomRight.find(startE - unit)) != outBottomRight.end() &&
       it->second.find(startF-unit) != it->second.end()))
    return LEFT;
  if(modelType == REO_MONO)
    return UNKNOWN;
  if(phraseOrient == RIGHT ||
      (!connectedLeftTop &&  connectedRightTop) ||
      ((it = inBottomLeft.find(startE - unit)) != inBottomLeft.end() &&
       it->second.find(endF + unit) != it->second.end()) ||
      ((it = outBottomLeft.find(startE - unit)) != outBottomLeft.end() &&
       it->second.find(endF + unit) != it->second.end()))
    return RIGHT;
  if(modelType == REO_MSD)
    return UNKNOWN;
  if(phraseOrient != UNKNOWN)
    return phraseOrient;
  connectedLeftTop = false;
  for(int indexF=startF-2*unit; (*ge)(indexF, zero) && !connectedLeftTop; indexF=indexF-unit) {
    if((connectedLeftTop = (it = inBottomRight.find(startE - unit)) != inBottomRight.end() &&
                           it->second.find(indexF) != it->second.end()) ||
        (connectedLeftTop = (it = outBottomRight.find(startE - unit)) != outBottomRight.end() &&
                            it->second.find(indexF) != it->second.end()))
      return DRIGHT;
  }
  connectedRightTop = false;
  for(int indexF=endF+2*unit; (*lt)(indexF, countF) && !connectedRightTop; indexF=indexF+unit) {
    if((connectedRightTop = (it = inBottomLeft.find(startE - unit)) != inBottomRight.end() &&
                            it->second.find(indexF) != it->second.end()) ||
        (connectedRightTop = (it = outBottomLeft.find(startE - unit)) != outBottomRight.end() &&
                             it->second.find(indexF) != it->second.end()))
      return DLEFT;
  }
  return UNKNOWN;
}

bool isAligned ( SentenceAlignment &sentence, int fi, int ei )
{
  if (ei == -1 && fi == -1)
    return true;
  if (ei <= -1 || fi <= -1)
    return false;
  if ((size_t)ei == sentence.target.size() && (size_t)fi == sentence.source.size())
    return true;
  if ((size_t)ei >= sentence.target.size() || (size_t)fi >= sentence.source.size())
    return false;
  for(size_t i=0; i<sentence.alignedToT[ei].size(); i++)
    if (sentence.alignedToT[ei][i] == fi)
      return true;
  return false;
}

bool ge(int first, int second)
{
  return first >= second;
}

bool le(int first, int second)
{
  return first <= second;
}

bool lt(int first, int second)
{
  return first < second;
}

void insertVertex( HSentenceVertices & corners, int x, int y )
{
  set<int> tmp;
  tmp.insert(x);
  pair< HSentenceVertices::iterator, bool > ret = corners.insert( pair<int, set<int> > (y, tmp) );
  if(ret.second == false) {
    ret.first->second.insert(x);
  }
}

void insertPhraseVertices(
  HSentenceVertices & topLeft,
  HSentenceVertices & topRight,
  HSentenceVertices & bottomLeft,
  HSentenceVertices & bottomRight,
  int startF, int startE, int endF, int endE)
{

  insertVertex(topLeft, startF, startE);
  insertVertex(topRight, endF, startE);
  insertVertex(bottomLeft, startF, endE);
  insertVertex(bottomRight, endF, endE);
}

string getOrientString(REO_POS orient, REO_MODEL_TYPE modelType)
{
  switch(orient) {
  case LEFT:
    return "mono";
    break;
  case RIGHT:
    return "swap";
    break;
  case DRIGHT:
    return "dright";
    break;
  case DLEFT:
    return "dleft";
    break;
  case UNKNOWN:
    switch(modelType) {
    case REO_MONO:
      return "nomono";
      break;
    case REO_MSD:
      return "other";
      break;
    case REO_MSLR:
      return "dright";
      break;
    }
    break;
  }
  return "";
}

void ExtractTask::addPhrase( SentenceAlignment &sentence, int startE, int endE, int startF, int endF , string &orientationInfo)
{
  // source
  //   // cout << "adding ( " << startF << "-" << endF << ", " << startE << "-" << endE << ")\n";
  	ostringstream outextractstr;
  	ostringstream outextractstrInv;
  	ostringstream outextractstrOrientation;
  	ostringstream outextractstrSentenceId;

  if (m_options.isOnlyOutputSpanInfo()) {
    cout << startF << " " << endF << " " << startE << " " << endE << endl;
    return;
  }

<<<<<<< HEAD
  if (outputPsd) {
    extractFilePsd << sentence.sentenceID << "\t";
    extractFilePsd << startF << "\t" << endF << "\t";
    extractFilePsd << startE << "\t" << endE << "\t";
  }

  for(int fi=startF; fi<=endF; fi++) {
    if (translationFlag) extractFile << sentence.source[fi] << " ";
    if (orientationFlag) extractFileOrientation << sentence.source[fi] << " ";
    if (sentenceIdFlag) extractFileSentenceId << sentence.source[fi] << " ";
    if (outputPsd) extractFilePsd << sentence.source[fi];
    if (outputPsd && fi != endF) extractFilePsd << " ";
  }
  if (translationFlag) extractFile << "||| ";
  if (orientationFlag) extractFileOrientation << "||| ";
  if (sentenceIdFlag) extractFileSentenceId << "||| ";
  if (outputPsd) extractFilePsd << "\t";

  // target
  for(int ei=startE; ei<=endE; ei++) {
    if (translationFlag) extractFile << sentence.target[ei] << " ";
    if (translationFlag) extractFileInv << sentence.target[ei] << " ";
    if (orientationFlag) extractFileOrientation << sentence.target[ei] << " ";
    if (sentenceIdFlag) extractFileSentenceId << sentence.target[ei] << " ";
    if (outputPsd) extractFilePsd << sentence.target[ei];
    if (outputPsd && ei != endE) extractFilePsd << " ";
  }
  if (translationFlag) extractFile << "|||";
  if (translationFlag) extractFileInv << "||| ";
  if (orientationFlag) extractFileOrientation << "||| ";
  if (sentenceIdFlag) extractFileSentenceId << "||| ";
  if (outputPsd) extractFilePsd << endl;
=======
for(int fi=startF; fi<=endF; fi++) {
    if (m_options.isTranslationFlag()) outextractstr << sentence.source[fi] << " ";
    if (m_options.isOrientationFlag()) outextractstrOrientation << sentence.source[fi] << " ";
    if (m_options.isSentenceIdFlag()) outextractstrSentenceId << sentence.source[fi] << " ";
  }
  if (m_options.isTranslationFlag()) outextractstr << "||| ";
  if (m_options.isOrientationFlag()) outextractstrOrientation << "||| ";
  if (m_options.isSentenceIdFlag()) outextractstrSentenceId << "||| ";

  // target
  for(int ei=startE; ei<=endE; ei++) {
    if (m_options.isTranslationFlag()) outextractstr << sentence.target[ei] << " ";
    if (m_options.isTranslationFlag()) outextractstrInv << sentence.target[ei] << " ";
    if (m_options.isOrientationFlag()) outextractstrOrientation << sentence.target[ei] << " ";
    if (m_options.isSentenceIdFlag()) outextractstrSentenceId << sentence.target[ei] << " ";
  }
  if (m_options.isTranslationFlag()) outextractstr << "|||";
  if (m_options.isTranslationFlag()) outextractstrInv << "||| ";
  if (m_options.isOrientationFlag()) outextractstrOrientation << "||| ";
  if (m_options.isSentenceIdFlag()) outextractstrSentenceId << "||| ";
>>>>>>> 4b6eda0a

  // source (for inverse)

 if (m_options.isTranslationFlag()) {
    for(int fi=startF; fi<=endF; fi++)
      outextractstrInv << sentence.source[fi] << " ";
    outextractstrInv << "|||";
  }
  // alignment
 if (m_options.isTranslationFlag()) {
    for(int ei=startE; ei<=endE; ei++) {
      for(unsigned int i=0; i<sentence.alignedToT[ei].size(); i++) {
        int fi = sentence.alignedToT[ei][i];
        outextractstr << " " << fi-startF << "-" << ei-startE;
        outextractstrInv << " " << ei-startE << "-" << fi-startF;
      }
    }
  }

  if (m_options.isOrientationFlag())
    outextractstrOrientation << orientationInfo;

  if (m_options.isSentenceIdFlag()) {
    outextractstrSentenceId << sentence.sentenceID;
  }


 if (m_options.isTranslationFlag()) outextractstr << "\n";
  if (m_options.isTranslationFlag()) outextractstrInv << "\n";
  if (m_options.isOrientationFlag()) outextractstrOrientation << "\n";
  if (m_options.isSentenceIdFlag()) outextractstrSentenceId << "\n";


    m_extractedPhrases.push_back(outextractstr.str());
    m_extractedPhrasesInv.push_back(outextractstrInv.str());
    m_extractedPhrasesOri.push_back(outextractstrOrientation.str());
    m_extractedPhrasesSid.push_back(outextractstrSentenceId.str());
}


void ExtractTask::writePhrasesToFile(){

    ostringstream outextractFile;
    ostringstream outextractFileInv;
    ostringstream outextractFileOrientation;
    ostringstream outextractFileSentenceId;

    for(vector<string>::const_iterator phrase=m_extractedPhrases.begin();phrase!=m_extractedPhrases.end();phrase++){
        outextractFile<<phrase->data();
    }
    for(vector<string>::const_iterator phrase=m_extractedPhrasesInv.begin();phrase!=m_extractedPhrasesInv.end();phrase++){
        outextractFileInv<<phrase->data();
    }
    for(vector<string>::const_iterator phrase=m_extractedPhrasesOri.begin();phrase!=m_extractedPhrasesOri.end();phrase++){
        outextractFileOrientation<<phrase->data();
    }
    for(vector<string>::const_iterator phrase=m_extractedPhrasesSid.begin();phrase!=m_extractedPhrasesSid.end();phrase++){
        outextractFileSentenceId<<phrase->data();
    }

      m_extractCollector->Write(m_id, outextractFile.str());
      m_extractCollectorInv->Write(m_id,outextractFileInv.str());
      m_extractCollectorOrientation->Write(m_id,outextractFileOrientation.str());
      m_extractCollectorSentenceId->Write(m_id,outextractFileSentenceId.str());
}

// if proper conditioning, we need the number of times a source phrase occured

void ExtractTask::extractBase( SentenceAlignment &sentence )
{
    ostringstream outextractFile;
    ostringstream outextractFileInv;

  int countF = sentence.source.size();
  for(int startF=0; startF<countF; startF++) {
    for(int endF=startF;
        (endF<countF && endF<startF+m_options.maxPhraseLength);
        endF++) {
      for(int fi=startF; fi<=endF; fi++) {
         outextractFile << sentence.source[fi] << " ";
	}
      outextractFile << "|||" << endl;
    }
  }

  int countE = sentence.target.size();
  for(int startE=0; startE<countE; startE++) {
    for(int endE=startE;
        (endE<countE && endE<startE+m_options.maxPhraseLength);
        endE++) {
      for(int ei=startE; ei<=endE; ei++) {
        outextractFileInv << sentence.target[ei] << " ";
      }
      outextractFileInv << "|||" << endl;
    }
  }
    m_extractCollector->Write(m_id, outextractFile.str());
    m_extractCollectorInv->Write(m_id,outextractFileInv.str());

}

}
<|MERGE_RESOLUTION|>--- conflicted
+++ resolved
@@ -67,41 +67,6 @@
   void insertVertex(HSentenceVertices &, int, int);
   void insertPhraseVertices(HSentenceVertices &, HSentenceVertices &, HSentenceVertices &, HSentenceVertices &,
                           int, int, int, int);
-<<<<<<< HEAD
-string getOrientString(REO_POS, REO_MODEL_TYPE);
-
-bool ge(int, int);
-bool le(int, int);
-bool lt(int, int);
-
-void extractBase(SentenceAlignment &);
-void extract(SentenceAlignment &);
-void addPhrase(SentenceAlignment &, int, int, int, int, string &);
-bool isAligned (SentenceAlignment &, int, int);
-
-bool allModelsOutputFlag = false;
-
-bool wordModel = false;
-REO_MODEL_TYPE wordType = REO_MSD;
-bool phraseModel = false;
-REO_MODEL_TYPE phraseType = REO_MSD;
-bool hierModel = false;
-REO_MODEL_TYPE hierType = REO_MSD;
-
-
-Moses::OutputFileStream extractFile;
-Moses::OutputFileStream extractFileInv;
-Moses::OutputFileStream extractFileOrientation;
-Moses::OutputFileStream extractFileSentenceId;
-Moses::OutputFileStream extractFilePsd;
-int maxPhraseLength;
-bool orientationFlag = false;
-bool translationFlag = true;
-bool sentenceIdFlag = false; //create extract file with sentence id
-bool onlyOutputSpanInfo = false;
-bool gzOutput = false;
-bool outputPsd = false; // output positions of PSD targets and labels
-=======
   string getOrientString(REO_POS, REO_MODEL_TYPE);
 
   bool ge(int, int);
@@ -109,8 +74,6 @@
   bool lt(int, int);
 
   bool isAligned (SentenceAlignment &, int, int);
->>>>>>> 4b6eda0a
-
 
 }
 namespace MosesTraining{
@@ -123,15 +86,18 @@
         Moses::OutputCollector* m_extractCollectorInv;
         Moses::OutputCollector* m_extractCollectorOrientation;
         Moses::OutputCollector* m_extractCollectorSentenceId;
+        Moses::OutputCollector* m_extractCollectorPsd;
 public:
-  ExtractTask(size_t id, SentenceAlignment *sentence,PhraseExtractionOptions &initoptions, Moses::OutputCollector *extractCollector, Moses::OutputCollector *extractCollectorInv,Moses::OutputCollector *extractCollectorOrientation,Moses::OutputCollector* extractCollectorSentenceId  ):
+  ExtractTask(size_t id, SentenceAlignment *sentence,PhraseExtractionOptions &initoptions, Moses::OutputCollector *extractCollector, Moses::OutputCollector *extractCollectorInv,Moses::OutputCollector *extractCollectorOrientation,Moses::OutputCollector* extractCollectorSentenceId,Moses::OutputCollector* extractCollectorPsd  ):
     m_id(id),
     m_sentence(sentence),
     m_options(initoptions),
     m_extractCollector(extractCollector),
     m_extractCollectorInv(extractCollectorInv),
     m_extractCollectorOrientation(extractCollectorOrientation),
-    m_extractCollectorSentenceId(extractCollectorSentenceId) {}
+    m_extractCollectorSentenceId(extractCollectorSentenceId),
+    m_extractCollectorPsd(extractCollectorPsd)
+  {}
   ~ExtractTask() { delete m_sentence; }
 void Run();
 private:
@@ -139,6 +105,7 @@
   vector< string > m_extractedPhrasesInv;
   vector< string > m_extractedPhrasesOri;
   vector< string > m_extractedPhrasesSid;
+  vector< string > m_extractedPsdOutput;
   void extractBase(SentenceAlignment &);
   void extract(SentenceAlignment &);
   void addPhrase(SentenceAlignment &, int, int, int, int, string &);
@@ -151,11 +118,6 @@
 {
   cerr	<< "PhraseExtract v1.4, written by Philipp Koehn\n"
         << "phrase extraction from an aligned parallel corpus\n";
-
-<<<<<<< HEAD
-  if (argc < 6) {
-    cerr << "syntax: extract en de align extract max-length [orientation [ --model [wbe|phrase|hier]-[msd|mslr|mono] ] | --OnlyOutputSpanInfo | --OutputPsdInfo | --NoTTable | --SentenceId]\n";
-=======
 #ifdef WITH_THREADS
   int thread_count = 1;
 #endif
@@ -165,11 +127,11 @@
 
     cerr<< "| --threads NUM ";
     #endif
-    cerr<<"| --OnlyOutputSpanInfo | --NoTTable | --SentenceId | --GZOutput ]\n";
->>>>>>> 4b6eda0a
+    cerr<<"| --OnlyOutputSpanInfo | --OutputPsdInfo | --NoTTable | --SentenceId | --GZOutput ]\n";
     exit(1);
   }
 
+  Moses::OutputFileStream extractFilePsd;
   Moses::OutputFileStream extractFile;
   Moses::OutputFileStream extractFileInv;
   Moses::OutputFileStream extractFileOrientation;
@@ -186,13 +148,9 @@
     } else if (strcmp(argv[i],"orientation") == 0 || strcmp(argv[i],"--Orientation") == 0) {
       options.initOrientationFlag(true);
     } else if (strcmp(argv[i],"--NoTTable") == 0) {
-<<<<<<< HEAD
-      translationFlag = false;
+      options.initTranslationFlag(false);
     } else if (strcmp(argv[i],"--OutputPsdInfo") == 0) {
-      outputPsd = true;
-=======
-      options.initTranslationFlag(false);
->>>>>>> 4b6eda0a
+      options.initOutputPsd(true);
     } else if (strcmp(argv[i], "--SentenceId") == 0) {
       options.initSentenceIdFlag(true);  
     } else if (strcmp(argv[i], "--GZOutput") == 0) {
@@ -302,23 +260,21 @@
     extractFileSentenceId.Open(fileNameExtractSentenceId.c_str());
   }
 
-<<<<<<< HEAD
-  if (outputPsd) {
-    string fileNameExtractPsd = fileNameExtract + ".psd" + (gzOutput?".gz":"");
+  if (options.isOutputPsd()) {
+    string fileNameExtractPsd = fileNameExtract + ".psd" + (options.isGzOutput()?".gz":"");
     extractFilePsd.Open(fileNameExtractPsd.c_str());
   }
-=======
 
     Moses::OutputCollector* extractCollector = new Moses::OutputCollector(&extractFile);//r
     Moses::OutputCollector* extractCollectorInv = new Moses::OutputCollector(&extractFileInv);//r
     Moses::OutputCollector* extractCollectorOrientation = new Moses::OutputCollector(&extractFileOrientation);//r
     Moses::OutputCollector* extractCollectorSentenceId = new Moses::OutputCollector(&extractFileSentenceId); //r
+    Moses::OutputCollector* extractCollectorPsd = new Moses::OutputCollector(&extractFilePsd); //r
 #ifdef WITH_THREADS
   // set up thread pool
      Moses::ThreadPool pool(thread_count);
      pool.SetQueueLimit(1000);
 #endif
->>>>>>> 4b6eda0a
 
   int i=0;
   while(true) {
@@ -341,7 +297,7 @@
       cout << "LOG: PHRASES_BEGIN:" << endl;
     }
 	if (sentence->create( englishString, foreignString, alignmentString, i)) {
-   	ExtractTask *task = new ExtractTask(i-1, sentence, options, extractCollector , extractCollectorInv, extractCollectorOrientation, extractCollectorSentenceId);
+   	ExtractTask *task = new ExtractTask(i-1, sentence, options, extractCollector , extractCollectorInv, extractCollectorOrientation, extractCollectorSentenceId, extractCollectorPsd);
 #ifdef WITH_THREADS
       if (thread_count == 1) {
         task->Run();
@@ -371,6 +327,7 @@
       delete extractCollectorInv;
       delete extractCollectorOrientation;
       delete extractCollectorSentenceId;
+      delete extractCollectorPsd;
   //az: only close if we actually opened it
   if (!options.isOnlyOutputSpanInfo()) {
     if (options.isTranslationFlag()) {
@@ -384,7 +341,7 @@
     if (options.isSentenceIdFlag()) {
       extractFileSentenceId.Close();
     }
-    if (outputPsd){
+    if (options.isOutputPsd()){
       extractFilePsd.Close();
     }
   }
@@ -399,6 +356,7 @@
   m_extractedPhrasesInv.clear();
   m_extractedPhrasesOri.clear();
   m_extractedPhrasesSid.clear();
+  m_extractedPsdOutput.clear();
 
 }
 
@@ -765,54 +723,27 @@
   	ostringstream outextractstrInv;
   	ostringstream outextractstrOrientation;
   	ostringstream outextractstrSentenceId;
+  	ostringstream outextractstrPsd;
 
   if (m_options.isOnlyOutputSpanInfo()) {
     cout << startF << " " << endF << " " << startE << " " << endE << endl;
     return;
   }
 
-<<<<<<< HEAD
-  if (outputPsd) {
-    extractFilePsd << sentence.sentenceID << "\t";
-    extractFilePsd << startF << "\t" << endF << "\t";
-    extractFilePsd << startE << "\t" << endE << "\t";
-  }
-
+  if (m_options.isOutputPsd()) {
+    outextractstrPsd << sentence.sentenceID << "\t" << startF << "\t" << endF << "\t" << startE << "\t" << endE << "\t";
+  }
   for(int fi=startF; fi<=endF; fi++) {
-    if (translationFlag) extractFile << sentence.source[fi] << " ";
-    if (orientationFlag) extractFileOrientation << sentence.source[fi] << " ";
-    if (sentenceIdFlag) extractFileSentenceId << sentence.source[fi] << " ";
-    if (outputPsd) extractFilePsd << sentence.source[fi];
-    if (outputPsd && fi != endF) extractFilePsd << " ";
-  }
-  if (translationFlag) extractFile << "||| ";
-  if (orientationFlag) extractFileOrientation << "||| ";
-  if (sentenceIdFlag) extractFileSentenceId << "||| ";
-  if (outputPsd) extractFilePsd << "\t";
-
-  // target
-  for(int ei=startE; ei<=endE; ei++) {
-    if (translationFlag) extractFile << sentence.target[ei] << " ";
-    if (translationFlag) extractFileInv << sentence.target[ei] << " ";
-    if (orientationFlag) extractFileOrientation << sentence.target[ei] << " ";
-    if (sentenceIdFlag) extractFileSentenceId << sentence.target[ei] << " ";
-    if (outputPsd) extractFilePsd << sentence.target[ei];
-    if (outputPsd && ei != endE) extractFilePsd << " ";
-  }
-  if (translationFlag) extractFile << "|||";
-  if (translationFlag) extractFileInv << "||| ";
-  if (orientationFlag) extractFileOrientation << "||| ";
-  if (sentenceIdFlag) extractFileSentenceId << "||| ";
-  if (outputPsd) extractFilePsd << endl;
-=======
-for(int fi=startF; fi<=endF; fi++) {
     if (m_options.isTranslationFlag()) outextractstr << sentence.source[fi] << " ";
     if (m_options.isOrientationFlag()) outextractstrOrientation << sentence.source[fi] << " ";
     if (m_options.isSentenceIdFlag()) outextractstrSentenceId << sentence.source[fi] << " ";
+    if (m_options.isOutputPsd()) outextractstrPsd << sentence.source[fi];
+    if (m_options.isOutputPsd() && fi != endF) outextractstrPsd << " "; 
   }
   if (m_options.isTranslationFlag()) outextractstr << "||| ";
   if (m_options.isOrientationFlag()) outextractstrOrientation << "||| ";
   if (m_options.isSentenceIdFlag()) outextractstrSentenceId << "||| ";
+  if (m_options.isOutputPsd()) outextractstrPsd << "\t";
 
   // target
   for(int ei=startE; ei<=endE; ei++) {
@@ -820,13 +751,13 @@
     if (m_options.isTranslationFlag()) outextractstrInv << sentence.target[ei] << " ";
     if (m_options.isOrientationFlag()) outextractstrOrientation << sentence.target[ei] << " ";
     if (m_options.isSentenceIdFlag()) outextractstrSentenceId << sentence.target[ei] << " ";
+    if (m_options.isOutputPsd()) outextractstrPsd << sentence.target[ei];
+    if (m_options.isOutputPsd() && ei != endE) outextractstrPsd << " "; 
   }
   if (m_options.isTranslationFlag()) outextractstr << "|||";
   if (m_options.isTranslationFlag()) outextractstrInv << "||| ";
   if (m_options.isOrientationFlag()) outextractstrOrientation << "||| ";
   if (m_options.isSentenceIdFlag()) outextractstrSentenceId << "||| ";
->>>>>>> 4b6eda0a
-
   // source (for inverse)
 
  if (m_options.isTranslationFlag()) {
@@ -857,12 +788,13 @@
   if (m_options.isTranslationFlag()) outextractstrInv << "\n";
   if (m_options.isOrientationFlag()) outextractstrOrientation << "\n";
   if (m_options.isSentenceIdFlag()) outextractstrSentenceId << "\n";
-
+  if (m_options.isOutputPsd()) outextractstrPsd << "\n";
 
     m_extractedPhrases.push_back(outextractstr.str());
     m_extractedPhrasesInv.push_back(outextractstrInv.str());
     m_extractedPhrasesOri.push_back(outextractstrOrientation.str());
     m_extractedPhrasesSid.push_back(outextractstrSentenceId.str());
+    m_extractedPsdOutput.push_back(outextractstrPsd.str());
 }
 
 
@@ -872,6 +804,7 @@
     ostringstream outextractFileInv;
     ostringstream outextractFileOrientation;
     ostringstream outextractFileSentenceId;
+    ostringstream outextractFilePsd;
 
     for(vector<string>::const_iterator phrase=m_extractedPhrases.begin();phrase!=m_extractedPhrases.end();phrase++){
         outextractFile<<phrase->data();
@@ -886,10 +819,14 @@
         outextractFileSentenceId<<phrase->data();
     }
 
+    for(vector<string>::const_iterator it=m_extractedPsdOutput.begin();it!=m_extractedPsdOutput.end();it++){
+        outextractFilePsd<<it->data();
+    }
       m_extractCollector->Write(m_id, outextractFile.str());
       m_extractCollectorInv->Write(m_id,outextractFileInv.str());
       m_extractCollectorOrientation->Write(m_id,outextractFileOrientation.str());
       m_extractCollectorSentenceId->Write(m_id,outextractFileSentenceId.str());
+      m_extractCollectorPsd->Write(m_id, outextractFilePsd.str());
 }
 
 // if proper conditioning, we need the number of times a source phrase occured
