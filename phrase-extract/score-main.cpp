/***********************************************************************
  Moses - factored phrase-based language decoder
  Copyright (C) 2009 University of Edinburgh

  This library is free software; you can redistribute it and/or
  modify it under the terms of the GNU Lesser General Public
  License as published by the Free Software Foundation; either
  version 2.1 of the License, or (at your option) any later version.

  This library is distributed in the hope that it will be useful,
  but WITHOUT ANY WARRANTY; without even the implied warranty of
  MERCHANTABILITY or FITNESS FOR A PARTICULAR PURPOSE.  See the GNU
  Lesser General Public License for more details.

  You should have received a copy of the GNU Lesser General Public
  License along with this library; if not, write to the Free Software
  Foundation, Inc., 51 Franklin Street, Fifth Floor, Boston, MA  02110-1301  USA
 ***********************************************************************/

#include <sstream>
#include <cstdio>
#include <iostream>
#include <fstream>
#include <stdlib.h>
#include <assert.h>
#include <cstring>
#include <map>
#include <set>
#include <vector>
#include <algorithm>
#include <boost/unordered_map.hpp>

#include "ScoreFeature.h"
#include "tables-core.h"
#include "ExtractionPhrasePair.h"
#include "score.h"
#include "InputFileStream.h"
#include "OutputFileStream.h"

using namespace std;
using namespace MosesTraining;

namespace MosesTraining
{
LexicalTable lexTable;
bool inverseFlag = false;
bool hierarchicalFlag = false;
bool pcfgFlag = false;
bool treeFragmentsFlag = false;
bool sourceSyntaxLabelsFlag = false;
bool sourceSyntaxLabelSetFlag = false;
bool sourceSyntaxLabelCountsLHSFlag = false;
bool targetPreferenceLabelsFlag = false;
bool unpairedExtractFormatFlag = false;
bool conditionOnTargetLhsFlag = false;
bool wordAlignmentFlag = true;
bool goodTuringFlag = false;
bool kneserNeyFlag = false;
bool logProbFlag = false;
int negLogProb = 1;
#define COC_MAX 10
bool lexFlag = true;
bool unalignedFlag = false;
bool unalignedFWFlag = false;
bool crossedNonTerm = false;
bool spanLength = false;
bool nonTermContext = false;
bool nonTermContextTarget = false;

int countOfCounts[COC_MAX+1];
int totalDistinct = 0;
float minCountHierarchical = 0;

boost::unordered_map<std::string,float> sourceLHSCounts;
boost::unordered_map<std::string, boost::unordered_map<std::string,float>* > targetLHSAndSourceLHSJointCounts;
std::set<std::string> sourceLabelSet;
std::map<std::string,size_t> sourceLabels; 
std::vector<std::string> sourceLabelsByIndex;

boost::unordered_map<std::string,float> targetPreferenceLHSCounts;
boost::unordered_map<std::string, boost::unordered_map<std::string,float>* > ruleTargetLHSAndTargetPreferenceLHSJointCounts;
std::set<std::string> targetPreferenceLabelSet;
std::map<std::string,size_t> targetPreferenceLabels; 
std::vector<std::string> targetPreferenceLabelsByIndex;

Vocabulary vcbT;
Vocabulary vcbS;

} // namespace

std::vector<std::string> tokenize( const char [] );

void processLine( std::string line,
                  int lineID, bool includeSentenceIdFlag, int &sentenceId,  
                  PHRASE *phraseSource, PHRASE *phraseTarget, ALIGNMENT *targetToSourceAlignment,
                  std::string &additionalPropertiesString,
                  float &count, float &pcfgSum );
void writeCountOfCounts( const std::string &fileNameCountOfCounts );
void writeLeftHandSideLabelCounts( const boost::unordered_map<std::string,float> &countsLabelLHS,
                                   const boost::unordered_map<std::string, boost::unordered_map<std::string,float>* > &jointCountsLabelLHS,
                                   const std::string &fileNameLeftHandSideSourceLabelCounts, 
                                   const std::string &fileNameLeftHandSideTargetSourceLabelCounts );
void writeLabelSet( const std::set<std::string> &labelSet, const std::string &fileName );
void processPhrasePairs( std::vector< ExtractionPhrasePair* > &phrasePairsWithSameSource, ostream &phraseTableFile, 
                         const ScoreFeatureManager& featureManager, const MaybeLog& maybeLogProb );
void outputPhrasePair(const ExtractionPhrasePair &phrasePair, float, int, ostream &phraseTableFile, const ScoreFeatureManager &featureManager, const MaybeLog &maybeLog );
double computeLexicalTranslation( const PHRASE *phraseSource, const PHRASE *phraseTarget, const ALIGNMENT *alignmentTargetToSource );
double computeUnalignedPenalty( const ALIGNMENT *alignmentTargetToSource );
set<std::string> functionWordList;
void loadFunctionWords( const string &fileNameFunctionWords );
double computeUnalignedFWPenalty( const PHRASE *phraseTarget, const ALIGNMENT *alignmentTargetToSource );
int calcCrossedNonTerm( const PHRASE *phraseTarget, const ALIGNMENT *alignmentTargetToSource );
void printSourcePhrase( const PHRASE *phraseSource, const PHRASE *phraseTarget, const ALIGNMENT *targetToSourceAlignment, ostream &out );
void printTargetPhrase( const PHRASE *phraseSource, const PHRASE *phraseTarget, const ALIGNMENT *targetToSourceAlignment, ostream &out );
void invertAlignment( const PHRASE *phraseSource, const PHRASE *phraseTarget, const ALIGNMENT *inTargetToSourceAlignment, ALIGNMENT *outSourceToTargetAlignment );
size_t NumNonTerminal(const PHRASE *phraseSource);


int main(int argc, char* argv[])
{
  std::cerr << "Score v2.1 -- " 
            << "scoring methods for extracted rules" << std::endl;

  ScoreFeatureManager featureManager;
  if (argc < 4) {
    std::cerr << "syntax: score extract lex phrase-table [--Inverse] [--Hierarchical] [--LogProb] [--NegLogProb] [--NoLex] [--GoodTuring] [--KneserNey] [--NoWordAlignment] [--UnalignedPenalty] [--UnalignedFunctionWordPenalty function-word-file] [--MinCountHierarchical count] [--PCFG] [--TreeFragments] [--SourceLabels] [--SourceLabelSet] [--SourceLabelCountsLHS] [--TargetPreferenceLabels] [--UnpairedExtractFormat] [--ConditionOnTargetLHS] [--CrossedNonTerm]" << std::endl;
    std::cerr << featureManager.usage() << std::endl;
    exit(1);
  }
  std::string fileNameExtract = argv[1];
  std::string fileNameLex = argv[2];
  std::string fileNamePhraseTable = argv[3];
  std::string fileNameSourceLabelSet;
  std::string fileNameCountOfCounts;
  std::string fileNameFunctionWords;
  std::string fileNameLeftHandSideSourceLabelCounts;
  std::string fileNameLeftHandSideTargetSourceLabelCounts;
  std::string fileNameTargetPreferenceLabelSet;
  std::string fileNameLeftHandSideTargetPreferenceLabelCounts;
  std::string fileNameLeftHandSideRuleTargetTargetPreferenceLabelCounts;
  std::vector<std::string> featureArgs; // all unknown args passed to feature manager

  for(int i=4; i<argc; i++) {
    if (strcmp(argv[i],"inverse") == 0 || strcmp(argv[i],"--Inverse") == 0) {
      inverseFlag = true;
      std::cerr << "using inverse mode" << std::endl;
    } else if (strcmp(argv[i],"--Hierarchical") == 0) {
      hierarchicalFlag = true;
      std::cerr << "processing hierarchical rules" << std::endl;
    } else if (strcmp(argv[i],"--PCFG") == 0) {
      pcfgFlag = true;
      std::cerr << "including PCFG scores" << std::endl;
    } else if (strcmp(argv[i],"--TreeFragments") == 0) {
      treeFragmentsFlag = true;
      std::cerr << "including tree fragment information from syntactic parse\n";
    } else if (strcmp(argv[i],"--SourceLabels") == 0) {
      sourceSyntaxLabelsFlag = true;
      std::cerr << "including source label information" << std::endl;
    } else if (strcmp(argv[i],"--SourceLabelSet") == 0) {
      sourceSyntaxLabelSetFlag = true;
      fileNameSourceLabelSet = std::string(fileNamePhraseTable) + ".syntaxLabels.src";
      std::cerr << "writing source syntax label set to file " << fileNameSourceLabelSet << std::endl;
    } else if (strcmp(argv[i],"--SourceLabelCountsLHS") == 0) {
      sourceSyntaxLabelCountsLHSFlag = true;
      fileNameLeftHandSideSourceLabelCounts = std::string(fileNamePhraseTable) + ".src.lhs";
      fileNameLeftHandSideTargetSourceLabelCounts = std::string(fileNamePhraseTable) + ".tgt-src.lhs";
      std::cerr << "counting left-hand side source labels and writing them to files " << fileNameLeftHandSideSourceLabelCounts << " and " << fileNameLeftHandSideTargetSourceLabelCounts << std::endl;
    } else if (strcmp(argv[i],"--TargetPreferenceLabels") == 0) {
      targetPreferenceLabelsFlag = true;
      std::cerr << "including target preference label information" << std::endl;
      fileNameTargetPreferenceLabelSet = std::string(fileNamePhraseTable) + ".syntaxLabels.tgtpref";
      std::cerr << "writing target preference label set to file " << fileNameTargetPreferenceLabelSet << std::endl;
      fileNameLeftHandSideTargetPreferenceLabelCounts = std::string(fileNamePhraseTable) + ".tgtpref.lhs";
      fileNameLeftHandSideRuleTargetTargetPreferenceLabelCounts = std::string(fileNamePhraseTable) + ".tgt-tgtpref.lhs";
      std::cerr << "counting left-hand side target preference labels and writing them to files " << fileNameLeftHandSideTargetPreferenceLabelCounts << " and " << fileNameLeftHandSideRuleTargetTargetPreferenceLabelCounts << std::endl;
    } else if (strcmp(argv[i],"--UnpairedExtractFormat") == 0) {
      unpairedExtractFormatFlag = true;
      std::cerr << "processing unpaired extract format" << std::endl;
    } else if (strcmp(argv[i],"--ConditionOnTargetLHS") == 0) {
      conditionOnTargetLhsFlag = true;
      std::cerr << "processing unpaired extract format" << std::endl;
    } else if (strcmp(argv[i],"--NoWordAlignment") == 0) {
      wordAlignmentFlag = false;
      std::cerr << "omitting word alignment" << std::endl;
    } else if (strcmp(argv[i],"--NoLex") == 0) {
      lexFlag = false;
      std::cerr << "not computing lexical translation score" << std::endl;
    } else if (strcmp(argv[i],"--GoodTuring") == 0) {
      goodTuringFlag = true;
      fileNameCountOfCounts = std::string(fileNamePhraseTable) + ".coc";
      std::cerr << "adjusting phrase translation probabilities with Good Turing discounting" << std::endl;
    } else if (strcmp(argv[i],"--KneserNey") == 0) {
      kneserNeyFlag = true;
      fileNameCountOfCounts = std::string(fileNamePhraseTable) + ".coc";
      std::cerr << "adjusting phrase translation probabilities with Kneser Ney discounting" << std::endl;
    } else if (strcmp(argv[i],"--UnalignedPenalty") == 0) {
      unalignedFlag = true;
      std::cerr << "using unaligned word penalty" << std::endl;
    } else if (strcmp(argv[i],"--UnalignedFunctionWordPenalty") == 0) {
      unalignedFWFlag = true;
      if (i+1==argc) {
          std::cerr << "ERROR: specify function words file for unaligned function word penalty!" << std::endl;
        exit(1);
      }
      fileNameFunctionWords = argv[++i];
      std::cerr << "using unaligned function word penalty with function words from " << fileNameFunctionWords << std::endl;
    }  else if (strcmp(argv[i],"--LogProb") == 0) {
      logProbFlag = true;
      std::cerr << "using log-probabilities" << std::endl;
    } else if (strcmp(argv[i],"--NegLogProb") == 0) {
      logProbFlag = true;
      negLogProb = -1;
      std::cerr << "using negative log-probabilities" << std::endl;
    } else if (strcmp(argv[i],"--MinCountHierarchical") == 0) {
      minCountHierarchical = atof(argv[++i]);
      std::cerr << "dropping all phrase pairs occurring less than " << minCountHierarchical << " times" << std::endl;
      minCountHierarchical -= 0.00001; // account for rounding
    } else if (strcmp(argv[i],"--CrossedNonTerm") == 0) {
      crossedNonTerm = true;
      std::cerr << "crossed non-term reordering feature" << std::endl;
    } else if (strcmp(argv[i],"--SpanLength") == 0) {
      spanLength = true;
      std::cerr << "span length feature" << std::endl;
    } else if (strcmp(argv[i],"--NonTermContext") == 0) {
      nonTermContext = true;
      std::cerr << "non-term context" << std::endl;
    } else if (strcmp(argv[i],"--NonTermContextTarget") == 0) {
      nonTermContextTarget = true;
      std::cerr << "non-term context (target)" << std::endl;
    } else {
      featureArgs.push_back(argv[i]);
      ++i;
      for (; i < argc &&  strncmp(argv[i], "--", 2); ++i) {
        featureArgs.push_back(argv[i]);
      }
      if (i != argc) --i; //roll back, since we found another -- argument
    }
  }

  MaybeLog maybeLogProb(logProbFlag, negLogProb);

  // configure extra features
  if (!inverseFlag) {
    featureManager.configure(featureArgs);
  }

  // lexical translation table
  if (lexFlag) {
    lexTable.load( fileNameLex );
  }

  // function word list
  if (unalignedFWFlag) {
    loadFunctionWords( fileNameFunctionWords );
  }

  // compute count of counts for Good Turing discounting
  if (goodTuringFlag || kneserNeyFlag) {
    for(int i=1; i<=COC_MAX; i++) countOfCounts[i] = 0;
  }

  // sorted phrase extraction file
  Moses::InputFileStream extractFile(fileNameExtract);

  if (extractFile.fail()) {
    std::cerr << "ERROR: could not open extract file " << fileNameExtract << std::endl;
    exit(1);
  }
  istream &extractFileP = extractFile;

  // output file: phrase translation table
  ostream *phraseTableFile;

  if (fileNamePhraseTable == "-") {
    phraseTableFile = &std::cout;
  } else {
    Moses::OutputFileStream *outputFile = new Moses::OutputFileStream();
    bool success = outputFile->Open(fileNamePhraseTable);
    if (!success) {
        std::cerr << "ERROR: could not open file phrase table file "
                  << fileNamePhraseTable << std::endl;
      exit(1);
    }
    phraseTableFile = outputFile;
  }

  // loop through all extracted phrase translations
  string line, lastLine;
  lastLine[0] = '\0';
  ExtractionPhrasePair *phrasePair = NULL;
  std::vector< ExtractionPhrasePair* > phrasePairsWithSameSource;
  std::vector< ExtractionPhrasePair* > phrasePairsWithSameSourceAndTarget; // required for hierarchical rules only, as non-terminal alignments might make the phrases incompatible

  int tmpSentenceId;
  PHRASE *tmpPhraseSource, *tmpPhraseTarget;
  ALIGNMENT *tmpTargetToSourceAlignment;
  std::string tmpAdditionalPropertiesString;
  float tmpCount=0.0f, tmpPcfgSum=0.0f;

  int i=0;
  // TODO why read only the 1st line?
  if ( getline(extractFileP, line) ) {
    ++i;
    tmpPhraseSource = new PHRASE();
    tmpPhraseTarget = new PHRASE();
    tmpTargetToSourceAlignment = new ALIGNMENT();
    processLine( std::string(line), 
                 i, featureManager.includeSentenceId(), tmpSentenceId,
                 tmpPhraseSource, tmpPhraseTarget, tmpTargetToSourceAlignment, 
                 tmpAdditionalPropertiesString,
                 tmpCount, tmpPcfgSum);
    phrasePair = new ExtractionPhrasePair( tmpPhraseSource, tmpPhraseTarget, 
                                           tmpTargetToSourceAlignment,
                                           tmpCount, tmpPcfgSum );
    phrasePair->AddProperties( tmpAdditionalPropertiesString, tmpCount );
    featureManager.addPropertiesToPhrasePair( *phrasePair, tmpCount, tmpSentenceId );
    phrasePairsWithSameSource.push_back( phrasePair );
    if ( hierarchicalFlag ) {
      phrasePairsWithSameSourceAndTarget.push_back( phrasePair );
    }
    lastLine = line;
  }

  while ( getline(extractFileP, line) ) {

    if ( ++i % 100000 == 0 ) {
      std::cerr << "." << std::flush;
    }

    // identical to last line? just add count
    if (line == lastLine) {
      phrasePair->IncrementPrevious(tmpCount,tmpPcfgSum);
      continue;
    } else {
      lastLine = line;
    }

    tmpPhraseSource = new PHRASE();
    tmpPhraseTarget = new PHRASE();
    tmpTargetToSourceAlignment = new ALIGNMENT();
    tmpAdditionalPropertiesString.clear();
    processLine( std::string(line), 
                 i, featureManager.includeSentenceId(), tmpSentenceId,
                 tmpPhraseSource, tmpPhraseTarget, tmpTargetToSourceAlignment, 
                 tmpAdditionalPropertiesString,
                 tmpCount, tmpPcfgSum); 

    bool matchesPrevious = false;
    bool sourceMatch = true; bool targetMatch = true; bool alignmentMatch = true; // be careful with these,
    // ExtractionPhrasePair::Matches() checks them in order and does not continue with the others
    // once the first of them has been found to have to be set to false

    if ( hierarchicalFlag ) {
      for ( std::vector< ExtractionPhrasePair* >::const_iterator iter = phrasePairsWithSameSourceAndTarget.begin();
            iter != phrasePairsWithSameSourceAndTarget.end(); ++iter ) {
        if ( (*iter)->Matches( tmpPhraseSource, tmpPhraseTarget, tmpTargetToSourceAlignment,
                               sourceMatch, targetMatch, alignmentMatch ) ) {
          matchesPrevious = true;
          phrasePair = (*iter);
          break;
        }
      }
    } else {
      if ( phrasePair->Matches( tmpPhraseSource, tmpPhraseTarget, tmpTargetToSourceAlignment,
                                sourceMatch, targetMatch, alignmentMatch ) ) {
        matchesPrevious = true;
      }
    }

    if ( matchesPrevious ) {
      delete tmpPhraseSource;
      delete tmpPhraseTarget;
      if ( !phrasePair->Add( tmpTargetToSourceAlignment,
                             tmpCount, tmpPcfgSum ) ) {
        delete tmpTargetToSourceAlignment;
      }
      phrasePair->AddProperties( tmpAdditionalPropertiesString, tmpCount );
      featureManager.addPropertiesToPhrasePair( *phrasePair, tmpCount, tmpSentenceId );
    } else {

      if ( !phrasePairsWithSameSource.empty() &&
           !sourceMatch ) {
        processPhrasePairs( phrasePairsWithSameSource, *phraseTableFile, featureManager, maybeLogProb );
        for ( std::vector< ExtractionPhrasePair* >::const_iterator iter=phrasePairsWithSameSource.begin(); 
              iter!=phrasePairsWithSameSource.end(); ++iter) {
          delete *iter;
        }
        phrasePairsWithSameSource.clear();
        if ( hierarchicalFlag ) {
          phrasePairsWithSameSourceAndTarget.clear();
        }
      }

      if ( hierarchicalFlag ) {
        if ( !phrasePairsWithSameSourceAndTarget.empty() &&
             !targetMatch ) {
          phrasePairsWithSameSourceAndTarget.clear();
        }
      }

      phrasePair = new ExtractionPhrasePair( tmpPhraseSource, tmpPhraseTarget, 
                                             tmpTargetToSourceAlignment, 
                                             tmpCount, tmpPcfgSum );
      phrasePair->AddProperties( tmpAdditionalPropertiesString, tmpCount );
      featureManager.addPropertiesToPhrasePair( *phrasePair, tmpCount, tmpSentenceId );
      phrasePairsWithSameSource.push_back(phrasePair);

      if ( hierarchicalFlag ) {
        phrasePairsWithSameSourceAndTarget.push_back(phrasePair);
      }
    }

  }

  processPhrasePairs( phrasePairsWithSameSource, *phraseTableFile, featureManager, maybeLogProb );
  for ( std::vector< ExtractionPhrasePair* >::const_iterator iter=phrasePairsWithSameSource.begin(); 
        iter!=phrasePairsWithSameSource.end(); ++iter) {
    delete *iter;
  }
  phrasePairsWithSameSource.clear();


  phraseTableFile->flush();
  if (phraseTableFile != &std::cout) {
    delete phraseTableFile;
  }

  // output count of count statistics
  if (goodTuringFlag || kneserNeyFlag) {
    writeCountOfCounts( fileNameCountOfCounts );
  }

  // source syntax labels
  if (sourceSyntaxLabelsFlag && sourceSyntaxLabelSetFlag && !inverseFlag) {
    writeLabelSet( sourceLabelSet, fileNameSourceLabelSet );
  }
  if (sourceSyntaxLabelsFlag && sourceSyntaxLabelCountsLHSFlag && !inverseFlag) {
    writeLeftHandSideLabelCounts( sourceLHSCounts,
                                  targetLHSAndSourceLHSJointCounts,
                                  fileNameLeftHandSideSourceLabelCounts, 
                                  fileNameLeftHandSideTargetSourceLabelCounts );
  }

  // target preference labels
  if (targetPreferenceLabelsFlag && !inverseFlag) {
    writeLabelSet( targetPreferenceLabelSet, fileNameTargetPreferenceLabelSet );
    writeLeftHandSideLabelCounts( targetPreferenceLHSCounts,
                                  ruleTargetLHSAndTargetPreferenceLHSJointCounts,
                                  fileNameLeftHandSideTargetPreferenceLabelCounts, 
                                  fileNameLeftHandSideRuleTargetTargetPreferenceLabelCounts );
  }
}


void processLine( std::string line,
                  int lineID, bool includeSentenceIdFlag, int &sentenceId,  
                  PHRASE *phraseSource, PHRASE *phraseTarget, ALIGNMENT *targetToSourceAlignment,
                  std::string &additionalPropertiesString,
                  float &count, float &pcfgSum )
{
  size_t foundAdditionalProperties = line.find("{{");
  if (foundAdditionalProperties != std::string::npos) {
    additionalPropertiesString = line.substr(foundAdditionalProperties);
    line = line.substr(0,foundAdditionalProperties);
  } else {
    additionalPropertiesString.clear();
  }

  phraseSource->clear();
  phraseTarget->clear();
  targetToSourceAlignment->clear();

  std::vector<std::string> token = tokenize( line.c_str() );
  int item = 1;
  for ( size_t j=0; j<token.size(); ++j ) {
    if (token[j] == "|||") {
      ++item;
    } else if (item == 1) { // source phrase
      phraseSource->push_back( vcbS.storeIfNew( token[j] ) );
    } else if (item == 2) { // target phrase
      phraseTarget->push_back( vcbT.storeIfNew( token[j] ) );
    } else if (item == 3) { // alignment
      int s,t;
      sscanf(token[j].c_str(), "%d-%d", &s, &t);
      if ((size_t)t >= phraseTarget->size() || (size_t)s >= phraseSource->size()) {
        std::cerr << "WARNING: phrase pair " << lineID
                  << " has alignment point (" << s << ", " << t << ")"
                  << " out of bounds (" << phraseSource->size() << ", " << phraseTarget->size() << ")"
                  << std::endl;
      } else {
        // first alignment point? -> initialize
        if ( targetToSourceAlignment->size() == 0 ) {
          size_t numberOfTargetSymbols = (hierarchicalFlag ? phraseTarget->size()-1 : phraseTarget->size());
          targetToSourceAlignment->resize(numberOfTargetSymbols);
        }
        // add alignment point
        targetToSourceAlignment->at(t).insert(s);
      }
    } else if (includeSentenceIdFlag && item == 4) { // optional sentence id
      sscanf(token[j].c_str(), "%d", &sentenceId);
    } else if (item + (includeSentenceIdFlag?-1:0) == 4) { // count
      sscanf(token[j].c_str(), "%f", &count);
    } else if (item + (includeSentenceIdFlag?-1:0) == 5) { // target syntax PCFG score
      float pcfgScore = std::atof(token[j].c_str());
      pcfgSum = pcfgScore * count;
    }
  }

  if ( targetToSourceAlignment->size() == 0 ) {
    size_t numberOfTargetSymbols = (hierarchicalFlag ? phraseTarget->size()-1 : phraseTarget->size());
    targetToSourceAlignment->resize(numberOfTargetSymbols);
  }

  if (item + (includeSentenceIdFlag?-1:0) == 3) {
    count = 1.0;
  }
  if (item < 3 || item > 6) {
    std::cerr << "ERROR: faulty line " << lineID << ": " << line << endl;
  }

}


void writeCountOfCounts( const string &fileNameCountOfCounts )
{
  // open file
  Moses::OutputFileStream countOfCountsFile;
  bool success = countOfCountsFile.Open(fileNameCountOfCounts.c_str());
  if (!success) {
    std::cerr << "ERROR: could not open count-of-counts file "
              << fileNameCountOfCounts << std::endl;
    return;
  }

  // Kneser-Ney needs the total number of phrase pairs
  countOfCountsFile << totalDistinct << std::endl;

  // write out counts
  for(int i=1; i<=COC_MAX; i++) {
    countOfCountsFile << countOfCounts[ i ] << std::endl;
  }
  countOfCountsFile.Close();
}


void writeLeftHandSideLabelCounts( const boost::unordered_map<std::string,float> &countsLabelLHS,
                                   const boost::unordered_map<std::string, boost::unordered_map<std::string,float>* > &jointCountsLabelLHS,
                                   const std::string &fileNameLeftHandSideSourceLabelCounts,
                                   const std::string &fileNameLeftHandSideTargetSourceLabelCounts )
{
  // open file
  Moses::OutputFileStream leftHandSideSourceLabelCounts;
  bool success = leftHandSideSourceLabelCounts.Open(fileNameLeftHandSideSourceLabelCounts.c_str());
  if (!success) {
    std::cerr << "ERROR: could not open left-hand side label counts file "
              << fileNameLeftHandSideSourceLabelCounts << std::endl;
    return;
  }

  // write source left-hand side counts
  for (boost::unordered_map<std::string,float>::const_iterator iter=sourceLHSCounts.begin();
       iter!=sourceLHSCounts.end(); ++iter) {
    leftHandSideSourceLabelCounts << iter->first << " " << iter->second << std::endl;
  }

  leftHandSideSourceLabelCounts.Close();

  // open file
  Moses::OutputFileStream leftHandSideTargetSourceLabelCounts;
  success = leftHandSideTargetSourceLabelCounts.Open(fileNameLeftHandSideTargetSourceLabelCounts.c_str());
  if (!success) {
    std::cerr << "ERROR: could not open left-hand side label joint counts file "
              << fileNameLeftHandSideTargetSourceLabelCounts << std::endl;
    return;
  }

  // write source left-hand side / target left-hand side joint counts
  for (boost::unordered_map<std::string, boost::unordered_map<std::string,float>* >::const_iterator iter=targetLHSAndSourceLHSJointCounts.begin();
       iter!=targetLHSAndSourceLHSJointCounts.end(); ++iter) {
    for (boost::unordered_map<std::string,float>::const_iterator iter2=(iter->second)->begin();
         iter2!=(iter->second)->end(); ++iter2) {
      leftHandSideTargetSourceLabelCounts << iter->first << " "<< iter2->first << " " << iter2->second << std::endl;
    }
  }

  leftHandSideTargetSourceLabelCounts.Close();
}


void writeLabelSet( const std::set<std::string> &labelSet, const std::string &fileName )
{
  // open file
  Moses::OutputFileStream out;
  bool success = out.Open(fileName.c_str());
  if (!success) {
    std::cerr << "ERROR: could not open label set file "
              << fileName << std::endl;
    return;
  }

  for (std::set<std::string>::const_iterator iter=labelSet.begin();
       iter!=labelSet.end(); ++iter) {
    out << *iter << std::endl;
  }

  out.Close();
}


void processPhrasePairs( std::vector< ExtractionPhrasePair* > &phrasePairsWithSameSource, ostream &phraseTableFile, 
                         const ScoreFeatureManager& featureManager, const MaybeLog& maybeLogProb )
{
  if (phrasePairsWithSameSource.size() == 0) {
    return;
  }

  float totalSource = 0;

  //std::cerr << "phrasePairs.size() = " << phrasePairs.size() << std::endl;

  // loop through phrase pairs
  for ( std::vector< ExtractionPhrasePair* >::const_iterator iter=phrasePairsWithSameSource.begin(); 
        iter!=phrasePairsWithSameSource.end(); ++iter) {
    // add to total count
    totalSource += (*iter)->GetCount();
  }

  // output the distinct phrase pairs, one at a time
  for ( std::vector< ExtractionPhrasePair* >::const_iterator iter=phrasePairsWithSameSource.begin(); 
        iter!=phrasePairsWithSameSource.end(); ++iter) {
    // add to total count
    outputPhrasePair( **iter, totalSource, phrasePairsWithSameSource.size(), phraseTableFile, featureManager, maybeLogProb );
  }
}

void outputPhrasePair(const ExtractionPhrasePair &phrasePair, 
                      float totalCount, int distinctCount, 
                      ostream &phraseTableFile, 
                      const ScoreFeatureManager& featureManager,
                      const MaybeLog& maybeLogProb )
{
  assert(phrasePair.IsValid());

  const ALIGNMENT *bestAlignmentT2S = phrasePair.FindBestAlignmentTargetToSource();
  float count = phrasePair.GetCount();

  map< string, float > domainCount;

  // collect count of count statistics
  if (goodTuringFlag || kneserNeyFlag) {
    totalDistinct++;
    int countInt = count + 0.99999;
    if (countInt <= COC_MAX)
      countOfCounts[ countInt ]++;
  }

  // compute PCFG score
  float pcfgScore = 0;
  if (pcfgFlag && !inverseFlag) {
    pcfgScore = phrasePair.GetPcfgScore() / count;
  }

  // output phrases
  const PHRASE *phraseSource = phrasePair.GetSource();
  const PHRASE *phraseTarget = phrasePair.GetTarget();

  // do not output if hierarchical and count below threshold
  if (hierarchicalFlag && count < minCountHierarchical) {
    for(size_t j=0; j<phraseSource->size()-1; ++j) {
      if (isNonTerminal(vcbS.getWord( phraseSource->at(j) )))
        return;
    }
  }

  // source phrase (unless inverse)
  if (!inverseFlag) {
    printSourcePhrase(phraseSource, phraseTarget, bestAlignmentT2S, phraseTableFile);
    phraseTableFile << " ||| ";
  }

  // target phrase
  printTargetPhrase(phraseSource, phraseTarget, bestAlignmentT2S, phraseTableFile);
  phraseTableFile << " ||| ";

  // source phrase (if inverse)
  if (inverseFlag) {
    printSourcePhrase(phraseSource, phraseTarget, bestAlignmentT2S, phraseTableFile);
    phraseTableFile << " ||| ";
  }

  // alignment
  if ( hierarchicalFlag ) {
      // always output alignment if hiero style
      assert(phraseTarget->size() == bestAlignmentT2S->size()+1);
      std::vector<std::string> alignment;
      for ( size_t j = 0; j < phraseTarget->size() - 1; ++j ) {
        if ( isNonTerminal(vcbT.getWord( phraseTarget->at(j) ))) {
          if ( bestAlignmentT2S->at(j).size() != 1 ) {
            std::cerr << "Error: unequal numbers of non-terminals. Make sure the text does not contain words in square brackets (like [xxx])." << std::endl;
            phraseTableFile.flush();
            assert(bestAlignmentT2S->at(j).size() == 1);
          }
          size_t sourcePos = *(bestAlignmentT2S->at(j).begin());
          //phraseTableFile << sourcePos << "-" << j << " ";
          std::stringstream point;
          point << sourcePos << "-" << j;
          alignment.push_back(point.str());
        } else {
          for ( std::set<size_t>::iterator setIter = (bestAlignmentT2S->at(j)).begin();
                setIter != (bestAlignmentT2S->at(j)).end(); ++setIter ) {
            size_t sourcePos = *setIter;
            std::stringstream point;
            point << sourcePos << "-" << j;
            alignment.push_back(point.str());
          }
        }
      }
      // now print all alignments, sorted by source index
      sort(alignment.begin(), alignment.end());
      for (size_t i = 0; i < alignment.size(); ++i) {
        phraseTableFile << alignment[i] << " ";
      }
  } else if ( !inverseFlag && wordAlignmentFlag) {
      // alignment info in pb model
      for (size_t j = 0; j < bestAlignmentT2S->size(); ++j) {
        for ( std::set<size_t>::iterator setIter = (bestAlignmentT2S->at(j)).begin();
              setIter != (bestAlignmentT2S->at(j)).end(); ++setIter ) {
          size_t sourcePos = *setIter;
          phraseTableFile << sourcePos << "-" << j << " ";
        }
      }
  }

  phraseTableFile << " ||| ";

  // lexical translation probability
  if (lexFlag) {
    double lexScore = computeLexicalTranslation( phraseSource, phraseTarget, bestAlignmentT2S );
    phraseTableFile << maybeLogProb( lexScore );
  }

  // unaligned word penalty
  if (unalignedFlag) {
    double penalty = computeUnalignedPenalty( bestAlignmentT2S );
    phraseTableFile << " " << maybeLogProb( penalty );
  }

  // unaligned function word penalty
  if (unalignedFWFlag) {
    double penalty = computeUnalignedFWPenalty( phraseTarget, bestAlignmentT2S );
    phraseTableFile << " " << maybeLogProb( penalty );
  }

  if (crossedNonTerm && !inverseFlag) {
    phraseTableFile << " " << calcCrossedNonTerm( phraseTarget, bestAlignmentT2S );
  }

  // target-side PCFG score
  if (pcfgFlag && !inverseFlag) {
    phraseTableFile << " " << maybeLogProb( pcfgScore );
  }

  // extra features
  ScoreFeatureContext context(phrasePair, maybeLogProb);
  std::vector<float> extraDense;
  map<string,float> extraSparse;
  featureManager.addFeatures(context, extraDense, extraSparse);
  for (size_t i = 0; i < extraDense.size(); ++i) {
    phraseTableFile << " " << extraDense[i];
  }

  for (map<string,float>::const_iterator i = extraSparse.begin();
       i != extraSparse.end(); ++i) {
    phraseTableFile << " " << i->first << " " << i->second;
  }

  // counts
  phraseTableFile << " ||| " << totalCount << " " << count;
  if (kneserNeyFlag)
    phraseTableFile << " " << distinctCount;

  if ((treeFragmentsFlag || sourceSyntaxLabelsFlag || targetPreferenceLabelsFlag) && 
      !inverseFlag) {
    phraseTableFile << " |||";
  }

  phraseTableFile << " |||";

  // tree fragments
  if (treeFragmentsFlag && !inverseFlag) {
    const std::string *bestTreeFragment = phrasePair.FindBestPropertyValue("Tree");
    if (bestTreeFragment) {
      phraseTableFile << " {{Tree " << *bestTreeFragment << "}}";
    }
  }

  // syntax labels
  if ((sourceSyntaxLabelsFlag || targetPreferenceLabelsFlag) && !inverseFlag) {
    unsigned nNTs = 1;
    for(size_t j=0; j<phraseSource->size()-1; ++j) {
      if (isNonTerminal(vcbS.getWord( phraseSource->at(j) )))
        ++nNTs;
    }
    // source syntax labels
    if (sourceSyntaxLabelsFlag) {
      std::string sourceLabelCounts;
      sourceLabelCounts = phrasePair.CollectAllLabelsSeparateLHSAndRHS("SourceLabels",
                                                                       sourceLabelSet, 
                                                                       sourceLHSCounts, 
                                                                       targetLHSAndSourceLHSJointCounts, 
                                                                       vcbT);
      if ( !sourceLabelCounts.empty() ) {
        phraseTableFile << " {{SourceLabels "
                        << nNTs // for convenience: number of non-terminal symbols in this rule (incl. left hand side NT)
                        << " "
                        << count // rule count
                        << sourceLabelCounts
                        << "}}";
      }
    }
    // target preference labels
    if (targetPreferenceLabelsFlag) {
      std::string targetPreferenceLabelCounts;
      targetPreferenceLabelCounts = phrasePair.CollectAllLabelsSeparateLHSAndRHS("TargetPreferences",
                                                                                 targetPreferenceLabelSet, 
                                                                                 targetPreferenceLHSCounts, 
                                                                                 ruleTargetLHSAndTargetPreferenceLHSJointCounts, 
                                                                                 vcbT);
      if ( !targetPreferenceLabelCounts.empty() ) {
        phraseTableFile << " {{TargetPreferences "
                        << nNTs // for convenience: number of non-terminal symbols in this rule (incl. left hand side NT)
                        << " "
                        << count // rule count
                        << targetPreferenceLabelCounts
                        << "}}";
      }
    }
  }

  if (spanLength && !inverseFlag) {
	  string propValue = phrasePair.CollectAllPropertyValues("SpanLength");
	  if (!propValue.empty()) {
  	    phraseTableFile << " {{SpanLength " << propValue << "}}";
	  }
  }

  if (nonTermContext && !inverseFlag) {
	  string propValue = phrasePair.CollectAllPropertyValues("NonTermContext");
	  if (!propValue.empty() && propValue.size() < 50000) {
<<<<<<< HEAD
  	    phraseTableFile << " {{NonTermContext " << propValue << "}}";
=======
		size_t nNTs = NumNonTerminal(phraseSource);
  	    phraseTableFile << " {{NonTermContext " << nNTs << " " << propValue << "}}";
	  }
  }

  if (nonTermContextTarget && !inverseFlag) {
	  string propValue = phrasePair.CollectAllPropertyValues("NonTermContextTarget");
	  if (!propValue.empty() && propValue.size() < 50000) {
		size_t nNTs = NumNonTerminal(phraseSource);
  	    phraseTableFile << " {{NonTermContextTarget " << nNTs << " " << propValue << "}}";
>>>>>>> ff1f71aa
	  }
  }

  if (nonTermContextTarget && !inverseFlag) {
	  string propValue = phrasePair.CollectAllPropertyValues("NonTermContextTarget");
	  if (!propValue.empty() && propValue.size() < 50000) {
  	    phraseTableFile << " {{NonTermContextTarget " << propValue << "}}";
	  }
  }

  phraseTableFile << std::endl;
}

size_t NumNonTerminal(const PHRASE *phraseSource)
{
    size_t nNTs = 0;
    for(size_t j=0; j<phraseSource->size()-1; ++j) {
      if (isNonTerminal(vcbS.getWord( phraseSource->at(j) )))
        ++nNTs;
    }
    return nNTs;
}

bool calcCrossedNonTerm( size_t targetPos, size_t sourcePos, const ALIGNMENT *alignmentTargetToSource )
{
  for (size_t currTarget = 0; currTarget < alignmentTargetToSource->size(); ++currTarget) {
    if (currTarget == targetPos) {
      // skip
    } else {
      const std::set<size_t> &sourceSet = alignmentTargetToSource->at(currTarget);
      for (std::set<size_t>::const_iterator iter = sourceSet.begin(); 
           iter != sourceSet.end(); ++iter) {
        size_t currSource = *iter;

        if ((currTarget < targetPos && currSource > sourcePos)
            || (currTarget > targetPos && currSource < sourcePos)
           ) {
          return true;
        }
      }

    }
  }

  return false;
}

int calcCrossedNonTerm( const PHRASE *phraseTarget, const ALIGNMENT *alignmentTargetToSource )
{
  assert(phraseTarget->size() >= alignmentTargetToSource->size() );

  for (size_t targetPos = 0; targetPos < alignmentTargetToSource->size(); ++targetPos) {

    if ( isNonTerminal(vcbT.getWord( phraseTarget->at(targetPos) ))) {
      const std::set<size_t> &alignmentPoints = alignmentTargetToSource->at(targetPos);
      assert( alignmentPoints.size() == 1 );
      size_t sourcePos = *alignmentPoints.begin();
      bool ret = calcCrossedNonTerm(targetPos, sourcePos, alignmentTargetToSource);
      if (ret)
        return 1;
    }
  }

  return 0;
}


double computeUnalignedPenalty( const ALIGNMENT *alignmentTargetToSource )
{
  // unaligned word counter
  double unaligned = 1.0;
  // only checking target words - source words are caught when computing inverse
  for(size_t ti=0; ti<alignmentTargetToSource->size(); ++ti) {
    const set< size_t > & srcIndices = alignmentTargetToSource->at(ti);
    if (srcIndices.empty()) {
      unaligned *= 2.718;
    }
  }
  return unaligned;
}


double computeUnalignedFWPenalty( const PHRASE *phraseTarget, const ALIGNMENT *alignmentTargetToSource )
{
  // unaligned word counter
  double unaligned = 1.0;
  // only checking target words - source words are caught when computing inverse
  for(size_t ti=0; ti<alignmentTargetToSource->size(); ++ti) {
    const set< size_t > & srcIndices = alignmentTargetToSource->at(ti);
    if (srcIndices.empty() && functionWordList.find( vcbT.getWord( phraseTarget->at(ti) ) ) != functionWordList.end()) {
      unaligned *= 2.718;
    }
  }
  return unaligned;
}

void loadFunctionWords( const string &fileName )
{
  std::cerr << "Loading function word list from " << fileName;
  ifstream inFile;
  inFile.open(fileName.c_str());
  if (inFile.fail()) {
    std::cerr << " - ERROR: could not open file" << std::endl;
    exit(1);
  }
  istream *inFileP = &inFile;

  string line;
  while(getline(*inFileP, line)) {
    std::vector<string> token = tokenize( line.c_str() );
    if (token.size() > 0)
      functionWordList.insert( token[0] );
  }

  std::cerr << " - read " << functionWordList.size() << " function words" << std::endl;
  inFile.close();
}


double computeLexicalTranslation( const PHRASE *phraseSource, const PHRASE *phraseTarget, const ALIGNMENT *alignmentTargetToSource )
{
  // lexical translation probability
  double lexScore = 1.0;
  int null = vcbS.getWordID("NULL");
  // all target words have to be explained
  for(size_t ti=0; ti<alignmentTargetToSource->size(); ti++) {
    const set< size_t > & srcIndices = alignmentTargetToSource->at(ti);
    if (srcIndices.empty()) {
      // explain unaligned word by NULL
      lexScore *= lexTable.permissiveLookup( null, phraseTarget->at(ti) );
    } else {
      // go through all the aligned words to compute average
      double thisWordScore = 0;
      for (set< size_t >::const_iterator p(srcIndices.begin()); p != srcIndices.end(); ++p) {
        thisWordScore += lexTable.permissiveLookup( phraseSource->at(*p), phraseTarget->at(ti) );
      }
      lexScore *= thisWordScore / (double)srcIndices.size();
    }
  }
  return lexScore;
}


void LexicalTable::load( const string &fileName )
{
  std::cerr << "Loading lexical translation table from " << fileName;
  ifstream inFile;
  inFile.open(fileName.c_str());
  if (inFile.fail()) {
    std::cerr << " - ERROR: could not open file" << std::endl;
    exit(1);
  }
  istream *inFileP = &inFile;

  string line;
  int i=0;
  while(getline(*inFileP, line)) {
    i++;
    if (i%100000 == 0) std::cerr << "." << flush;

    std::vector<string> token = tokenize( line.c_str() );
    if (token.size() != 3) {
        std::cerr << "line " << i << " in " << fileName
           << " has wrong number of tokens, skipping:" << std::endl
           << token.size() << " " << token[0] << " " << line << std::endl;
      continue;
    }

    double prob = atof( token[2].c_str() );
    WORD_ID wordT = vcbT.storeIfNew( token[0] );
    WORD_ID wordS = vcbS.storeIfNew( token[1] );
    ltable[ wordS ][ wordT ] = prob;
  }
  std::cerr << std::endl;
}


void printSourcePhrase(const PHRASE *phraseSource, const PHRASE *phraseTarget,
                       const ALIGNMENT *targetToSourceAlignment, ostream &out)
{
  // get corresponding target non-terminal and output pair
  ALIGNMENT *sourceToTargetAlignment = new ALIGNMENT();
  invertAlignment(phraseSource, phraseTarget, targetToSourceAlignment, sourceToTargetAlignment);
  // output source symbols, except root, in rule table format
  for (std::size_t i = 0; i < phraseSource->size()-1; ++i) {
    const std::string &word = vcbS.getWord(phraseSource->at(i));
    if (!unpairedExtractFormatFlag || !isNonTerminal(word)) {
      out << word << " ";
      continue;
    }
    const std::set<std::size_t> &alignmentPoints = sourceToTargetAlignment->at(i);
    assert(alignmentPoints.size() == 1);
    size_t j = *(alignmentPoints.begin());
    if (inverseFlag) {
      out << vcbT.getWord(phraseTarget->at(j)) << word << " ";
    } else {
      out << word << vcbT.getWord(phraseTarget->at(j)) << " ";
    }
  }
  // output source root symbol
  if (conditionOnTargetLhsFlag && !inverseFlag) {
    out << "[X]";
  } else {
    out << vcbS.getWord(phraseSource->back());
  }
  delete sourceToTargetAlignment;
}


void printTargetPhrase(const PHRASE *phraseSource, const PHRASE *phraseTarget,
                       const ALIGNMENT *targetToSourceAlignment, ostream &out)
{
  // output target symbols, except root, in rule table format
  for (std::size_t i = 0; i < phraseTarget->size()-1; ++i) {
    const std::string &word = vcbT.getWord(phraseTarget->at(i));
    if (!unpairedExtractFormatFlag || !isNonTerminal(word)) {
      out << word << " ";
      continue;
    }
    // get corresponding source non-terminal and output pair
    std::set<std::size_t> alignmentPoints = targetToSourceAlignment->at(i);
    assert(alignmentPoints.size() == 1);
    int j = *(alignmentPoints.begin());
    if (inverseFlag) {
      out << word << vcbS.getWord(phraseSource->at(j)) << " ";
    } else {
      out << vcbS.getWord(phraseSource->at(j)) << word << " ";
    }
  }
  // output target root symbol
  if (conditionOnTargetLhsFlag) {
    if (inverseFlag) {
      out << "[X]";
    } else {
      out << vcbS.getWord(phraseSource->back());
    }
  } else {
    out << vcbT.getWord(phraseTarget->back());
  }
}


void invertAlignment(const PHRASE *phraseSource, const PHRASE *phraseTarget,
                     const ALIGNMENT *inTargetToSourceAlignment, ALIGNMENT *outSourceToTargetAlignment) {
// typedef std::vector< std::set<size_t> > ALIGNMENT; 

  outSourceToTargetAlignment->clear();
  size_t numberOfSourceSymbols = (hierarchicalFlag ? phraseSource->size()-1 : phraseSource->size());
  outSourceToTargetAlignment->resize(numberOfSourceSymbols);
  // add alignment point
  for (size_t targetPosition = 0; targetPosition < inTargetToSourceAlignment->size(); ++targetPosition) {
    for ( std::set<size_t>::iterator setIter = (inTargetToSourceAlignment->at(targetPosition)).begin(); 
          setIter != (inTargetToSourceAlignment->at(targetPosition)).end(); ++setIter ) {
      size_t sourcePosition = *setIter;
      outSourceToTargetAlignment->at(sourcePosition).insert(targetPosition);
    }
  }
}
<|MERGE_RESOLUTION|>--- conflicted
+++ resolved
@@ -847,9 +847,6 @@
   if (nonTermContext && !inverseFlag) {
 	  string propValue = phrasePair.CollectAllPropertyValues("NonTermContext");
 	  if (!propValue.empty() && propValue.size() < 50000) {
-<<<<<<< HEAD
-  	    phraseTableFile << " {{NonTermContext " << propValue << "}}";
-=======
 		size_t nNTs = NumNonTerminal(phraseSource);
   	    phraseTableFile << " {{NonTermContext " << nNTs << " " << propValue << "}}";
 	  }
@@ -860,14 +857,6 @@
 	  if (!propValue.empty() && propValue.size() < 50000) {
 		size_t nNTs = NumNonTerminal(phraseSource);
   	    phraseTableFile << " {{NonTermContextTarget " << nNTs << " " << propValue << "}}";
->>>>>>> ff1f71aa
-	  }
-  }
-
-  if (nonTermContextTarget && !inverseFlag) {
-	  string propValue = phrasePair.CollectAllPropertyValues("NonTermContextTarget");
-	  if (!propValue.empty() && propValue.size() < 50000) {
-  	    phraseTableFile << " {{NonTermContextTarget " << propValue << "}}";
 	  }
   }
 
