--- conflicted
+++ resolved
@@ -784,8 +784,6 @@
     }
   }
 
-<<<<<<< HEAD
-=======
   // syntax labels
   if ((sourceSyntaxLabelsFlag || targetPreferenceLabelsFlag) && !inverseFlag) {
     unsigned nNTs = 1;
@@ -829,7 +827,6 @@
     }
   }
 
->>>>>>> 9e43830c
   if (spanLength && !inverseFlag) {
 	  string propValue = phrasePair.CollectAllPropertyValues("SpanLength");
 	  if (!propValue.empty()) {
