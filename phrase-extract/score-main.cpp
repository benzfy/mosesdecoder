/***********************************************************************
  Moses - factored phrase-based language decoder
  Copyright (C) 2009 University of Edinburgh

  This library is free software; you can redistribute it and/or
  modify it under the terms of the GNU Lesser General Public
  License as published by the Free Software Foundation; either
  version 2.1 of the License, or (at your option) any later version.

  This library is distributed in the hope that it will be useful,
  but WITHOUT ANY WARRANTY; without even the implied warranty of
  MERCHANTABILITY or FITNESS FOR A PARTICULAR PURPOSE.  See the GNU
  Lesser General Public License for more details.

  You should have received a copy of the GNU Lesser General Public
  License along with this library; if not, write to the Free Software
  Foundation, Inc., 51 Franklin Street, Fifth Floor, Boston, MA  02110-1301  USA
 ***********************************************************************/

#include <sstream>
#include <assert.h>
#include <cstring>
#include <map>
#include <set>
#include <vector>
#include <algorithm>
#include <boost/algorithm/string/predicate.hpp>
#include <boost/unordered_map.hpp>

#include "ScoreFeature.h"
#include "tables-core.h"
#include "ExtractionPhrasePair.h"
#include "score.h"
#include "InputFileStream.h"
#include "OutputFileStream.h"

#include "moses/Util.h"

using namespace boost::algorithm;
using namespace MosesTraining;

namespace MosesTraining
{
LexicalTable lexTable;
bool inverseFlag = false;
bool hierarchicalFlag = false;
bool pcfgFlag = false;
bool phraseOrientationFlag = false;
bool treeFragmentsFlag = false;
bool partsOfSpeechFlag = false;
bool sourceSyntaxLabelsFlag = false;
bool sourceSyntaxLabelCountsLHSFlag = false;
bool targetPreferenceLabelsFlag = false;
bool unpairedExtractFormatFlag = false;
bool conditionOnTargetLhsFlag = false;
bool wordAlignmentFlag = true;
bool goodTuringFlag = false;
bool kneserNeyFlag = false;
bool logProbFlag = false;
int negLogProb = 1;
#define COC_MAX 10
bool lexFlag = true;
bool unalignedFlag = false;
bool unalignedFWFlag = false;
bool crossedNonTerm = false;
bool spanLength = false;
bool ruleLength = false;
bool nonTermContext = false;
bool nonTermContextTarget = false;

int countOfCounts[COC_MAX+1];
int totalDistinct = 0;
float minCountHierarchical = 0;
bool phraseOrientationPriorsFlag = false;

boost::unordered_map<std::string,float> sourceLHSCounts;
boost::unordered_map<std::string, boost::unordered_map<std::string,float>* > targetLHSAndSourceLHSJointCounts;
std::set<std::string> sourceLabelSet;
std::map<std::string,size_t> sourceLabels;
std::vector<std::string> sourceLabelsByIndex;

std::set<std::string> partsOfSpeechSet;

boost::unordered_map<std::string,float> targetPreferenceLHSCounts;
boost::unordered_map<std::string, boost::unordered_map<std::string,float>* > ruleTargetLHSAndTargetPreferenceLHSJointCounts;
std::set<std::string> targetPreferenceLabelSet;
std::map<std::string,size_t> targetPreferenceLabels;
std::vector<std::string> targetPreferenceLabelsByIndex;

std::vector<float> orientationClassPriorsL2R(4,0); // mono swap dleft dright
std::vector<float> orientationClassPriorsR2L(4,0); // mono swap dleft dright

Vocabulary vcbT;
Vocabulary vcbS;

} // namespace


void processLine( std::string line,
                  int lineID, bool includeSentenceIdFlag, int &sentenceId,
                  PHRASE *phraseSource, PHRASE *phraseTarget, ALIGNMENT *targetToSourceAlignment,
                  std::string &additionalPropertiesString,
                  float &count, float &pcfgSum );
void writeCountOfCounts( const std::string &fileNameCountOfCounts );
void writeLeftHandSideLabelCounts( const boost::unordered_map<std::string,float> &countsLabelLHS,
                                   const boost::unordered_map<std::string, boost::unordered_map<std::string,float>* > &jointCountsLabelLHS,
                                   const std::string &fileNameLeftHandSideSourceLabelCounts,
                                   const std::string &fileNameLeftHandSideTargetSourceLabelCounts );
void writeLabelSet( const std::set<std::string> &labelSet, const std::string &fileName );
void processPhrasePairs( std::vector< ExtractionPhrasePair* > &phrasePairsWithSameSource, std::ostream &phraseTableFile,
                         const ScoreFeatureManager& featureManager, const MaybeLog& maybeLogProb );
void outputPhrasePair(const ExtractionPhrasePair &phrasePair, float, int, std::ostream &phraseTableFile, const ScoreFeatureManager &featureManager, const MaybeLog &maybeLog );
double computeLexicalTranslation( const PHRASE *phraseSource, const PHRASE *phraseTarget, const ALIGNMENT *alignmentTargetToSource );
double computeUnalignedPenalty( const ALIGNMENT *alignmentTargetToSource );
std::set<std::string> functionWordList;
void loadOrientationPriors(const std::string &fileNamePhraseOrientationPriors, std::vector<float> &orientationClassPriorsL2R, std::vector<float> &orientationClassPriorsR2L);
void loadFunctionWords( const std::string &fileNameFunctionWords );
double computeUnalignedFWPenalty( const PHRASE *phraseTarget, const ALIGNMENT *alignmentTargetToSource );
int calcCrossedNonTerm( const PHRASE *phraseTarget, const ALIGNMENT *alignmentTargetToSource );
void printSourcePhrase( const PHRASE *phraseSource, const PHRASE *phraseTarget, const ALIGNMENT *targetToSourceAlignment, std::ostream &out );
void printTargetPhrase( const PHRASE *phraseSource, const PHRASE *phraseTarget, const ALIGNMENT *targetToSourceAlignment, std::ostream &out );
void invertAlignment( const PHRASE *phraseSource, const PHRASE *phraseTarget, const ALIGNMENT *inTargetToSourceAlignment, ALIGNMENT *outSourceToTargetAlignment );
size_t NumNonTerminal(const PHRASE *phraseSource);


int main(int argc, char* argv[])
{
  std::cerr << "Score v2.1 -- "
            << "scoring methods for extracted rules" << std::endl;

  ScoreFeatureManager featureManager;
  if (argc < 4) {
    std::cerr << "syntax: score extract lex phrase-table [--Inverse] [--Hierarchical] [--LogProb] [--NegLogProb] [--NoLex] [--GoodTuring] [--KneserNey] [--NoWordAlignment] [--UnalignedPenalty] [--UnalignedFunctionWordPenalty function-word-file] [--MinCountHierarchical count] [--PartsOfSpeech] [--PCFG] [--TreeFragments] [--SourceLabels] [--SourceLabelCountsLHS] [--TargetPreferenceLabels] [--UnpairedExtractFormat] [--ConditionOnTargetLHS] [--CrossedNonTerm]" << std::endl;
    std::cerr << featureManager.usage() << std::endl;
    exit(1);
  }
  std::string fileNameExtract = argv[1];
  std::string fileNameLex = argv[2];
  std::string fileNamePhraseTable = argv[3];
  std::string fileNameSourceLabelSet;
  std::string fileNamePartsOfSpeechSet;
  std::string fileNameCountOfCounts;
  std::string fileNameFunctionWords;
  std::string fileNameLeftHandSideSourceLabelCounts;
  std::string fileNameLeftHandSideTargetSourceLabelCounts;
  std::string fileNameTargetPreferenceLabelSet;
  std::string fileNameLeftHandSideTargetPreferenceLabelCounts;
  std::string fileNameLeftHandSideRuleTargetTargetPreferenceLabelCounts;
  std::string fileNamePhraseOrientationPriors;
  std::vector<std::string> featureArgs; // all unknown args passed to feature manager

  for(int i=4; i<argc; i++) {
    if (strcmp(argv[i],"inverse") == 0 || strcmp(argv[i],"--Inverse") == 0) {
      inverseFlag = true;
      std::cerr << "using inverse mode" << std::endl;
    } else if (strcmp(argv[i],"--Hierarchical") == 0) {
      hierarchicalFlag = true;
      std::cerr << "processing hierarchical rules" << std::endl;
    } else if (strcmp(argv[i],"--PCFG") == 0) {
      pcfgFlag = true;
      std::cerr << "including PCFG scores" << std::endl;
    } else if (strcmp(argv[i],"--PhraseOrientation") == 0) {
      phraseOrientationFlag = true;
      std::cerr << "including phrase orientation information" << std::endl;
    } else if (strcmp(argv[i],"--TreeFragments") == 0) {
      treeFragmentsFlag = true;
      std::cerr << "including tree fragment information from syntactic parse" << std::endl;
    } else if (strcmp(argv[i],"--PartsOfSpeech") == 0) {
      partsOfSpeechFlag = true;
      std::cerr << "including parts-of-speech information from syntactic parse" << std::endl;
      fileNamePartsOfSpeechSet = std::string(fileNamePhraseTable) + ".partsOfSpeech";
      std::cerr << "writing parts-of-speech set to file " << fileNamePartsOfSpeechSet << std::endl;
    } else if (strcmp(argv[i],"--SourceLabels") == 0) {
      sourceSyntaxLabelsFlag = true;
      std::cerr << "including source label information" << std::endl;
      fileNameSourceLabelSet = std::string(fileNamePhraseTable) + ".syntaxLabels.src";
      std::cerr << "writing source syntax label set to file " << fileNameSourceLabelSet << std::endl;
    } else if (strcmp(argv[i],"--SourceLabelCountsLHS") == 0) {
      sourceSyntaxLabelCountsLHSFlag = true;
      fileNameLeftHandSideSourceLabelCounts = std::string(fileNamePhraseTable) + ".src.lhs";
      fileNameLeftHandSideTargetSourceLabelCounts = std::string(fileNamePhraseTable) + ".tgt-src.lhs";
      std::cerr << "counting left-hand side source labels and writing them to files " << fileNameLeftHandSideSourceLabelCounts << " and " << fileNameLeftHandSideTargetSourceLabelCounts << std::endl;
    } else if (strcmp(argv[i],"--TargetPreferenceLabels") == 0) {
      targetPreferenceLabelsFlag = true;
      std::cerr << "including target preference label information" << std::endl;
      fileNameTargetPreferenceLabelSet = std::string(fileNamePhraseTable) + ".syntaxLabels.tgtpref";
      std::cerr << "writing target preference label set to file " << fileNameTargetPreferenceLabelSet << std::endl;
      fileNameLeftHandSideTargetPreferenceLabelCounts = std::string(fileNamePhraseTable) + ".tgtpref.lhs";
      fileNameLeftHandSideRuleTargetTargetPreferenceLabelCounts = std::string(fileNamePhraseTable) + ".tgt-tgtpref.lhs";
      std::cerr << "counting left-hand side target preference labels and writing them to files " << fileNameLeftHandSideTargetPreferenceLabelCounts << " and " << fileNameLeftHandSideRuleTargetTargetPreferenceLabelCounts << std::endl;
    } else if (strcmp(argv[i],"--UnpairedExtractFormat") == 0) {
      unpairedExtractFormatFlag = true;
      std::cerr << "processing unpaired extract format" << std::endl;
    } else if (strcmp(argv[i],"--ConditionOnTargetLHS") == 0) {
      conditionOnTargetLhsFlag = true;
      std::cerr << "processing unpaired extract format" << std::endl;
    } else if (strcmp(argv[i],"--NoWordAlignment") == 0) {
      wordAlignmentFlag = false;
      std::cerr << "omitting word alignment" << std::endl;
    } else if (strcmp(argv[i],"--NoLex") == 0) {
      lexFlag = false;
      std::cerr << "not computing lexical translation score" << std::endl;
    } else if (strcmp(argv[i],"--GoodTuring") == 0) {
      goodTuringFlag = true;
      fileNameCountOfCounts = std::string(fileNamePhraseTable) + ".coc";
      std::cerr << "adjusting phrase translation probabilities with Good Turing discounting" << std::endl;
    } else if (strcmp(argv[i],"--KneserNey") == 0) {
      kneserNeyFlag = true;
      fileNameCountOfCounts = std::string(fileNamePhraseTable) + ".coc";
      std::cerr << "adjusting phrase translation probabilities with Kneser Ney discounting" << std::endl;
    } else if (strcmp(argv[i],"--UnalignedPenalty") == 0) {
      unalignedFlag = true;
      std::cerr << "using unaligned word penalty" << std::endl;
    } else if (strcmp(argv[i],"--UnalignedFunctionWordPenalty") == 0) {
      unalignedFWFlag = true;
      if (i+1==argc) {
        std::cerr << "ERROR: specify function words file for unaligned function word penalty!" << std::endl;
        exit(1);
      }
      fileNameFunctionWords = argv[++i];
      std::cerr << "using unaligned function word penalty with function words from " << fileNameFunctionWords << std::endl;
    }  else if (strcmp(argv[i],"--LogProb") == 0) {
      logProbFlag = true;
      std::cerr << "using log-probabilities" << std::endl;
    } else if (strcmp(argv[i],"--NegLogProb") == 0) {
      logProbFlag = true;
      negLogProb = -1;
      std::cerr << "using negative log-probabilities" << std::endl;
    } else if (strcmp(argv[i],"--MinCountHierarchical") == 0) {
      minCountHierarchical = Moses::Scan<float>( argv[++i] );
      std::cerr << "dropping all phrase pairs occurring less than " << minCountHierarchical << " times" << std::endl;
      minCountHierarchical -= 0.00001; // account for rounding
    } else if (strcmp(argv[i],"--CrossedNonTerm") == 0) {
      crossedNonTerm = true;
      std::cerr << "crossed non-term reordering feature" << std::endl;
    } else if (strcmp(argv[i],"--PhraseOrientationPriors") == 0) {
      phraseOrientationPriorsFlag = true;
      if (i+1==argc) {
        std::cerr << "ERROR: specify priors file for phrase orientation!" << std::endl;
        exit(1);
      }
      fileNamePhraseOrientationPriors = argv[++i];
      std::cerr << "smoothing phrase orientation with priors from " << fileNamePhraseOrientationPriors << std::endl;
    } else if (strcmp(argv[i],"--SpanLength") == 0) {
      spanLength = true;
      std::cerr << "span length feature" << std::endl;
    } else if (strcmp(argv[i],"--RuleLength") == 0) {
      ruleLength = true;
      std::cerr << "rule length feature" << std::endl;
    } else if (strcmp(argv[i],"--NonTermContext") == 0) {
      nonTermContext = true;
      std::cerr << "non-term context" << std::endl;
    } else if (strcmp(argv[i],"--NonTermContextTarget") == 0) {
      nonTermContextTarget = true;
      std::cerr << "non-term context (target)" << std::endl;
    } else {
      featureArgs.push_back(argv[i]);
      ++i;
      for (; i < argc &&  strncmp(argv[i], "--", 2); ++i) {
        featureArgs.push_back(argv[i]);
      }
      if (i != argc) --i; //roll back, since we found another -- argument
    }
  }

  MaybeLog maybeLogProb(logProbFlag, negLogProb);

  // configure extra features
  if (!inverseFlag) {
    featureManager.configure(featureArgs);
  }

  // lexical translation table
  if (lexFlag) {
    lexTable.load( fileNameLex );
  }

  // function word list
  if (unalignedFWFlag) {
    loadFunctionWords( fileNameFunctionWords );
  }

  // compute count of counts for Good Turing discounting
  if (goodTuringFlag || kneserNeyFlag) {
    for(int i=1; i<=COC_MAX; i++) countOfCounts[i] = 0;
  }

  if (phraseOrientationPriorsFlag) {
    loadOrientationPriors(fileNamePhraseOrientationPriors,orientationClassPriorsL2R,orientationClassPriorsR2L);
  }

  // sorted phrase extraction file
  Moses::InputFileStream extractFile(fileNameExtract);

  if (extractFile.fail()) {
    std::cerr << "ERROR: could not open extract file " << fileNameExtract << std::endl;
    exit(1);
  }

  // output file: phrase translation table
  std::ostream *phraseTableFile;

  if (fileNamePhraseTable == "-") {
    phraseTableFile = &std::cout;
  } else {
    Moses::OutputFileStream *outputFile = new Moses::OutputFileStream();
    bool success = outputFile->Open(fileNamePhraseTable);
    if (!success) {
      std::cerr << "ERROR: could not open file phrase table file "
                << fileNamePhraseTable << std::endl;
      exit(1);
    }
    phraseTableFile = outputFile;
  }

  // loop through all extracted phrase translations
  std::string line, lastLine;
  lastLine[0] = '\0';
  ExtractionPhrasePair *phrasePair = NULL;
  std::vector< ExtractionPhrasePair* > phrasePairsWithSameSource;
  std::vector< ExtractionPhrasePair* > phrasePairsWithSameSourceAndTarget; // required for hierarchical rules only, as non-terminal alignments might make the phrases incompatible

  int tmpSentenceId;
  PHRASE *tmpPhraseSource, *tmpPhraseTarget;
  ALIGNMENT *tmpTargetToSourceAlignment;
  std::string tmpAdditionalPropertiesString;
  float tmpCount=0.0f, tmpPcfgSum=0.0f;

  int i=0;
  if ( getline(extractFile, line) ) {
    ++i;
    tmpPhraseSource = new PHRASE();
    tmpPhraseTarget = new PHRASE();
    tmpTargetToSourceAlignment = new ALIGNMENT();
    processLine( std::string(line),
                 i, featureManager.includeSentenceId(), tmpSentenceId,
                 tmpPhraseSource, tmpPhraseTarget, tmpTargetToSourceAlignment,
                 tmpAdditionalPropertiesString,
                 tmpCount, tmpPcfgSum);
    phrasePair = new ExtractionPhrasePair( tmpPhraseSource, tmpPhraseTarget,
                                           tmpTargetToSourceAlignment,
                                           tmpCount, tmpPcfgSum );
    phrasePair->AddProperties( tmpAdditionalPropertiesString, tmpCount );
    featureManager.addPropertiesToPhrasePair( *phrasePair, tmpCount, tmpSentenceId );
    phrasePairsWithSameSource.push_back( phrasePair );
    if ( hierarchicalFlag ) {
      phrasePairsWithSameSourceAndTarget.push_back( phrasePair );
    }
    lastLine = line;
  }

  while ( getline(extractFile, line) ) {

    if ( ++i % 100000 == 0 ) {
      std::cerr << "." << std::flush;
    }

    // identical to last line? just add count
    if (line == lastLine) {
      phrasePair->IncrementPrevious(tmpCount,tmpPcfgSum);
      continue;
    } else {
      lastLine = line;
    }

    tmpPhraseSource = new PHRASE();
    tmpPhraseTarget = new PHRASE();
    tmpTargetToSourceAlignment = new ALIGNMENT();
    tmpAdditionalPropertiesString.clear();
    processLine( std::string(line),
                 i, featureManager.includeSentenceId(), tmpSentenceId,
                 tmpPhraseSource, tmpPhraseTarget, tmpTargetToSourceAlignment,
                 tmpAdditionalPropertiesString,
                 tmpCount, tmpPcfgSum);

    bool matchesPrevious = false;
    bool sourceMatch = true;
    bool targetMatch = true;
    bool alignmentMatch = true; // be careful with these,
    // ExtractionPhrasePair::Matches() checks them in order and does not continue with the others
    // once the first of them has been found to have to be set to false

    if ( hierarchicalFlag ) {
      for ( std::vector< ExtractionPhrasePair* >::const_iterator iter = phrasePairsWithSameSourceAndTarget.begin();
            iter != phrasePairsWithSameSourceAndTarget.end(); ++iter ) {
        if ( (*iter)->Matches( tmpPhraseSource, tmpPhraseTarget, tmpTargetToSourceAlignment,
                               sourceMatch, targetMatch, alignmentMatch ) ) {
          matchesPrevious = true;
          phrasePair = (*iter);
          break;
        }
      }
    } else {
      if ( phrasePair->Matches( tmpPhraseSource, tmpPhraseTarget, tmpTargetToSourceAlignment,
                                sourceMatch, targetMatch, alignmentMatch ) ) {
        matchesPrevious = true;
      }
    }

    if ( matchesPrevious ) {
      delete tmpPhraseSource;
      delete tmpPhraseTarget;
      if ( !phrasePair->Add( tmpTargetToSourceAlignment,
                             tmpCount, tmpPcfgSum ) ) {
        delete tmpTargetToSourceAlignment;
      }
      phrasePair->AddProperties( tmpAdditionalPropertiesString, tmpCount );
      featureManager.addPropertiesToPhrasePair( *phrasePair, tmpCount, tmpSentenceId );
    } else {

      if ( !phrasePairsWithSameSource.empty() &&
           !sourceMatch ) {
        processPhrasePairs( phrasePairsWithSameSource, *phraseTableFile, featureManager, maybeLogProb );
        for ( std::vector< ExtractionPhrasePair* >::const_iterator iter=phrasePairsWithSameSource.begin();
              iter!=phrasePairsWithSameSource.end(); ++iter) {
          delete *iter;
        }
        phrasePairsWithSameSource.clear();
        if ( hierarchicalFlag ) {
          phrasePairsWithSameSourceAndTarget.clear();
        }
      }

      if ( hierarchicalFlag ) {
        if ( !phrasePairsWithSameSourceAndTarget.empty() &&
             !targetMatch ) {
          phrasePairsWithSameSourceAndTarget.clear();
        }
      }

      phrasePair = new ExtractionPhrasePair( tmpPhraseSource, tmpPhraseTarget,
                                             tmpTargetToSourceAlignment,
                                             tmpCount, tmpPcfgSum );
      phrasePair->AddProperties( tmpAdditionalPropertiesString, tmpCount );
      featureManager.addPropertiesToPhrasePair( *phrasePair, tmpCount, tmpSentenceId );
      phrasePairsWithSameSource.push_back(phrasePair);

      if ( hierarchicalFlag ) {
        phrasePairsWithSameSourceAndTarget.push_back(phrasePair);
      }
    }

  }

  processPhrasePairs( phrasePairsWithSameSource, *phraseTableFile, featureManager, maybeLogProb );
  for ( std::vector< ExtractionPhrasePair* >::const_iterator iter=phrasePairsWithSameSource.begin();
        iter!=phrasePairsWithSameSource.end(); ++iter) {
    delete *iter;
  }
  phrasePairsWithSameSource.clear();


  phraseTableFile->flush();
  if (phraseTableFile != &std::cout) {
    delete phraseTableFile;
  }

  // output count of count statistics
  if (goodTuringFlag || kneserNeyFlag) {
    writeCountOfCounts( fileNameCountOfCounts );
  }

  // source syntax labels
  if (sourceSyntaxLabelsFlag && !inverseFlag) {
    writeLabelSet( sourceLabelSet, fileNameSourceLabelSet );
  }
  if (sourceSyntaxLabelsFlag && sourceSyntaxLabelCountsLHSFlag && !inverseFlag) {
    writeLeftHandSideLabelCounts( sourceLHSCounts,
                                  targetLHSAndSourceLHSJointCounts,
                                  fileNameLeftHandSideSourceLabelCounts,
                                  fileNameLeftHandSideTargetSourceLabelCounts );
  }

  // parts-of-speech
  if (partsOfSpeechFlag && !inverseFlag) {
    writeLabelSet( partsOfSpeechSet, fileNamePartsOfSpeechSet );
  }

  // target preference labels
  if (targetPreferenceLabelsFlag && !inverseFlag) {
    writeLabelSet( targetPreferenceLabelSet, fileNameTargetPreferenceLabelSet );
    writeLeftHandSideLabelCounts( targetPreferenceLHSCounts,
                                  ruleTargetLHSAndTargetPreferenceLHSJointCounts,
                                  fileNameLeftHandSideTargetPreferenceLabelCounts,
                                  fileNameLeftHandSideRuleTargetTargetPreferenceLabelCounts );
  }
}


void processLine( std::string line,
                  int lineID, bool includeSentenceIdFlag, int &sentenceId,
                  PHRASE *phraseSource, PHRASE *phraseTarget, ALIGNMENT *targetToSourceAlignment,
                  std::string &additionalPropertiesString,
                  float &count, float &pcfgSum )
{
  size_t foundAdditionalProperties = line.rfind("|||");
  foundAdditionalProperties = line.find("{{",foundAdditionalProperties);
  if (foundAdditionalProperties != std::string::npos) {
    additionalPropertiesString = line.substr(foundAdditionalProperties);
    line = line.substr(0,foundAdditionalProperties);
  } else {
    additionalPropertiesString.clear();
  }

  phraseSource->clear();
  phraseTarget->clear();
  targetToSourceAlignment->clear();

  std::vector<std::string> token;
  Moses::Tokenize( token, line );
  int item = 1;
  for ( size_t j=0; j<token.size(); ++j ) {
    if (token[j] == "|||") {
      ++item;
    } else if (item == 1) { // source phrase
      phraseSource->push_back( vcbS.storeIfNew( token[j] ) );
    } else if (item == 2) { // target phrase
      phraseTarget->push_back( vcbT.storeIfNew( token[j] ) );
    } else if (item == 3) { // alignment
      int s,t;
      sscanf(token[j].c_str(), "%d-%d", &s, &t);
      if ((size_t)t >= phraseTarget->size() || (size_t)s >= phraseSource->size()) {
        std::cerr << "WARNING: phrase pair " << lineID
                  << " has alignment point (" << s << ", " << t << ")"
                  << " out of bounds (" << phraseSource->size() << ", " << phraseTarget->size() << ")"
                  << std::endl;
      } else {
        // first alignment point? -> initialize
        if ( targetToSourceAlignment->size() == 0 ) {
          size_t numberOfTargetSymbols = (hierarchicalFlag ? phraseTarget->size()-1 : phraseTarget->size());
          targetToSourceAlignment->resize(numberOfTargetSymbols);
        }
        // add alignment point
        targetToSourceAlignment->at(t).insert(s);
      }
    } else if (includeSentenceIdFlag && item == 4) { // optional sentence id
      sscanf(token[j].c_str(), "%d", &sentenceId);
    } else if (item + (includeSentenceIdFlag?-1:0) == 4) { // count
      sscanf(token[j].c_str(), "%f", &count);
    } else if (item + (includeSentenceIdFlag?-1:0) == 5) { // target syntax PCFG score
      float pcfgScore = Moses::Scan<float>( token[j] );
      pcfgSum = pcfgScore * count;
    }
  }

  if ( targetToSourceAlignment->size() == 0 ) {
    size_t numberOfTargetSymbols = (hierarchicalFlag ? phraseTarget->size()-1 : phraseTarget->size());
    targetToSourceAlignment->resize(numberOfTargetSymbols);
  }

  if (item + (includeSentenceIdFlag?-1:0) == 3) {
    count = 1.0;
  }
  if (item < 3 || item > (includeSentenceIdFlag?7:6)) {
    std::cerr << "ERROR: faulty line " << lineID << ": " << line << std::endl;
  }

}


void writeCountOfCounts( const std::string &fileNameCountOfCounts )
{
  // open file
  Moses::OutputFileStream countOfCountsFile;
  bool success = countOfCountsFile.Open(fileNameCountOfCounts);
  if (!success) {
    std::cerr << "ERROR: could not open count-of-counts file "
              << fileNameCountOfCounts << std::endl;
    return;
  }

  // Kneser-Ney needs the total number of phrase pairs
  countOfCountsFile << totalDistinct << std::endl;

  // write out counts
  for(int i=1; i<=COC_MAX; i++) {
    countOfCountsFile << countOfCounts[ i ] << std::endl;
  }
  countOfCountsFile.Close();
}


void writeLeftHandSideLabelCounts( const boost::unordered_map<std::string,float> &countsLabelLHS,
                                   const boost::unordered_map<std::string, boost::unordered_map<std::string,float>* > &jointCountsLabelLHS,
                                   const std::string &fileNameLeftHandSideSourceLabelCounts,
                                   const std::string &fileNameLeftHandSideTargetSourceLabelCounts )
{
  // open file
  Moses::OutputFileStream leftHandSideSourceLabelCounts;
  bool success = leftHandSideSourceLabelCounts.Open(fileNameLeftHandSideSourceLabelCounts);
  if (!success) {
    std::cerr << "ERROR: could not open left-hand side label counts file "
              << fileNameLeftHandSideSourceLabelCounts << std::endl;
    return;
  }

  // write source left-hand side counts
  for (boost::unordered_map<std::string,float>::const_iterator iter=sourceLHSCounts.begin();
       iter!=sourceLHSCounts.end(); ++iter) {
    leftHandSideSourceLabelCounts << iter->first << " " << iter->second << std::endl;
  }

  leftHandSideSourceLabelCounts.Close();

  // open file
  Moses::OutputFileStream leftHandSideTargetSourceLabelCounts;
  success = leftHandSideTargetSourceLabelCounts.Open(fileNameLeftHandSideTargetSourceLabelCounts);
  if (!success) {
    std::cerr << "ERROR: could not open left-hand side label joint counts file "
              << fileNameLeftHandSideTargetSourceLabelCounts << std::endl;
    return;
  }

  // write source left-hand side / target left-hand side joint counts
  for (boost::unordered_map<std::string, boost::unordered_map<std::string,float>* >::const_iterator iter=targetLHSAndSourceLHSJointCounts.begin();
       iter!=targetLHSAndSourceLHSJointCounts.end(); ++iter) {
    for (boost::unordered_map<std::string,float>::const_iterator iter2=(iter->second)->begin();
         iter2!=(iter->second)->end(); ++iter2) {
      leftHandSideTargetSourceLabelCounts << iter->first << " "<< iter2->first << " " << iter2->second << std::endl;
    }
  }

  leftHandSideTargetSourceLabelCounts.Close();
}


void writeLabelSet( const std::set<std::string> &labelSet, const std::string &fileName )
{
  // open file
  Moses::OutputFileStream out;
  bool success = out.Open(fileName);
  if (!success) {
    std::cerr << "ERROR: could not open file "
              << fileName << " for writing" << std::endl;
    return;
  }

  for (std::set<std::string>::const_iterator iter=labelSet.begin();
       iter!=labelSet.end(); ++iter) {
    out << *iter << std::endl;
  }

  out.Close();
}


void processPhrasePairs( std::vector< ExtractionPhrasePair* > &phrasePairsWithSameSource, std::ostream &phraseTableFile,
                         const ScoreFeatureManager& featureManager, const MaybeLog& maybeLogProb )
{
  if (phrasePairsWithSameSource.size() == 0) {
    return;
  }

  float totalSource = 0;

  //std::cerr << "phrasePairs.size() = " << phrasePairs.size() << std::endl;

  // loop through phrase pairs
  for ( std::vector< ExtractionPhrasePair* >::const_iterator iter=phrasePairsWithSameSource.begin();
        iter!=phrasePairsWithSameSource.end(); ++iter) {
    // add to total count
    totalSource += (*iter)->GetCount();
  }

  // output the distinct phrase pairs, one at a time
  for ( std::vector< ExtractionPhrasePair* >::const_iterator iter=phrasePairsWithSameSource.begin();
        iter!=phrasePairsWithSameSource.end(); ++iter) {
    // add to total count
    outputPhrasePair( **iter, totalSource, phrasePairsWithSameSource.size(), phraseTableFile, featureManager, maybeLogProb );
  }
}

void outputPhrasePair(const ExtractionPhrasePair &phrasePair,
                      float totalCount, int distinctCount,
                      std::ostream &phraseTableFile,
                      const ScoreFeatureManager& featureManager,
                      const MaybeLog& maybeLogProb )
{
  assert(phrasePair.IsValid());

  const ALIGNMENT *bestAlignmentT2S = phrasePair.FindBestAlignmentTargetToSource();
  float count = phrasePair.GetCount();

  std::map< std::string, float > domainCount;

  // collect count of count statistics
  if (goodTuringFlag || kneserNeyFlag) {
    totalDistinct++;
    int countInt = count + 0.99999;
    if (countInt <= COC_MAX)
      countOfCounts[ countInt ]++;
  }

  // compute PCFG score
  float pcfgScore = 0;
  if (pcfgFlag && !inverseFlag) {
    pcfgScore = phrasePair.GetPcfgScore() / count;
  }

  // output phrases
  const PHRASE *phraseSource = phrasePair.GetSource();
  const PHRASE *phraseTarget = phrasePair.GetTarget();

  // do not output if hierarchical and count below threshold
  if (hierarchicalFlag && count < minCountHierarchical) {
    for(size_t j=0; j<phraseSource->size()-1; ++j) {
      if (isNonTerminal(vcbS.getWord( phraseSource->at(j) )))
        return;
    }
  }

  // source phrase (unless inverse)
  if (!inverseFlag) {
    printSourcePhrase(phraseSource, phraseTarget, bestAlignmentT2S, phraseTableFile);
    phraseTableFile << " ||| ";
  }

  // target phrase
  printTargetPhrase(phraseSource, phraseTarget, bestAlignmentT2S, phraseTableFile);
  phraseTableFile << " ||| ";

  // source phrase (if inverse)
  if (inverseFlag) {
    printSourcePhrase(phraseSource, phraseTarget, bestAlignmentT2S, phraseTableFile);
    phraseTableFile << " ||| ";
  }

  // alignment
  if ( hierarchicalFlag ) {
    // always output alignment if hiero style
    assert(phraseTarget->size() == bestAlignmentT2S->size()+1);
    std::vector<std::string> alignment;
    for ( size_t j = 0; j < phraseTarget->size() - 1; ++j ) {
      if ( isNonTerminal(vcbT.getWord( phraseTarget->at(j) ))) {
        if ( bestAlignmentT2S->at(j).size() != 1 ) {
          std::cerr << "Error: unequal numbers of non-terminals. Make sure the text does not contain words in square brackets (like [xxx])." << std::endl;
          phraseTableFile.flush();
          assert(bestAlignmentT2S->at(j).size() == 1);
        }
        size_t sourcePos = *(bestAlignmentT2S->at(j).begin());
        //phraseTableFile << sourcePos << "-" << j << " ";
        std::stringstream point;
        point << sourcePos << "-" << j;
        alignment.push_back(point.str());
      } else {
        for ( std::set<size_t>::iterator setIter = (bestAlignmentT2S->at(j)).begin();
              setIter != (bestAlignmentT2S->at(j)).end(); ++setIter ) {
          size_t sourcePos = *setIter;
          std::stringstream point;
          point << sourcePos << "-" << j;
          alignment.push_back(point.str());
        }
      }
    }
    // now print all alignments, sorted by source index
    sort(alignment.begin(), alignment.end());
    for (size_t i = 0; i < alignment.size(); ++i) {
      phraseTableFile << alignment[i] << " ";
    }
  } else if ( !inverseFlag && wordAlignmentFlag) {
    // alignment info in pb model
    for (size_t j = 0; j < bestAlignmentT2S->size(); ++j) {
      for ( std::set<size_t>::iterator setIter = (bestAlignmentT2S->at(j)).begin();
            setIter != (bestAlignmentT2S->at(j)).end(); ++setIter ) {
        size_t sourcePos = *setIter;
        phraseTableFile << sourcePos << "-" << j << " ";
      }
    }
  }

  phraseTableFile << " ||| ";

  // lexical translation probability
  if (lexFlag) {
    double lexScore = computeLexicalTranslation( phraseSource, phraseTarget, bestAlignmentT2S );
    phraseTableFile << maybeLogProb( lexScore );
  }

  // unaligned word penalty
  if (unalignedFlag) {
    double penalty = computeUnalignedPenalty( bestAlignmentT2S );
    phraseTableFile << " " << maybeLogProb( penalty );
  }

  // unaligned function word penalty
  if (unalignedFWFlag) {
    double penalty = computeUnalignedFWPenalty( phraseTarget, bestAlignmentT2S );
    phraseTableFile << " " << maybeLogProb( penalty );
  }

  if (crossedNonTerm && !inverseFlag) {
    phraseTableFile << " " << calcCrossedNonTerm( phraseTarget, bestAlignmentT2S );
  }

  // target-side PCFG score
  if (pcfgFlag && !inverseFlag) {
    phraseTableFile << " " << maybeLogProb( pcfgScore );
  }

  // extra features
  ScoreFeatureContext context(phrasePair, maybeLogProb);
  std::vector<float> extraDense;
  std::map<std::string,float> extraSparse;
  featureManager.addFeatures(context, extraDense, extraSparse);
  for (size_t i = 0; i < extraDense.size(); ++i) {
    phraseTableFile << " " << extraDense[i];
  }

  for (std::map<std::string,float>::const_iterator i = extraSparse.begin();
       i != extraSparse.end(); ++i) {
    phraseTableFile << " " << i->first << " " << i->second;
  }

  // counts
  phraseTableFile << " ||| " << totalCount << " " << count;
  if (kneserNeyFlag)
    phraseTableFile << " " << distinctCount;

  phraseTableFile << " |||";

  // tree fragments
  if (treeFragmentsFlag && !inverseFlag) {
    const std::string *bestTreeFragment = phrasePair.FindBestPropertyValue("Tree");
    if (bestTreeFragment) {
      phraseTableFile << " {{Tree " << *bestTreeFragment << "}}";
    }
  }

  // parts-of-speech
  if (partsOfSpeechFlag && !inverseFlag) {
    phrasePair.UpdateVocabularyFromValueTokens("POS", partsOfSpeechSet);
    const std::string *bestPartOfSpeech = phrasePair.FindBestPropertyValue("POS");
    if (bestPartOfSpeech) {
      phraseTableFile << " {{POS " << *bestPartOfSpeech << "}}";
    }
  }

  // syntax labels
  if ((sourceSyntaxLabelsFlag || targetPreferenceLabelsFlag) && !inverseFlag) {
    unsigned nNTs = 1;
    for(size_t j=0; j<phraseSource->size()-1; ++j) {
      if (isNonTerminal(vcbS.getWord( phraseSource->at(j) )))
        ++nNTs;
    }
    // source syntax labels
    if (sourceSyntaxLabelsFlag) {
      std::string sourceLabelCounts;
      sourceLabelCounts = phrasePair.CollectAllLabelsSeparateLHSAndRHS("SourceLabels",
                          sourceLabelSet,
                          sourceLHSCounts,
                          targetLHSAndSourceLHSJointCounts,
                          vcbT);
      if ( !sourceLabelCounts.empty() ) {
        phraseTableFile << " {{SourceLabels "
                        << phraseSource->size() // for convenience: number of symbols in this rule (incl. left hand side NT)
                        << " "
                        << count // rule count
                        << sourceLabelCounts
                        << "}}";
      }
    }
    // target preference labels
    if (targetPreferenceLabelsFlag) {
      std::string targetPreferenceLabelCounts;
      targetPreferenceLabelCounts = phrasePair.CollectAllLabelsSeparateLHSAndRHS("TargetPreferences",
                                    targetPreferenceLabelSet,
                                    targetPreferenceLHSCounts,
                                    ruleTargetLHSAndTargetPreferenceLHSJointCounts,
                                    vcbT);
      if ( !targetPreferenceLabelCounts.empty() ) {
        phraseTableFile << " {{TargetPreferences "
                        << nNTs // for convenience: number of non-terminal symbols in this rule (incl. left hand side NT)
                        << " "
                        << count // rule count
                        << targetPreferenceLabelCounts
                        << "}}";
      }
    }
  }

  // phrase orientation
  if (phraseOrientationFlag && !inverseFlag) {
    phraseTableFile << " {{Orientation ";
    phrasePair.CollectAllPhraseOrientations("Orientation",orientationClassPriorsL2R,orientationClassPriorsR2L,0.5,phraseTableFile);
    phraseTableFile << "}}";
  }

  if (spanLength && !inverseFlag) {
    std::string propValue = phrasePair.CollectAllPropertyValues("SpanLength");
    if (!propValue.empty()) {
      phraseTableFile << " {{SpanLength " << propValue << "}}";
    }
  }

  if (ruleLength && !inverseFlag) {
    string propValue = phrasePair.CollectAllPropertyValues("RuleLength");
    if (!propValue.empty()) {
      phraseTableFile << " {{RuleLength " << propValue << "}}";
    }
  }

  if (nonTermContext && !inverseFlag) {
<<<<<<< HEAD
    string propValue = phrasePair.CollectAllPropertyValues("NonTermContext");
    if (!propValue.empty() && propValue.size() < 50000) {
      size_t nNTs = NumNonTerminal(phraseSource);
      phraseTableFile << " {{NonTermContext " << nNTs << " " << propValue << "}}";
    }
  }

  if (nonTermContextTarget && !inverseFlag) {
    string propValue = phrasePair.CollectAllPropertyValues("NonTermContextTarget");
    if (!propValue.empty() && propValue.size() < 50000) {
      size_t nNTs = NumNonTerminal(phraseSource);
      phraseTableFile << " {{NonTermContextTarget " << nNTs << " " << propValue << "}}";
=======
    std::string propValue = phrasePair.CollectAllPropertyValues("NonTermContext");
    if (!propValue.empty()) {
      phraseTableFile << " {{NonTermContext " << propValue << "}}";
>>>>>>> e8a7163f
    }
  }

  phraseTableFile << std::endl;
}

size_t NumNonTerminal(const PHRASE *phraseSource)
{
  size_t nNTs = 0;
  for(size_t j=0; j<phraseSource->size()-1; ++j) {
    if (isNonTerminal(vcbS.getWord( phraseSource->at(j) )))
      ++nNTs;
  }
  return nNTs;
}

void loadOrientationPriors(const std::string &fileNamePhraseOrientationPriors,
                           std::vector<float> &orientationClassPriorsL2R,
                           std::vector<float> &orientationClassPriorsR2L)
{
  assert(orientationClassPriorsL2R.size()==4 && orientationClassPriorsR2L.size()==4); // mono swap dleft dright

  std::cerr << "Loading phrase orientation priors from " << fileNamePhraseOrientationPriors;
  Moses::InputFileStream inFile(fileNamePhraseOrientationPriors);
  if (inFile.fail()) {
    std::cerr << " - ERROR: could not open file" << std::endl;
    exit(1);
  }

  std::string line;
  size_t linesRead = 0;
  float l2rSum = 0;
  float r2lSum = 0;
  while (getline(inFile, line)) {
    std::istringstream tokenizer(line);
    std::string key;
    tokenizer >> key;

    bool l2rFlag = false;
    bool r2lFlag = false;
    if (starts_with(key, "L2R_")) {
      l2rFlag = true;
    }
    if (starts_with(key, "R2L_")) {
      r2lFlag = true;
    }
    if (!l2rFlag && !r2lFlag) {
      std::cerr << " - ERROR: malformed line in orientation priors file" << std::endl;
    }
    key.erase(0,4);

    int orientationClassId = -1;
    if (!key.compare("mono")) {
      orientationClassId = 0;
    }
    if (!key.compare("swap")) {
      orientationClassId = 1;
    }
    if (!key.compare("dleft")) {
      orientationClassId = 2;
    }
    if (!key.compare("dright")) {
      orientationClassId = 3;
    }
    if (orientationClassId == -1) {
      std::cerr << " - ERROR: malformed line in orientation priors file" << std::endl;
    }

    float count;
    tokenizer >> count;

    if (l2rFlag) {
      orientationClassPriorsL2R[orientationClassId] += count;
      l2rSum += count;
    }
    if (r2lFlag) {
      orientationClassPriorsR2L[orientationClassId] += count;
      r2lSum += count;
    }

    ++linesRead;
  }

  // normalization: return prior probabilities, not counts
  if (l2rSum != 0) {
    for (std::vector<float>::iterator orientationClassPriorsL2RIt = orientationClassPriorsL2R.begin();
         orientationClassPriorsL2RIt != orientationClassPriorsL2R.end(); ++orientationClassPriorsL2RIt) {
      *orientationClassPriorsL2RIt /= l2rSum;
    }
  }
  if (r2lSum != 0) {
    for (std::vector<float>::iterator orientationClassPriorsR2LIt = orientationClassPriorsR2L.begin();
         orientationClassPriorsR2LIt != orientationClassPriorsR2L.end(); ++orientationClassPriorsR2LIt) {
      *orientationClassPriorsR2LIt /= r2lSum;
    }
  }

  std::cerr << " - read " << linesRead << " lines from orientation priors file" << std::endl;
  inFile.Close();
}



bool calcCrossedNonTerm( size_t targetPos, size_t sourcePos, const ALIGNMENT *alignmentTargetToSource )
{
  for (size_t currTarget = 0; currTarget < alignmentTargetToSource->size(); ++currTarget) {
    if (currTarget == targetPos) {
      // skip
    } else {
      const std::set<size_t> &sourceSet = alignmentTargetToSource->at(currTarget);
      for (std::set<size_t>::const_iterator iter = sourceSet.begin();
           iter != sourceSet.end(); ++iter) {
        size_t currSource = *iter;

        if ((currTarget < targetPos && currSource > sourcePos)
            || (currTarget > targetPos && currSource < sourcePos)
           ) {
          return true;
        }
      }

    }
  }

  return false;
}

int calcCrossedNonTerm( const PHRASE *phraseTarget, const ALIGNMENT *alignmentTargetToSource )
{
  assert(phraseTarget->size() >= alignmentTargetToSource->size() );

  for (size_t targetPos = 0; targetPos < alignmentTargetToSource->size(); ++targetPos) {

    if ( isNonTerminal(vcbT.getWord( phraseTarget->at(targetPos) ))) {
      const std::set<size_t> &alignmentPoints = alignmentTargetToSource->at(targetPos);
      assert( alignmentPoints.size() == 1 );
      size_t sourcePos = *alignmentPoints.begin();
      bool ret = calcCrossedNonTerm(targetPos, sourcePos, alignmentTargetToSource);
      if (ret)
        return 1;
    }
  }

  return 0;
}


double computeUnalignedPenalty( const ALIGNMENT *alignmentTargetToSource )
{
  // unaligned word counter
  double unaligned = 1.0;
  // only checking target words - source words are caught when computing inverse
  for(size_t ti=0; ti<alignmentTargetToSource->size(); ++ti) {
    const std::set< size_t > & srcIndices = alignmentTargetToSource->at(ti);
    if (srcIndices.empty()) {
      unaligned *= 2.718;
    }
  }
  return unaligned;
}


double computeUnalignedFWPenalty( const PHRASE *phraseTarget, const ALIGNMENT *alignmentTargetToSource )
{
  // unaligned word counter
  double unaligned = 1.0;
  // only checking target words - source words are caught when computing inverse
  for(size_t ti=0; ti<alignmentTargetToSource->size(); ++ti) {
    const std::set< size_t > & srcIndices = alignmentTargetToSource->at(ti);
    if (srcIndices.empty() && functionWordList.find( vcbT.getWord( phraseTarget->at(ti) ) ) != functionWordList.end()) {
      unaligned *= 2.718;
    }
  }
  return unaligned;
}

void loadFunctionWords( const std::string &fileName )
{
  std::cerr << "Loading function word list from " << fileName;
  Moses::InputFileStream inFile(fileName);
  if (inFile.fail()) {
    std::cerr << " - ERROR: could not open file" << std::endl;
    exit(1);
  }

  std::string line;
  while(getline(inFile, line)) {
    std::vector<std::string> token;
    Moses::Tokenize( token, line );
    if (token.size() > 0)
      functionWordList.insert( token[0] );
  }

  std::cerr << " - read " << functionWordList.size() << " function words" << std::endl;
  inFile.Close();
}


double computeLexicalTranslation( const PHRASE *phraseSource, const PHRASE *phraseTarget, const ALIGNMENT *alignmentTargetToSource )
{
  // lexical translation probability
  double lexScore = 1.0;
  int null = vcbS.getWordID("NULL");
  // all target words have to be explained
  for(size_t ti=0; ti<alignmentTargetToSource->size(); ti++) {
    const std::set< size_t > & srcIndices = alignmentTargetToSource->at(ti);
    if (srcIndices.empty()) {
      // explain unaligned word by NULL
      lexScore *= lexTable.permissiveLookup( null, phraseTarget->at(ti) );
    } else {
      // go through all the aligned words to compute average
      double thisWordScore = 0;
      for (std::set< size_t >::const_iterator p(srcIndices.begin()); p != srcIndices.end(); ++p) {
        thisWordScore += lexTable.permissiveLookup( phraseSource->at(*p), phraseTarget->at(ti) );
      }
      lexScore *= thisWordScore / (double)srcIndices.size();
    }
  }
  return lexScore;
}


void LexicalTable::load( const std::string &fileName )
{
  std::cerr << "Loading lexical translation table from " << fileName;
  Moses::InputFileStream inFile(fileName);
  if (inFile.fail()) {
    std::cerr << " - ERROR: could not open file" << std::endl;
    exit(1);
  }

  std::string line;
  int i=0;
  while(getline(inFile, line)) {
    i++;
    if (i%100000 == 0) std::cerr << "." << std::flush;

    std::vector<std::string> token;
    Moses::Tokenize( token, line );
    if (token.size() != 3) {
      std::cerr << "line " << i << " in " << fileName
                << " has wrong number of tokens, skipping:" << std::endl
                << token.size() << " " << token[0] << " " << line << std::endl;
      continue;
    }

    double prob = Moses::Scan<double>( token[2] );
    WORD_ID wordT = vcbT.storeIfNew( token[0] );
    WORD_ID wordS = vcbS.storeIfNew( token[1] );
    ltable[ wordS ][ wordT ] = prob;
  }
  std::cerr << std::endl;
}


void printSourcePhrase(const PHRASE *phraseSource, const PHRASE *phraseTarget,
                       const ALIGNMENT *targetToSourceAlignment, std::ostream &out)
{
  // get corresponding target non-terminal and output pair
  ALIGNMENT *sourceToTargetAlignment = new ALIGNMENT();
  invertAlignment(phraseSource, phraseTarget, targetToSourceAlignment, sourceToTargetAlignment);
  // output source symbols, except root, in rule table format
  for (std::size_t i = 0; i < phraseSource->size()-1; ++i) {
    const std::string &word = vcbS.getWord(phraseSource->at(i));
    if (!unpairedExtractFormatFlag || !isNonTerminal(word)) {
      out << word << " ";
      continue;
    }
    const std::set<std::size_t> &alignmentPoints = sourceToTargetAlignment->at(i);
    assert(alignmentPoints.size() == 1);
    size_t j = *(alignmentPoints.begin());
    if (inverseFlag) {
      out << vcbT.getWord(phraseTarget->at(j)) << word << " ";
    } else {
      out << word << vcbT.getWord(phraseTarget->at(j)) << " ";
    }
  }
  // output source root symbol
  if (conditionOnTargetLhsFlag && !inverseFlag) {
    out << "[X]";
  } else {
    out << vcbS.getWord(phraseSource->back());
  }
  delete sourceToTargetAlignment;
}


void printTargetPhrase(const PHRASE *phraseSource, const PHRASE *phraseTarget,
                       const ALIGNMENT *targetToSourceAlignment, std::ostream &out)
{
  // output target symbols, except root, in rule table format
  for (std::size_t i = 0; i < phraseTarget->size()-1; ++i) {
    const std::string &word = vcbT.getWord(phraseTarget->at(i));
    if (!unpairedExtractFormatFlag || !isNonTerminal(word)) {
      out << word << " ";
      continue;
    }
    // get corresponding source non-terminal and output pair
    std::set<std::size_t> alignmentPoints = targetToSourceAlignment->at(i);
    assert(alignmentPoints.size() == 1);
    int j = *(alignmentPoints.begin());
    if (inverseFlag) {
      out << word << vcbS.getWord(phraseSource->at(j)) << " ";
    } else {
      out << vcbS.getWord(phraseSource->at(j)) << word << " ";
    }
  }
  // output target root symbol
  if (conditionOnTargetLhsFlag) {
    if (inverseFlag) {
      out << "[X]";
    } else {
      out << vcbS.getWord(phraseSource->back());
    }
  } else {
    out << vcbT.getWord(phraseTarget->back());
  }
}


void invertAlignment(const PHRASE *phraseSource, const PHRASE *phraseTarget,
                     const ALIGNMENT *inTargetToSourceAlignment, ALIGNMENT *outSourceToTargetAlignment)
{
// typedef std::vector< std::set<size_t> > ALIGNMENT;

  outSourceToTargetAlignment->clear();
  size_t numberOfSourceSymbols = (hierarchicalFlag ? phraseSource->size()-1 : phraseSource->size());
  outSourceToTargetAlignment->resize(numberOfSourceSymbols);
  // add alignment point
  for (size_t targetPosition = 0; targetPosition < inTargetToSourceAlignment->size(); ++targetPosition) {
    for ( std::set<size_t>::iterator setIter = (inTargetToSourceAlignment->at(targetPosition)).begin();
          setIter != (inTargetToSourceAlignment->at(targetPosition)).end(); ++setIter ) {
      size_t sourcePosition = *setIter;
      outSourceToTargetAlignment->at(sourcePosition).insert(targetPosition);
    }
  }
}
<|MERGE_RESOLUTION|>--- conflicted
+++ resolved
@@ -893,15 +893,14 @@
   }
 
   if (ruleLength && !inverseFlag) {
-    string propValue = phrasePair.CollectAllPropertyValues("RuleLength");
+    std::string propValue = phrasePair.CollectAllPropertyValues("RuleLength");
     if (!propValue.empty()) {
       phraseTableFile << " {{RuleLength " << propValue << "}}";
     }
   }
 
   if (nonTermContext && !inverseFlag) {
-<<<<<<< HEAD
-    string propValue = phrasePair.CollectAllPropertyValues("NonTermContext");
+	std::string propValue = phrasePair.CollectAllPropertyValues("NonTermContext");
     if (!propValue.empty() && propValue.size() < 50000) {
       size_t nNTs = NumNonTerminal(phraseSource);
       phraseTableFile << " {{NonTermContext " << nNTs << " " << propValue << "}}";
@@ -909,15 +908,10 @@
   }
 
   if (nonTermContextTarget && !inverseFlag) {
-    string propValue = phrasePair.CollectAllPropertyValues("NonTermContextTarget");
+	std::string propValue = phrasePair.CollectAllPropertyValues("NonTermContextTarget");
     if (!propValue.empty() && propValue.size() < 50000) {
       size_t nNTs = NumNonTerminal(phraseSource);
       phraseTableFile << " {{NonTermContextTarget " << nNTs << " " << propValue << "}}";
-=======
-    std::string propValue = phrasePair.CollectAllPropertyValues("NonTermContext");
-    if (!propValue.empty()) {
-      phraseTableFile << " {{NonTermContext " << propValue << "}}";
->>>>>>> e8a7163f
     }
   }
 
