#include <iostream>
#include <cstdlib>
#include <boost/program_options.hpp>

#include "Main.h"
#include "InputFileStream.h"
#include "OutputFileStream.h"
#include "AlignedSentence.h"
#include "AlignedSentenceSyntax.h"
#include "Parameter.h"
#include "Rules.h"

using namespace std;

bool g_debug = false;

int main(int argc, char** argv)
{
  cerr << "Starting" << endl;

  Parameter params;

  namespace po = boost::program_options;
  po::options_description desc("Options");
  desc.add_options()
  ("help", "Print help messages")
  ("MaxSpan", po::value<int>()->default_value(params.maxSpan), "Max (source) span of a rule. ie. number of words in the source")
  ("MinSpan", po::value<int>()->default_value(params.minSpan), "Min (source) span of a rule.")
  ("GlueGrammar", po::value<string>()->default_value(params.gluePath), "Output glue grammar to here")
  ("SentenceOffset", po::value<long>()->default_value(params.sentenceOffset), "Starting sentence id. Not used")
  ("GZOutput", "Compress extract files")
  ("MaxNonTerm", po::value<int>()->default_value(params.maxNonTerm), "Maximum number of non-terms allowed per rule")
  ("MaxHieroNonTerm", po::value<int>()->default_value(params.maxHieroNonTerm), "Maximum number of Hiero non-term. Usually, --MaxNonTerm is the normal constraint")
  ("MinHoleSource", po::value<int>()->default_value(params.minHoleSource), "Minimum source span for a non-term.")
  ("MinHoleSourceSyntax", po::value<int>()->default_value(params.minHoleSourceSyntax), "Minimum source span for a syntactic non-term (source or target).")

  ("SourceSyntax", "Source sentence is a parse tree")
  ("TargetSyntax", "Target sentence is a parse tree")
  ("MixedSyntaxType", po::value<int>()->default_value(params.mixedSyntaxType), "Hieu's Mixed syntax type. 0(default)=no mixed syntax, 1=add [X] only if no syntactic label. 2=add [X] everywhere")
  ("MultiLabel", po::value<int>()->default_value(params.multiLabel), "What to do with multiple labels on the same span. 0(default)=keep them all, 1=keep only top-most, 2=keep only bottom-most")
  ("HieroSourceLHS", "Always use Hiero source LHS? Default = 0")
  ("MaxSpanFreeNonTermSource", po::value<int>()->default_value(params.maxSpanFreeNonTermSource), "Max number of words covered by beginning/end NT. Default = 0 (no limit)")
  ("NoNieceTerminal", "Don't extract rule if 1 of the non-term covers the same word as 1 of the terminals")
  ("MaxScope", po::value<int>()->default_value(params.maxScope), "maximum scope (see Hopkins and Langmead (2010)). Default is HIGH")
  ("MinScope", po::value<int>()->default_value(params.minScope), "min scope.")
  ("IncludeBOSEOS", "Model <s> and </s>, (Dyer, ????)")

  ("SpanLength", "Property - span length of each LHS non-term")
  ("RuleLength", "Property - length of entire rule. Only for rules with NTs")

  ("NonTermContext", "Property - (source) left and right, inside and outside words of each non-term ")
  ("NonTermContextTarget", "Property - (target) left and right, inside and outside words of each non-term")
  ("NonTermContextFactor", po::value<int>()->default_value(params.nonTermContextFactor), "Factor to use for non-term context property.")

  ("NumSourceFactors", po::value<int>()->default_value(params.numSourceFactors), "Number of source factors.")
  ("NumTargetFactors", po::value<int>()->default_value(params.numTargetFactors), "Number of target factors.")

  ("HieroNonTerm", po::value<string>()->default_value(params.hieroNonTerm), "Hiero non-terminal label, including bracket")
  ("ScopeSpan", po::value<string>()->default_value(params.scopeSpanStr), "Min and max span for rules of each scope. Format is min,max:min,max...")

  ("NonTermConsecSource", "Allow consecutive non-terms on the source side")
  ("NonTermConsecSourceMixedSyntax", po::value<int>()->default_value(params.nonTermConsecSourceMixedSyntax), "In mixed syntax mode, what nt can be consecutive. 0=don't allow consec nt. 1(default)=allow hiero+syntax,syntax+syntax. 2=allow syntax+syntax. 3=always allow")

  ("DiscardNonTerm", po::value<int>()->default_value(params.discardNonTerm), "What rule patterns to discard. Or masked");

  po::variables_map vm;
  try {
    po::store(po::parse_command_line(argc, argv, desc),
              vm); // can throw

    /** --help option
     */
    if ( vm.count("help") || argc < 5 ) {
      std::cout << argv[0] << " target source alignment [options...]" << std::endl
                << desc << std::endl;
      return EXIT_SUCCESS;
    }

    po::notify(vm); // throws on error, so do after help in case
    // there are any problems
  } catch(po::error& e) {
    std::cerr << "ERROR: " << e.what() << std::endl << std::endl;
    std::cerr << desc << std::endl;
    return EXIT_FAILURE;
  }

  if (vm.count("MaxSpan")) params.maxSpan = vm["MaxSpan"].as<int>();
  if (vm.count("MinSpan")) params.minSpan = vm["MinSpan"].as<int>();
  if (vm.count("GZOutput")) params.gzOutput = true;
  if (vm.count("GlueGrammar")) params.gluePath = vm["GlueGrammar"].as<string>();
  if (vm.count("SentenceOffset")) params.sentenceOffset = vm["SentenceOffset"].as<long>();
  if (vm.count("MaxNonTerm")) params.maxNonTerm = vm["MaxNonTerm"].as<int>();
  if (vm.count("MaxHieroNonTerm")) params.maxHieroNonTerm = vm["MaxHieroNonTerm"].as<int>();
  if (vm.count("MinHoleSource")) params.minHoleSource = vm["MinHoleSource"].as<int>();
  if (vm.count("MinHoleSourceSyntax")) params.minHoleSourceSyntax = vm["MinHoleSourceSyntax"].as<int>();

  if (vm.count("SourceSyntax")) params.sourceSyntax = true;
  if (vm.count("TargetSyntax")) params.targetSyntax = true;
  if (vm.count("MixedSyntaxType")) params.mixedSyntaxType = vm["MixedSyntaxType"].as<int>();
  if (vm.count("MultiLabel")) params.multiLabel = vm["MultiLabel"].as<int>();
  if (vm.count("HieroSourceLHS")) params.hieroSourceLHS = true;
  if (vm.count("MaxSpanFreeNonTermSource")) params.maxSpanFreeNonTermSource = vm["MaxSpanFreeNonTermSource"].as<int>();
  if (vm.count("NoNieceTerminal")) params.nieceTerminal = false;
  if (vm.count("MaxScope")) params.maxScope = vm["MaxScope"].as<int>();
  if (vm.count("MinScope")) params.minScope = vm["MinScope"].as<int>();
  if (vm.count("IncludeBOSEOS")) params.includeBOSEOS = true;

  // properties
  if (vm.count("SpanLength")) params.spanLength = true;
  if (vm.count("RuleLength")) params.ruleLength = true;
  if (vm.count("NonTermContext")) params.nonTermContext = true;
  if (vm.count("NonTermContextTarget")) params.nonTermContextTarget = true;
  if (vm.count("NonTermContextFactor")) params.nonTermContextFactor = vm["NonTermContextFactor"].as<int>();

  if (vm.count("NumSourceFactors")) params.numSourceFactors = vm["NumSourceFactors"].as<int>();
  if (vm.count("NumTargetFactors")) params.numTargetFactors = vm["NumTargetFactors"].as<int>();

  if (vm.count("HieroNonTerm")) params.hieroNonTerm = vm["HieroNonTerm"].as<string>();
  if (vm.count("ScopeSpan")) {
    params.SetScopeSpan(vm["ScopeSpan"].as<string>());
  }

  if (vm.count("NonTermConsecSource")) params.nonTermConsecSource = true;
  if (vm.count("NonTermConsecSourceMixedSyntax")) params.nonTermConsecSourceMixedSyntax = vm["NonTermConsecSourceMixedSyntax"].as<int>();

  if (vm.count("DiscardNonTerm")) params.discardNonTerm = (DiscardNonTerm) vm["DiscardNonTerm"].as<int>();


  // input files;
  string pathTarget = argv[1];
  string pathSource = argv[2];
  string pathAlignment = argv[3];

  string pathExtract = argv[4];
  string pathExtractInv = pathExtract + ".inv";
  if (params.gzOutput) {
    pathExtract += ".gz";
    pathExtractInv += ".gz";
  }

  Moses::InputFileStream strmTarget(pathTarget);
  Moses::InputFileStream strmSource(pathSource);
  Moses::InputFileStream strmAlignment(pathAlignment);
  Moses::OutputFileStream extractFile(pathExtract);
  Moses::OutputFileStream extractInvFile(pathExtractInv);


  // MAIN LOOP
  int lineNum = 1;
  string lineTarget, lineSource, lineAlignment;
  while (getline(strmTarget, lineTarget)) {
    if (lineNum % 10000 == 0) {
      cerr << lineNum << " ";
    }

    bool success;
    success = getline(strmSource, lineSource);
    if (!success) {
      throw "Couldn't read source";
    }
    success = getline(strmAlignment, lineAlignment);
    if (!success) {
      throw "Couldn't read alignment";
    }

    /*
    cerr << "lineTarget=" << lineTarget << endl;
    cerr << "lineSource=" << lineSource << endl;
    cerr << "lineAlignment=" << lineAlignment << endl;
    */

    AlignedSentence *alignedSentence;

    if (params.sourceSyntax || params.targetSyntax) {
      alignedSentence = new AlignedSentenceSyntax(lineNum, lineSource, lineTarget, lineAlignment);
    } else {
      alignedSentence = new AlignedSentence(lineNum, lineSource, lineTarget, lineAlignment);
    }

    alignedSentence->Create(params);
    //cerr << alignedSentence->Debug();

    Rules rules(*alignedSentence);
    rules.Extend(params);
    rules.Consolidate(params);
    //cerr << rules.Debug();

    rules.Output(extractFile, true, params);
    rules.Output(extractInvFile, false, params);

    delete alignedSentence;

    ++lineNum;
  }

  if (!params.gluePath.empty()) {
    Moses::OutputFileStream glueFile(params.gluePath);
    CreateGlueGrammar(glueFile);
  }

  cerr << "Finished" << endl;
}

void CreateGlueGrammar(Moses::OutputFileStream &glueFile)
{
<<<<<<< HEAD
  /*
  glueFile << "<s> [X] ||| <s> [S] ||| 1 ||| ||| 0" << endl
	   << "[X][S] </s> [X] ||| [X][S] </s> [S] ||| 1 ||| 0-0 ||| 0" << endl
	   << "[X][S] [X][X] [X] ||| [X][S] [X][X] [S] ||| 2.718 ||| 0-0 1-1 ||| 0" << endl;
  */
	
  glueFile << "<s> [X] ||| <s> [S] ||| 2.718 ||| ||| 0" << endl
           << "[X][S] </s> [X] ||| [X][S] </s> [S] ||| 2.718 ||| 0-0 ||| 0" << endl
           << "[X][S] [X][X] [X] ||| [X][S] [X][X] [S] ||| 2.718 ||| 0-0 1-1 ||| 0" << endl;
	
=======
  
  glueFile << "<s> [X] ||| <s> [S] ||| 1 ||| ||| 0" << endl
	   << "[X][S] </s> [X] ||| [X][S] </s> [S] ||| 1 ||| 0-0 ||| 0" << endl
	   << "[X][S] [X][X] [X] ||| [X][S] [X][X] [S] ||| 2.718 ||| 0-0 1-1 ||| 0" << endl;
  
	/*
  glueFile << "<s> [X] ||| <s> [S] ||| 2.718 ||| ||| 0" << endl
           << "[X][S] </s> [X] ||| [X][S] </s> [S] ||| 2.718 ||| 0-0 ||| 0" << endl
           << "[X][S] [X][X] [X] ||| [X][S] [X][X] [S] ||| 2.718 ||| 0-0 1-1 ||| 0" << endl;
  */
>>>>>>> 85581dbc
}<|MERGE_RESOLUTION|>--- conflicted
+++ resolved
@@ -203,18 +203,6 @@
 
 void CreateGlueGrammar(Moses::OutputFileStream &glueFile)
 {
-<<<<<<< HEAD
-  /*
-  glueFile << "<s> [X] ||| <s> [S] ||| 1 ||| ||| 0" << endl
-	   << "[X][S] </s> [X] ||| [X][S] </s> [S] ||| 1 ||| 0-0 ||| 0" << endl
-	   << "[X][S] [X][X] [X] ||| [X][S] [X][X] [S] ||| 2.718 ||| 0-0 1-1 ||| 0" << endl;
-  */
-	
-  glueFile << "<s> [X] ||| <s> [S] ||| 2.718 ||| ||| 0" << endl
-           << "[X][S] </s> [X] ||| [X][S] </s> [S] ||| 2.718 ||| 0-0 ||| 0" << endl
-           << "[X][S] [X][X] [X] ||| [X][S] [X][X] [S] ||| 2.718 ||| 0-0 1-1 ||| 0" << endl;
-	
-=======
   
   glueFile << "<s> [X] ||| <s> [S] ||| 1 ||| ||| 0" << endl
 	   << "[X][S] </s> [X] ||| [X][S] </s> [S] ||| 1 ||| 0-0 ||| 0" << endl
@@ -225,5 +213,4 @@
            << "[X][S] </s> [X] ||| [X][S] </s> [S] ||| 2.718 ||| 0-0 ||| 0" << endl
            << "[X][S] [X][X] [X] ||| [X][S] [X][X] [S] ||| 2.718 ||| 0-0 1-1 ||| 0" << endl;
   */
->>>>>>> 85581dbc
 }