--- conflicted
+++ resolved
@@ -713,15 +713,10 @@
   // alignment info for non-terminals
   if (! inverseFlag) {
     if (hierarchicalFlag) {
-<<<<<<< HEAD
       // always output alignment if hiero style, but only for non-terms 
       // (eh: output all alignments, needed for some feature functions) 
-      assert(phraseT.size() == bestAlignment->alignedToT.size() + 1);
+      assert(phraseT.size() == bestAlignment.alignedToT.size() + 1);
       std::vector<std::string> alignment;
-=======
-      // always output alignment if hiero style, but only for non-terms
-      assert(phraseT.size() == bestAlignment.alignedToT.size() + 1);
->>>>>>> ab60d1ad
       for(size_t j = 0; j < phraseT.size() - 1; j++) {
         if (isNonTerminal(vcbT.getWord( phraseT[j] ))) {
           if (bestAlignment.alignedToT[ j ].size() != 1) {
@@ -729,43 +724,28 @@
             phraseTableFile.flush();
             assert(bestAlignment.alignedToT[ j ].size() == 1);
           }
-<<<<<<< HEAD
-          int sourcePos = *(bestAlignment->alignedToT[ j ].begin());
+          int sourcePos = *(bestAlignment.alignedToT[ j ].begin());
           //phraseTableFile << sourcePos << "-" << j << " ";
-	  std::stringstream point;
-	  point << sourcePos << "-" << j;
-	  alignment.push_back(point.str());
-	}
-	else {
+          std::stringstream point;
+          point << sourcePos << "-" << j;
+          alignment.push_back(point.str());
+        } else {
           set<size_t>::iterator setIter;
-          for(setIter = (bestAlignment->alignedToT[j]).begin(); setIter != (bestAlignment->alignedToT[j]).end(); setIter++) {
+          for(setIter = (bestAlignment.alignedToT[j]).begin(); setIter != (bestAlignment.alignedToT[j]).end(); setIter++) {
             int sourcePos = *setIter;
             //phraseTableFile << sourcePos << "-" << j << " ";
-	    std::stringstream point;
-	    point << sourcePos << "-" << j;
-	    alignment.push_back(point.str());
-          }
-=======
-          int sourcePos = *(bestAlignment.alignedToT[ j ].begin());
-          phraseTableFile << sourcePos << "-" << j << " ";
->>>>>>> ab60d1ad
-        }
-        else if (wordAlignmentFlag) {
-          const std::set<size_t> &sourceSet = bestAlignment.alignedToT[ j ];
-          std::set<size_t>::const_iterator iter;
-          for (iter = sourceSet.begin(); iter != sourceSet.end(); ++iter)
-          {
-            int sourcePos = *iter;
-            phraseTableFile << sourcePos << "-" << j << " ";            
-          }
-        }
-      }
-      // now print all alignments, sorted by source index
-      sort(alignment.begin(), alignment.end());
-      for (size_t i = 0; i < alignment.size(); ++i) {
-	phraseTableFile << alignment[i] << " ";
-      }
-    } else if (wordAlignmentFlag) {
+            std::stringstream point;
+            point << sourcePos << "-" << j;
+            alignment.push_back(point.str());
+           }
+         }
+       }
+       // now print all alignments, sorted by source index
+       sort(alignment.begin(), alignment.end());
+       for (size_t i = 0; i < alignment.size(); ++i) {
+          phraseTableFile << alignment[i] << " ";
+       }
+     } else if (wordAlignmentFlag) {
       // alignment info in pb model
       for(size_t j=0; j<bestAlignment.alignedToT.size(); j++) {
         const set< size_t > &aligned = bestAlignment.alignedToT[j];
@@ -775,6 +755,7 @@
       }
     }
   }
+
 
   // counts
   
