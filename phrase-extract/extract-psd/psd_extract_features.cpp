--- conflicted
+++ resolved
@@ -139,11 +139,7 @@
 
     if (! ttable.SrcExists(psdLine.GetSrcPhrase()))
       continue;
-<<<<<<< HEAD
-    
-=======
 
->>>>>>> 9c3c0961
     // we have all correct translations of the current phrase
     if (psdLine.GetSrcPhrase() != srcPhrase || psdLine.GetSpanStart() != spanStart) {
       // generate features
