/*
 *  FeatureStats.cpp
 *  mert - Minimum Error Rate Training
 *
 *  Created by Nicola Bertoldi on 13/05/08.
 *
 */

#include "FeatureStats.h"

#include <fstream>
#include <cmath>
#include <stdexcept>
#include "Util.h"

using namespace std;

namespace {
const int kAvailableSize = 8;
} // namespace

SparseVector::name2id_t SparseVector::m_name_to_id;
SparseVector::id2name_t SparseVector::m_id_to_name;

FeatureStatsType SparseVector::get(const string& name) const {
  name2id_t::const_iterator name2id_iter = m_name_to_id.find(name);
  if (name2id_iter == m_name_to_id.end()) return 0;
  size_t id = name2id_iter->second;
  return get(id);
}

FeatureStatsType SparseVector::get(size_t id) const {
  fvector_t::const_iterator fvector_iter = m_fvector.find(id);
  if (fvector_iter == m_fvector.end()) return 0;
  return fvector_iter->second;
}

void SparseVector::set(const string& name, FeatureStatsType value) {
  name2id_t::const_iterator name2id_iter = m_name_to_id.find(name);
  size_t id = 0;
  if (name2id_iter == m_name_to_id.end()) {
    id = m_id_to_name.size();
    m_id_to_name.push_back(name);
    m_name_to_id[name] = id;
  } else {
    id = name2id_iter->second;
  }
  m_fvector[id] = value;
}

void SparseVector::write(ostream& out, const string& sep) const {
  for (fvector_t::const_iterator i = m_fvector.begin(); i != m_fvector.end(); ++i) {
    if (abs(i->second) < 0.00001) continue;
    string name = m_id_to_name[i->first];
    out << name << sep << i->second << " ";
  }
}

void SparseVector::clear() {
  m_fvector.clear();
}

<<<<<<< HEAD
void SparseVector::load(const string& file) {
  ifstream in(file.c_str());
  if (!in) {
    throw runtime_error("Failed to open sparse weights file: " + file);
  }
  string line;
  while(getline(in,line)) {
    if (line[0] == '#') continue;
    istringstream linestream(line);
    string name;
    float value;
    linestream >> name;
    linestream >> value;
    set(name,value);
=======
SparseVector& SparseVector::operator-=(const SparseVector& rhs) {
  //All the elements that have values in *this
  for (fvector_t::iterator i = m_fvector.begin(); i != m_fvector.end(); ++i) {
    m_fvector[i->first] = i->second - rhs.get(i->first);
>>>>>>> 277fd38b
  }
}

SparseVector& SparseVector::operator-=(const SparseVector& rhs) {

<<<<<<< HEAD
  for (fvector_t::const_iterator i = rhs.fvector_.begin();
      i != rhs.fvector_.end(); ++i) {
    fvector_[i->first] =  get(i->first) - (i->second);
=======
  //Any elements in rhs, that have no value in *this
  for (fvector_t::const_iterator i = rhs.m_fvector.begin();
      i != rhs.m_fvector.end(); ++i) {
    if (m_fvector.find(i->first) == m_fvector.end()) {
      m_fvector[i->first] = -(i->second);
    }
>>>>>>> 277fd38b
  }
  return *this;
}

FeatureStatsType SparseVector::inner_product(const SparseVector& rhs) const {
  FeatureStatsType product = 0.0;
  for (fvector_t::const_iterator i = fvector_.begin();
    i != fvector_.end(); ++i) {
    product += ((i->second) * (rhs.get(i->first)));
  }
  return product;
}

SparseVector operator-(const SparseVector& lhs, const SparseVector& rhs) {
  SparseVector res(lhs);
  res -= rhs;
  return res;
}

FeatureStatsType inner_product(const SparseVector& lhs, const SparseVector& rhs) {
    if (lhs.size() >= rhs.size()) {
      return rhs.inner_product(lhs);
    } else {
      return lhs.inner_product(rhs);
    }
}

FeatureStats::FeatureStats()
    : m_available_size(kAvailableSize), m_entries(0),
      m_array(new FeatureStatsType[m_available_size]) {}

FeatureStats::FeatureStats(const size_t size)
    : m_available_size(size), m_entries(size),
      m_array(new FeatureStatsType[m_available_size])
{
  memset(m_array, 0, GetArraySizeWithBytes());
}

<<<<<<< HEAD
=======
FeatureStats::FeatureStats(string &theString)
    : m_available_size(0), m_entries(0), m_array(NULL)
{
  set(theString);
}

>>>>>>> 277fd38b
FeatureStats::~FeatureStats()
{
  if (m_array) {
    delete [] m_array;
    m_array = NULL;
  }
}

void FeatureStats::Copy(const FeatureStats &stats)
{
  m_available_size = stats.available();
  m_entries = stats.size();
  m_array = new FeatureStatsType[m_available_size];
  memcpy(m_array, stats.getArray(), GetArraySizeWithBytes());
  m_map = stats.getSparse();
}

FeatureStats::FeatureStats(const FeatureStats &stats)
{
  Copy(stats);
}

FeatureStats& FeatureStats::operator=(const FeatureStats &stats)
{
  delete [] m_array;
  Copy(stats);
  return *this;
}

void FeatureStats::expand()
{
  m_available_size *= 2;
  featstats_t t_ = new FeatureStatsType[m_available_size];
  memcpy(t_, m_array, GetArraySizeWithBytes());
  delete [] m_array;
  m_array = t_;
}

void FeatureStats::add(FeatureStatsType v)
{
  if (isfull()) expand();
  m_array[m_entries++]=v;
}

void FeatureStats::addSparse(const string& name, FeatureStatsType v)
{
  m_map.set(name,v);
}

<<<<<<< HEAD
void FeatureStats::set(std::string &theString, const SparseVector& sparseWeights)
=======
void FeatureStats::set(string &theString)
>>>>>>> 277fd38b
{
  string substring, stringBuf;
  reset();

  while (!theString.empty()) {
    getNextPound(theString, substring);
    // regular feature
    if (substring.find(":") == string::npos) {
      add(ConvertStringToFeatureStatsType(substring));
    }
    // sparse feature
    else {
      size_t separator = substring.find_last_of(":");
      addSparse(substring.substr(0,separator), atof(substring.substr(separator+1).c_str()) );
    }
  }

  if (sparseWeights.size()) {
    //Merge the sparse features
    FeatureStatsType merged = inner_product(sparseWeights, map_);
    add(merged);
    /*
    cerr << "Merged ";
    sparseWeights.write(cerr,"=");
    cerr << " and ";
    map_.write(cerr,"=");
    cerr << " to give " <<  merged << endl;
    */
    map_.clear();
  }
  /*
  cerr << "FS: ";
  for (size_t i = 0; i < entries_; ++i) {
    cerr << array_[i] << " ";
  }
  cerr << endl;*/
}

void FeatureStats::loadbin(istream* is)
{
  is->read(reinterpret_cast<char*>(m_array),
           static_cast<streamsize>(GetArraySizeWithBytes()));
}

<<<<<<< HEAD
void FeatureStats::loadtxt(std::ifstream& inFile, const SparseVector& sparseWeights)
{
  std::string theString;
  std::getline(inFile, theString);
  set(theString, sparseWeights);
=======
void FeatureStats::loadtxt(istream* is)
{
  string line;
  getline(*is, line);
  set(line);
}

void FeatureStats::loadtxt(const string &file)
{
  ifstream ifs(file.c_str(), ios::in);
  if (!ifs) {
    cerr << "Failed to open " << file << endl;
    exit(1);
  }
  istream* is = &ifs;
  loadtxt(is);
>>>>>>> 277fd38b
}

void FeatureStats::savetxt(const string &file)
{
  ofstream ofs(file.c_str(), ios::out);
  ostream* os = &ofs;
  savetxt(os);
}

void FeatureStats::savetxt(ostream* os)
{
  *os << *this;
}

void FeatureStats::savetxt() {
  savetxt(&cout);
}

void FeatureStats::savebin(ostream* os)
{
  os->write(reinterpret_cast<char*>(m_array),
            static_cast<streamsize>(GetArraySizeWithBytes()));
}

ostream& operator<<(ostream& o, const FeatureStats& e)
{
  // print regular features
  for (size_t i=0; i< e.size(); i++) {
    o << e.get(i) << " ";
  }
  // sparse features
  e.getSparse().write(o,"");

  return o;
}

//ADEED_BY_TS
bool operator==(const FeatureStats& f1, const FeatureStats& f2) {
  size_t size = f1.size();

  if (size != f2.size())
    return false;

  for (size_t k=0; k < size; k++) {
    if (f1.get(k) != f2.get(k))
      return false;
  }

  return true;
}
//END_ADDED<|MERGE_RESOLUTION|>--- conflicted
+++ resolved
@@ -60,7 +60,6 @@
   m_fvector.clear();
 }
 
-<<<<<<< HEAD
 void SparseVector::load(const string& file) {
   ifstream in(file.c_str());
   if (!in) {
@@ -75,37 +74,22 @@
     linestream >> name;
     linestream >> value;
     set(name,value);
-=======
+  }
+}
+
 SparseVector& SparseVector::operator-=(const SparseVector& rhs) {
-  //All the elements that have values in *this
-  for (fvector_t::iterator i = m_fvector.begin(); i != m_fvector.end(); ++i) {
-    m_fvector[i->first] = i->second - rhs.get(i->first);
->>>>>>> 277fd38b
-  }
-}
-
-SparseVector& SparseVector::operator-=(const SparseVector& rhs) {
-
-<<<<<<< HEAD
-  for (fvector_t::const_iterator i = rhs.fvector_.begin();
-      i != rhs.fvector_.end(); ++i) {
-    fvector_[i->first] =  get(i->first) - (i->second);
-=======
-  //Any elements in rhs, that have no value in *this
+
   for (fvector_t::const_iterator i = rhs.m_fvector.begin();
       i != rhs.m_fvector.end(); ++i) {
-    if (m_fvector.find(i->first) == m_fvector.end()) {
-      m_fvector[i->first] = -(i->second);
-    }
->>>>>>> 277fd38b
+    m_fvector[i->first] =  get(i->first) - (i->second);
   }
   return *this;
 }
 
 FeatureStatsType SparseVector::inner_product(const SparseVector& rhs) const {
   FeatureStatsType product = 0.0;
-  for (fvector_t::const_iterator i = fvector_.begin();
-    i != fvector_.end(); ++i) {
+  for (fvector_t::const_iterator i = m_fvector.begin();
+    i != m_fvector.end(); ++i) {
     product += ((i->second) * (rhs.get(i->first)));
   }
   return product;
@@ -136,15 +120,6 @@
   memset(m_array, 0, GetArraySizeWithBytes());
 }
 
-<<<<<<< HEAD
-=======
-FeatureStats::FeatureStats(string &theString)
-    : m_available_size(0), m_entries(0), m_array(NULL)
-{
-  set(theString);
-}
-
->>>>>>> 277fd38b
 FeatureStats::~FeatureStats()
 {
   if (m_array) {
@@ -194,11 +169,7 @@
   m_map.set(name,v);
 }
 
-<<<<<<< HEAD
-void FeatureStats::set(std::string &theString, const SparseVector& sparseWeights)
-=======
-void FeatureStats::set(string &theString)
->>>>>>> 277fd38b
+void FeatureStats::set(string &theString, const SparseVector& sparseWeights )
 {
   string substring, stringBuf;
   reset();
@@ -218,7 +189,7 @@
 
   if (sparseWeights.size()) {
     //Merge the sparse features
-    FeatureStatsType merged = inner_product(sparseWeights, map_);
+    FeatureStatsType merged = inner_product(sparseWeights, m_map);
     add(merged);
     /*
     cerr << "Merged ";
@@ -227,7 +198,7 @@
     map_.write(cerr,"=");
     cerr << " to give " <<  merged << endl;
     */
-    map_.clear();
+    m_map.clear();
   }
   /*
   cerr << "FS: ";
@@ -243,30 +214,11 @@
            static_cast<streamsize>(GetArraySizeWithBytes()));
 }
 
-<<<<<<< HEAD
-void FeatureStats::loadtxt(std::ifstream& inFile, const SparseVector& sparseWeights)
-{
-  std::string theString;
-  std::getline(inFile, theString);
-  set(theString, sparseWeights);
-=======
-void FeatureStats::loadtxt(istream* is)
+void FeatureStats::loadtxt(istream* is, const SparseVector& sparseWeights)
 {
   string line;
   getline(*is, line);
-  set(line);
-}
-
-void FeatureStats::loadtxt(const string &file)
-{
-  ifstream ifs(file.c_str(), ios::in);
-  if (!ifs) {
-    cerr << "Failed to open " << file << endl;
-    exit(1);
-  }
-  istream* is = &ifs;
-  loadtxt(is);
->>>>>>> 277fd38b
+  set(line, sparseWeights);
 }
 
 void FeatureStats::savetxt(const string &file)
