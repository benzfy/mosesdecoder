/*
 *  FeatureData.cpp
 *  mert - Minimum Error Rate Training
 *
 *  Created by Nicola Bertoldi on 13/05/08.
 *
 */

#include "FeatureData.h"

#include <limits>
#include "FileStream.h"
#include "Util.h"

using namespace std;

static const float MIN_FLOAT = -1.0 * numeric_limits<float>::max();
static const float MAX_FLOAT = numeric_limits<float>::max();

FeatureData::FeatureData()
<<<<<<< HEAD
    : number_of_features(0)
      {}
=======
    : m_num_features(0),
      m_sparse_flag(false) {}
>>>>>>> 277fd38b

void FeatureData::save(ostream* os, bool bin)
{
  for (featdata_t::iterator i = m_array.begin(); i != m_array.end(); i++)
    i->save(os, bin);
}

void FeatureData::save(const string &file, bool bin)
{
  if (file.empty()) return;
  TRACE_ERR("saving the array into " << file << endl);
  ofstream ofs(file.c_str(), ios::out); // matches a stream with a file. Opens the file
  ostream* os = &ofs;
  save(os, bin);
  ofs.close();
}

void FeatureData::save(bool bin) {
  save(&cout, bin);
}

<<<<<<< HEAD
void FeatureData::load(ifstream& inFile, const SparseVector& sparseWeights)
=======
void FeatureData::load(istream* is)
>>>>>>> 277fd38b
{
  FeatureArray entry;

  while (!is->eof()) {

    if (!is->good()) {
      cerr << "ERROR FeatureData::load inFile.good()" << endl;
    }

    entry.clear();
<<<<<<< HEAD
    entry.load(inFile, sparseWeights);
=======
    entry.load(is);
>>>>>>> 277fd38b

    if (entry.size() == 0)
      break;

    if (size() == 0)
      setFeatureMap(entry.Features());

<<<<<<< HEAD
=======
    if (entry.hasSparseFeatures())
      m_sparse_flag = true;

>>>>>>> 277fd38b
    add(entry);
  }
}


<<<<<<< HEAD
void FeatureData::load(const std::string &file, const SparseVector& sparseWeights)
=======
void FeatureData::load(const string &file)
>>>>>>> 277fd38b
{
  TRACE_ERR("loading feature data from " << file << endl);
  inputfilestream input_stream(file); // matches a stream with a file. Opens the file
  if (!input_stream) {
    throw runtime_error("Unable to open feature file: " + file);
  }
<<<<<<< HEAD

  load((ifstream&) inFile, sparseWeights);

  inFile.close();
=======
  istream* is = &input_stream;
  load(is);
  input_stream.close();
>>>>>>> 277fd38b
}

void FeatureData::add(FeatureArray& e)
{
  if (exists(e.getIndex())) { // array at position e.getIndex() already exists
    //enlarge array at position e.getIndex()
    size_t pos = getIndex(e.getIndex());
    m_array.at(pos).merge(e);
  } else {
    m_array.push_back(e);
    setIndex();
  }
}

void FeatureData::add(FeatureStats& e, const string& sent_idx)
{
  if (exists(sent_idx)) { // array at position e.getIndex() already exists
    //enlarge array at position e.getIndex()
    size_t pos = getIndex(sent_idx);
//              TRACE_ERR("Inserting " << e << " in array " << sent_idx << std::endl);
    m_array.at(pos).add(e);
  } else {
//              TRACE_ERR("Creating a new entry in the array and inserting " << e << std::endl);
    FeatureArray a;
    a.NumberOfFeatures(m_num_features);
    a.Features(m_features);
    a.setIndex(sent_idx);
    a.add(e);
    add(a);
  }
}

bool FeatureData::check_consistency() const
{
  if (m_array.size() == 0)
    return true;

  for (featdata_t::const_iterator i = m_array.begin(); i != m_array.end(); i++)
    if (!i->check_consistency()) return false;

  return true;
}

void FeatureData::setIndex()
{
  size_t j=0;
  for (featdata_t::iterator i = m_array.begin(); i !=m_array.end(); i++) {
    m_index_to_array_name[j]=(*i).getIndex();
    m_array_name_to_index[(*i).getIndex()] = j;
    j++;
  }
}

void FeatureData::setFeatureMap(const string& feat)
{
  m_num_features = 0;
  m_features = feat;

  vector<string> buf;
  Tokenize(feat.c_str(), ' ', &buf);
  for (vector<string>::const_iterator it = buf.begin();
       it != buf.end(); ++it) {
    const size_t size = m_index_to_feature_name.size();
    m_feature_name_to_index[*it] = size;
    m_index_to_feature_name[size] = *it;
    ++m_num_features;
  }
}

string FeatureData::ToString() const {
  string res;

  {
    stringstream ss;
    ss << "number of features: " << m_num_features
       << ", features: " << m_features
       << ", sparse flag: ";
    if (m_sparse_flag) {
      ss << "yes, ";
    } else {
      ss << "no, ";
    }
    res.append(ss.str());
  }

  res.append("feature_id_map = { ");
  for (map<string, size_t>::const_iterator it = m_feature_name_to_index.begin();
       it != m_feature_name_to_index.end(); ++it) {
    stringstream ss;
    ss << it->first << " => " << it->second << ", ";
    res.append(ss.str());
  }
  res.append("}");

  return res;
}<|MERGE_RESOLUTION|>--- conflicted
+++ resolved
@@ -14,17 +14,9 @@
 
 using namespace std;
 
-static const float MIN_FLOAT = -1.0 * numeric_limits<float>::max();
-static const float MAX_FLOAT = numeric_limits<float>::max();
 
 FeatureData::FeatureData()
-<<<<<<< HEAD
-    : number_of_features(0)
-      {}
-=======
-    : m_num_features(0),
-      m_sparse_flag(false) {}
->>>>>>> 277fd38b
+    : m_num_features(0) {}
 
 void FeatureData::save(ostream* os, bool bin)
 {
@@ -46,11 +38,7 @@
   save(&cout, bin);
 }
 
-<<<<<<< HEAD
-void FeatureData::load(ifstream& inFile, const SparseVector& sparseWeights)
-=======
-void FeatureData::load(istream* is)
->>>>>>> 277fd38b
+void FeatureData::load(istream* is, const SparseVector& sparseWeights)
 {
   FeatureArray entry;
 
@@ -61,11 +49,7 @@
     }
 
     entry.clear();
-<<<<<<< HEAD
-    entry.load(inFile, sparseWeights);
-=======
-    entry.load(is);
->>>>>>> 277fd38b
+    entry.load(is, sparseWeights);
 
     if (entry.size() == 0)
       break;
@@ -73,38 +57,21 @@
     if (size() == 0)
       setFeatureMap(entry.Features());
 
-<<<<<<< HEAD
-=======
-    if (entry.hasSparseFeatures())
-      m_sparse_flag = true;
-
->>>>>>> 277fd38b
     add(entry);
   }
 }
 
 
-<<<<<<< HEAD
-void FeatureData::load(const std::string &file, const SparseVector& sparseWeights)
-=======
-void FeatureData::load(const string &file)
->>>>>>> 277fd38b
+void FeatureData::load(const string &file, const SparseVector& sparseWeights)
 {
   TRACE_ERR("loading feature data from " << file << endl);
   inputfilestream input_stream(file); // matches a stream with a file. Opens the file
   if (!input_stream) {
     throw runtime_error("Unable to open feature file: " + file);
   }
-<<<<<<< HEAD
-
-  load((ifstream&) inFile, sparseWeights);
-
-  inFile.close();
-=======
   istream* is = &input_stream;
-  load(is);
+  load(is, sparseWeights);
   input_stream.close();
->>>>>>> 277fd38b
 }
 
 void FeatureData::add(FeatureArray& e)
@@ -180,13 +147,7 @@
   {
     stringstream ss;
     ss << "number of features: " << m_num_features
-       << ", features: " << m_features
-       << ", sparse flag: ";
-    if (m_sparse_flag) {
-      ss << "yes, ";
-    } else {
-      ss << "no, ";
-    }
+       << ", features: " << m_features;
     res.append(ss.str());
   }
 
