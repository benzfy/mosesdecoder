/***********************************************************************
Moses - factored phrase-based language decoder
Copyright (C) 2014- University of Edinburgh

This library is free software; you can redistribute it and/or
modify it under the terms of the GNU Lesser General Public
License as published by the Free Software Foundation; either
version 2.1 of the License, or (at your option) any later version.

This library is distributed in the hope that it will be useful,
but WITHOUT ANY WARRANTY; without even the implied warranty of
MERCHANTABILITY or FITNESS FOR A PARTICULAR PURPOSE.  See the GNU
Lesser General Public License for more details.

You should have received a copy of the GNU Lesser General Public
License along with this library; if not, write to the Free Software
Foundation, Inc., 51 Franklin Street, Fifth Floor, Boston, MA  02110-1301  USA
***********************************************************************/

#include <cmath>
#include <iterator>

#define BOOST_FILESYSTEM_VERSION 3
#include <boost/filesystem.hpp>
#include <boost/lexical_cast.hpp>

#include "util/exception.hh"
#include "util/file_piece.hh"

#include "Scorer.h"
#include "HopeFearDecoder.h"

using namespace std;
namespace fs = boost::filesystem;

namespace MosesTuning {

static const ValType BLEU_RATIO = 5;

ValType HopeFearDecoder::Evaluate(const AvgWeightVector& wv) {
  vector<ValType> stats(scorer_->NumberOfScores(),0);
  for(reset(); !finished(); next()) {
    vector<ValType> sent;
    MaxModel(wv,&sent);
    for(size_t i=0; i<sent.size(); i++) {
      stats[i]+=sent[i];
    }
  }
  return scorer_->calculateScore(stats);
}

NbestHopeFearDecoder::NbestHopeFearDecoder(
      const vector<string>& featureFiles,
      const vector<string>&  scoreFiles,
      bool streaming,
      bool  no_shuffle,
      bool safe_hope,
      Scorer* scorer
      ) : safe_hope_(safe_hope) {
  scorer_ = scorer;
  if (streaming) {
    train_.reset(new StreamingHypPackEnumerator(featureFiles, scoreFiles));
  } else {
    train_.reset(new RandomAccessHypPackEnumerator(featureFiles, scoreFiles, no_shuffle));
  }
}


void NbestHopeFearDecoder::next() {
  train_->next();
}

bool NbestHopeFearDecoder::finished() {
  return train_->finished();
}

void NbestHopeFearDecoder::reset() {
  train_->reset();
}

void NbestHopeFearDecoder::HopeFear(
              const std::vector<ValType>& backgroundBleu,
              const MiraWeightVector& wv,
              HopeFearData* hopeFear
              ) {

  
  // Hope / fear decode
  ValType hope_scale = 1.0;
  size_t hope_index=0, fear_index=0, model_index=0;
  ValType hope_score=0, fear_score=0, model_score=0;
  for(size_t safe_loop=0; safe_loop<2; safe_loop++) {
    ValType hope_bleu, hope_model;
    for(size_t i=0; i< train_->cur_size(); i++) {
      const MiraFeatureVector& vec=train_->featuresAt(i);
      ValType score = wv.score(vec);
      ValType bleu = scorer_->calculateSentenceLevelBackgroundScore(train_->scoresAt(i),backgroundBleu);
      // Hope
      if(i==0 || (hope_scale*score + bleu) > hope_score) {
        hope_score = hope_scale*score + bleu;
        hope_index = i;
        hope_bleu = bleu;
        hope_model = score;
      }
      // Fear
      if(i==0 || (score - bleu) > fear_score) {
        fear_score = score - bleu;
        fear_index = i;
      }
      // Model
      if(i==0 || score > model_score) {
        model_score = score;
        model_index = i;
      }
    }
    // Outer loop rescales the contribution of model score to 'hope' in antagonistic cases
    // where model score is having far more influence than BLEU
    hope_bleu *= BLEU_RATIO; // We only care about cases where model has MUCH more influence than BLEU
    if(safe_hope_ && safe_loop==0 && abs(hope_model)>1e-8 && abs(hope_bleu)/abs(hope_model)<hope_scale)
      hope_scale = abs(hope_bleu) / abs(hope_model);
    else break;
  }
  hopeFear->modelFeatures = train_->featuresAt(model_index);
  hopeFear->hopeFeatures = train_->featuresAt(hope_index);
  hopeFear->fearFeatures = train_->featuresAt(fear_index);

  hopeFear->hopeStats = train_->scoresAt(hope_index);
  hopeFear->hopeBleu = scorer_->calculateSentenceLevelBackgroundScore(hopeFear->hopeStats, backgroundBleu);
  const vector<float>& fear_stats = train_->scoresAt(fear_index);
  hopeFear->fearBleu = scorer_->calculateSentenceLevelBackgroundScore(fear_stats, backgroundBleu);

  hopeFear->modelStats = train_->scoresAt(model_index);
  hopeFear->hopeFearEqual = (hope_index == fear_index);
}

void NbestHopeFearDecoder::MaxModel(const AvgWeightVector& wv, std::vector<ValType>* stats) {
  // Find max model
  size_t max_index=0;
  ValType max_score=0;
  for(size_t i=0; i<train_->cur_size(); i++) {
    MiraFeatureVector vec(train_->featuresAt(i));
    ValType score = wv.score(vec);
    if(i==0 || score > max_score) {
      max_index = i;
      max_score = score;
    }
  }
  *stats = train_->scoresAt(max_index);
}



HypergraphHopeFearDecoder::HypergraphHopeFearDecoder
                          (
                            const string& hypergraphDir,
                            const vector<string>& referenceFiles,
                            size_t num_dense,
                            bool streaming,
                            bool no_shuffle,
                            bool safe_hope,
                            size_t hg_pruning,
                            const MiraWeightVector& wv,
                            Scorer* scorer
                          ) :
                          num_dense_(num_dense) {

  UTIL_THROW_IF(streaming, util::Exception, "Streaming not currently supported for hypergraphs");
  UTIL_THROW_IF(!fs::exists(hypergraphDir), HypergraphException, "Directory '" << hypergraphDir << "' does not exist");
  UTIL_THROW_IF(!referenceFiles.size(), util::Exception, "No reference files supplied");
  references_.Load(referenceFiles, vocab_);

  SparseVector weights;
  wv.ToSparse(&weights);
  scorer_ = scorer;

  static const string kWeights = "weights";
  fs::directory_iterator dend;
  size_t fileCount = 0;
  cerr << "Reading hypergraphs" << endl;
  for (fs::directory_iterator di(hypergraphDir); di != dend; ++di) {
    if (di->path().filename() == kWeights) continue;
    Graph graph(vocab_);
    size_t id = boost::lexical_cast<size_t>(di->path().stem().string());
    util::scoped_fd fd(util::OpenReadOrThrow(di->path().string().c_str()));
    //util::FilePiece file(di->path().string().c_str());
    util::FilePiece file(fd.release()); 
    ReadGraph(file,graph);

    //cerr << "ref length " << references_.Length(id) << endl;
    size_t edgeCount = hg_pruning * references_.Length(id);
    boost::shared_ptr<Graph> prunedGraph;
    prunedGraph.reset(new Graph(vocab_));
    graph.Prune(prunedGraph.get(), weights, edgeCount);
    graphs_[id] = prunedGraph;
    //cerr << "Pruning to v=" << graphs_[id]->VertexSize() << " e=" << graphs_[id]->EdgeSize()  << endl;
    ++fileCount;
    if (fileCount % 10 == 0) cerr << ".";
    if (fileCount % 400 ==  0) cerr << " [count=" << fileCount << "]\n";
  }
  cerr << endl << "Done" << endl;


}

void HypergraphHopeFearDecoder::reset() {
  graphIter_ = graphs_.begin();
}

void HypergraphHopeFearDecoder::next() {
  ++graphIter_;
}

bool HypergraphHopeFearDecoder::finished() {
  return graphIter_ == graphs_.end();
}

void HypergraphHopeFearDecoder::HopeFear(
            const vector<ValType>& backgroundBleu,
            const MiraWeightVector& wv,
            HopeFearData* hopeFear
            ) {
  size_t sentenceId = graphIter_->first;
  SparseVector weights;
  wv.ToSparse(&weights);
  const Graph& graph = *(graphIter_->second);

  ValType hope_scale = 1.0;
  HgHypothesis hopeHypo, fearHypo, modelHypo;
  for(size_t safe_loop=0; safe_loop<2; safe_loop++) {

    //hope decode
    Viterbi(graph, weights, 1, references_, sentenceId, backgroundBleu, &hopeHypo);

    //fear decode
    Viterbi(graph, weights, -1, references_, sentenceId, backgroundBleu, &fearHypo);

    //Model decode
    Viterbi(graph, weights, 0, references_, sentenceId, backgroundBleu, &modelHypo);


  // Outer loop rescales the contribution of model score to 'hope' in antagonistic cases
    // where model score is having far more influence than BLEU
  //  hope_bleu *= BLEU_RATIO; // We only care about cases where model has MUCH more influence than BLEU
  //  if(safe_hope_ && safe_loop==0 && abs(hope_model)>1e-8 && abs(hope_bleu)/abs(hope_model)<hope_scale)
  //    hope_scale = abs(hope_bleu) / abs(hope_model);
  //  else break;
    //TODO: Don't currently get model and bleu so commented this out for now.
    break;
  }
  //modelFeatures, hopeFeatures and fearFeatures
  hopeFear->modelFeatures = MiraFeatureVector(modelHypo.featureVector, num_dense_);
  hopeFear->hopeFeatures = MiraFeatureVector(hopeHypo.featureVector, num_dense_);
  hopeFear->fearFeatures = MiraFeatureVector(fearHypo.featureVector, num_dense_);

  //Need to know which are to be mapped to dense features!

  //Only C++11
  //hopeFear->modelStats.assign(std::begin(modelHypo.bleuStats), std::end(modelHypo.bleuStats));
  vector<ValType> fearStats(scorer_->NumberOfScores());
  hopeFear->hopeStats.reserve(scorer_->NumberOfScores());
  hopeFear->modelStats.reserve(scorer_->NumberOfScores());
  for (size_t i = 0; i < fearStats.size(); ++i) {
    hopeFear->modelStats.push_back(modelHypo.bleuStats[i]);
    hopeFear->hopeStats.push_back(hopeHypo.bleuStats[i]);

    fearStats[i] = fearHypo.bleuStats[i];
  }
  /*
  cerr << "hope" << endl;;
  for (size_t i = 0; i < hopeHypo.text.size(); ++i) {
    cerr << hopeHypo.text[i]->first << " ";
  }
  cerr << endl;
  for (size_t i = 0; i < fearStats.size(); ++i) {
    cerr << hopeHypo.bleuStats[i] << " ";
  }
  cerr << endl;
  cerr << "fear";
  for (size_t i = 0; i < fearHypo.text.size(); ++i) {
    cerr << fearHypo.text[i]->first << " ";
  }
  cerr << endl;
  for (size_t i = 0; i < fearStats.size(); ++i) {
    cerr  << fearHypo.bleuStats[i] << " ";
  }
  cerr << endl;
  cerr << "model";
  for (size_t i = 0; i < modelHypo.text.size(); ++i) {
    cerr << modelHypo.text[i]->first << " ";
  }
  cerr << endl;
  for (size_t i = 0; i < fearStats.size(); ++i) {
    cerr << modelHypo.bleuStats[i] << " ";
  }
  cerr << endl;
  */
  hopeFear->hopeBleu = sentenceLevelBackgroundBleu(hopeFear->hopeStats, backgroundBleu);
  hopeFear->fearBleu = sentenceLevelBackgroundBleu(fearStats, backgroundBleu);

  //If fv and bleu stats are equal, then assume equal
  hopeFear->hopeFearEqual = true; //(hopeFear->hopeBleu - hopeFear->fearBleu) >= 1e-8;
  if (hopeFear->hopeFearEqual) {
    for (size_t i = 0; i < fearStats.size(); ++i) {
      if (fearStats[i] != hopeFear->hopeStats[i]) {
         hopeFear->hopeFearEqual = false;
         break;
      }
    }
  }
  hopeFear->hopeFearEqual = hopeFear->hopeFearEqual && (hopeFear->fearFeatures == hopeFear->hopeFeatures);
}

void HypergraphHopeFearDecoder::MaxModel(const AvgWeightVector& wv, vector<ValType>* stats) {
  assert(!finished());
  HgHypothesis bestHypo;
  size_t sentenceId = graphIter_->first;
  SparseVector weights;
  wv.ToSparse(&weights);
<<<<<<< HEAD
  vector<ValType> bg(kBleuNgramOrder*2+1);
  Viterbi(*(graphIter_->second), weights, 0, references_, sentenceId, bg, &bestHypo);
=======
  vector<ValType> bg(scorer_->NumberOfScores());
  Viterbi(*(graphs_[sentenceId]), weights, 0, references_, sentenceId, bg, &bestHypo);
>>>>>>> e27f6b01
  stats->resize(bestHypo.bleuStats.size());
  /*
  for (size_t i = 0; i < bestHypo.text.size(); ++i) {
    cerr << bestHypo.text[i]->first << " ";
  }
  cerr << endl;
  */
  for (size_t i = 0; i < bestHypo.bleuStats.size(); ++i) {
    (*stats)[i] = bestHypo.bleuStats[i];
  }
}



};<|MERGE_RESOLUTION|>--- conflicted
+++ resolved
@@ -316,13 +316,8 @@
   size_t sentenceId = graphIter_->first;
   SparseVector weights;
   wv.ToSparse(&weights);
-<<<<<<< HEAD
-  vector<ValType> bg(kBleuNgramOrder*2+1);
-  Viterbi(*(graphIter_->second), weights, 0, references_, sentenceId, bg, &bestHypo);
-=======
   vector<ValType> bg(scorer_->NumberOfScores());
   Viterbi(*(graphs_[sentenceId]), weights, 0, references_, sentenceId, bg, &bestHypo);
->>>>>>> e27f6b01
   stats->resize(bestHypo.bleuStats.size());
   /*
   for (size_t i = 0; i < bestHypo.text.size(); ++i) {
