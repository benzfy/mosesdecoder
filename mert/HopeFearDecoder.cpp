/***********************************************************************
Moses - factored phrase-based language decoder
Copyright (C) 2014- University of Edinburgh

This library is free software; you can redistribute it and/or
modify it under the terms of the GNU Lesser General Public
License as published by the Free Software Foundation; either
version 2.1 of the License, or (at your option) any later version.

This library is distributed in the hope that it will be useful,
but WITHOUT ANY WARRANTY; without even the implied warranty of
MERCHANTABILITY or FITNESS FOR A PARTICULAR PURPOSE.  See the GNU
Lesser General Public License for more details.

You should have received a copy of the GNU Lesser General Public
License along with this library; if not, write to the Free Software
Foundation, Inc., 51 Franklin Street, Fifth Floor, Boston, MA  02110-1301  USA
***********************************************************************/

#include <cmath>
#include <iterator>

#define BOOST_FILESYSTEM_VERSION 3
#include <boost/filesystem.hpp>
#include <boost/lexical_cast.hpp>

#include "util/exception.hh"
#include "util/file_piece.hh"

#include "Scorer.h"
#include "HopeFearDecoder.h"

using namespace std;
namespace fs = boost::filesystem;

namespace MosesTuning {

static const ValType BLEU_RATIO = 5;

ValType HopeFearDecoder::Evaluate(const AvgWeightVector& wv) {
  vector<ValType> stats(scorer_->NumberOfScores(),0);
  for(reset(); !finished(); next()) {
    vector<ValType> sent;
    MaxModel(wv,&sent);
    for(size_t i=0; i<sent.size(); i++) {
      stats[i]+=sent[i];
    }
  }
  return scorer_->calculateScore(stats);
}

NbestHopeFearDecoder::NbestHopeFearDecoder(
      const vector<string>& featureFiles,
      const vector<string>&  scoreFiles,
      bool streaming,
      bool  no_shuffle,
      bool safe_hope,
      Scorer* scorer
      ) : safe_hope_(safe_hope) {
  scorer_ = scorer;
  if (streaming) {
    train_.reset(new StreamingHypPackEnumerator(featureFiles, scoreFiles));
  } else {
    train_.reset(new RandomAccessHypPackEnumerator(featureFiles, scoreFiles, no_shuffle));
  }
}


void NbestHopeFearDecoder::next() {
  train_->next();
}

bool NbestHopeFearDecoder::finished() {
  return train_->finished();
}

void NbestHopeFearDecoder::reset() {
  train_->reset();
}

void NbestHopeFearDecoder::HopeFear(
              const std::vector<ValType>& backgroundBleu,
              const MiraWeightVector& wv,
              HopeFearData* hopeFear
              ) {

  
  // Hope / fear decode
  ValType hope_scale = 1.0;
  size_t hope_index=0, fear_index=0, model_index=0;
  ValType hope_score=0, fear_score=0, model_score=0;
  for(size_t safe_loop=0; safe_loop<2; safe_loop++) {
    ValType hope_bleu, hope_model;
    for(size_t i=0; i< train_->cur_size(); i++) {
      const MiraFeatureVector& vec=train_->featuresAt(i);
      ValType score = wv.score(vec);
      ValType bleu = scorer_->calculateSentenceLevelBackgroundScore(train_->scoresAt(i),backgroundBleu);
      // Hope
      if(i==0 || (hope_scale*score + bleu) > hope_score) {
        hope_score = hope_scale*score + bleu;
        hope_index = i;
        hope_bleu = bleu;
        hope_model = score;
      }
      // Fear
      if(i==0 || (score - bleu) > fear_score) {
        fear_score = score - bleu;
        fear_index = i;
      }
      // Model
      if(i==0 || score > model_score) {
        model_score = score;
        model_index = i;
      }
    }
    // Outer loop rescales the contribution of model score to 'hope' in antagonistic cases
    // where model score is having far more influence than BLEU
    hope_bleu *= BLEU_RATIO; // We only care about cases where model has MUCH more influence than BLEU
    if(safe_hope_ && safe_loop==0 && abs(hope_model)>1e-8 && abs(hope_bleu)/abs(hope_model)<hope_scale)
      hope_scale = abs(hope_bleu) / abs(hope_model);
    else break;
  }
  hopeFear->modelFeatures = train_->featuresAt(model_index);
  hopeFear->hopeFeatures = train_->featuresAt(hope_index);
  hopeFear->fearFeatures = train_->featuresAt(fear_index);

  hopeFear->hopeStats = train_->scoresAt(hope_index);
  hopeFear->hopeBleu = scorer_->calculateSentenceLevelBackgroundScore(hopeFear->hopeStats, backgroundBleu);
  const vector<float>& fear_stats = train_->scoresAt(fear_index);
  hopeFear->fearBleu = scorer_->calculateSentenceLevelBackgroundScore(fear_stats, backgroundBleu);

  hopeFear->modelStats = train_->scoresAt(model_index);
  hopeFear->hopeFearEqual = (hope_index == fear_index);
}

void NbestHopeFearDecoder::MaxModel(const AvgWeightVector& wv, std::vector<ValType>* stats) {
  // Find max model
  size_t max_index=0;
  ValType max_score=0;
  for(size_t i=0; i<train_->cur_size(); i++) {
    MiraFeatureVector vec(train_->featuresAt(i));
    ValType score = wv.score(vec);
    if(i==0 || score > max_score) {
      max_index = i;
      max_score = score;
    }
  }
  *stats = train_->scoresAt(max_index);
}



HypergraphHopeFearDecoder::HypergraphHopeFearDecoder
                          (
                            const string& hypergraphDir,
                            const vector<string>& referenceFiles,
                            size_t num_dense,
                            bool streaming,
                            bool no_shuffle,
                            bool safe_hope,
                            size_t hg_pruning,
                            const MiraWeightVector& wv,
                            Scorer* scorer
                          ) :
                          num_dense_(num_dense) {

  UTIL_THROW_IF(streaming, util::Exception, "Streaming not currently supported for hypergraphs");
  UTIL_THROW_IF(!fs::exists(hypergraphDir), HypergraphException, "Directory '" << hypergraphDir << "' does not exist");
  UTIL_THROW_IF(!referenceFiles.size(), util::Exception, "No reference files supplied");
  references_.Load(referenceFiles, vocab_);

  SparseVector weights;
  wv.ToSparse(&weights);
  scorer_ = scorer;

  static const string kWeights = "weights";
  fs::directory_iterator dend;
  size_t fileCount = 0;
  cerr << "Reading hypergraphs" << endl;
  for (fs::directory_iterator di(hypergraphDir); di != dend; ++di) {
<<<<<<< HEAD
    if (di->path().filename() == kWeights) continue;
=======
    const fs::path& hgpath = di->path();
    if (hgpath.filename() == kWeights) continue;
  //  cerr << "Reading " << hgpath.filename() << endl;
>>>>>>> cd7c6c25
    Graph graph(vocab_);
    size_t id = boost::lexical_cast<size_t>(di->path().stem().string());
    util::scoped_fd fd(util::OpenReadOrThrow(di->path().string().c_str()));
    //util::FilePiece file(di->path().string().c_str());
    util::FilePiece file(fd.release()); 
    ReadGraph(file,graph);

    //cerr << "ref length " << references_.Length(id) << endl;
    size_t edgeCount = hg_pruning * references_.Length(id);
    boost::shared_ptr<Graph> prunedGraph;
    prunedGraph.reset(new Graph(vocab_));
    graph.Prune(prunedGraph.get(), weights, edgeCount);
    graphs_[id] = prunedGraph;
   // cerr << "Pruning to v=" << graphs_[id]->VertexSize() << " e=" << graphs_[id]->EdgeSize()  << endl;
    ++fileCount;
    if (fileCount % 10 == 0) cerr << ".";
    if (fileCount % 400 ==  0) cerr << " [count=" << fileCount << "]\n";
  }
  cerr << endl << "Done" << endl;


}

void HypergraphHopeFearDecoder::reset() {
  graphIter_ = graphs_.begin();
}

void HypergraphHopeFearDecoder::next() {
  ++graphIter_;
}

bool HypergraphHopeFearDecoder::finished() {
  return graphIter_ == graphs_.end();
}

void HypergraphHopeFearDecoder::HopeFear(
            const vector<ValType>& backgroundBleu,
            const MiraWeightVector& wv,
            HopeFearData* hopeFear
            ) {
  size_t sentenceId = graphIter_->first;
  SparseVector weights;
  wv.ToSparse(&weights);
  const Graph& graph = *(graphIter_->second);

  ValType hope_scale = 1.0;
  HgHypothesis hopeHypo, fearHypo, modelHypo;
  for(size_t safe_loop=0; safe_loop<2; safe_loop++) {

    //hope decode
    Viterbi(graph, weights, 1, references_, sentenceId, backgroundBleu, &hopeHypo);

    //fear decode
    Viterbi(graph, weights, -1, references_, sentenceId, backgroundBleu, &fearHypo);

    //Model decode
    Viterbi(graph, weights, 0, references_, sentenceId, backgroundBleu, &modelHypo);


  // Outer loop rescales the contribution of model score to 'hope' in antagonistic cases
    // where model score is having far more influence than BLEU
  //  hope_bleu *= BLEU_RATIO; // We only care about cases where model has MUCH more influence than BLEU
  //  if(safe_hope_ && safe_loop==0 && abs(hope_model)>1e-8 && abs(hope_bleu)/abs(hope_model)<hope_scale)
  //    hope_scale = abs(hope_bleu) / abs(hope_model);
  //  else break;
    //TODO: Don't currently get model and bleu so commented this out for now.
    break;
  }
  //modelFeatures, hopeFeatures and fearFeatures
  hopeFear->modelFeatures = MiraFeatureVector(modelHypo.featureVector, num_dense_);
  hopeFear->hopeFeatures = MiraFeatureVector(hopeHypo.featureVector, num_dense_);
  hopeFear->fearFeatures = MiraFeatureVector(fearHypo.featureVector, num_dense_);

  //Need to know which are to be mapped to dense features!

  //Only C++11
  //hopeFear->modelStats.assign(std::begin(modelHypo.bleuStats), std::end(modelHypo.bleuStats));
  vector<ValType> fearStats(scorer_->NumberOfScores());
  hopeFear->hopeStats.reserve(scorer_->NumberOfScores());
  hopeFear->modelStats.reserve(scorer_->NumberOfScores());
  for (size_t i = 0; i < fearStats.size(); ++i) {
    hopeFear->modelStats.push_back(modelHypo.bleuStats[i]);
    hopeFear->hopeStats.push_back(hopeHypo.bleuStats[i]);

    fearStats[i] = fearHypo.bleuStats[i];
  }
  /*
  cerr << "hope" << endl;;
  for (size_t i = 0; i < hopeHypo.text.size(); ++i) {
    cerr << hopeHypo.text[i]->first << " ";
  }
  cerr << endl;
  for (size_t i = 0; i < fearStats.size(); ++i) {
    cerr << hopeHypo.bleuStats[i] << " ";
  }
  cerr << endl;
  cerr << "fear";
  for (size_t i = 0; i < fearHypo.text.size(); ++i) {
    cerr << fearHypo.text[i]->first << " ";
  }
  cerr << endl;
  for (size_t i = 0; i < fearStats.size(); ++i) {
    cerr  << fearHypo.bleuStats[i] << " ";
  }
  cerr << endl;
  cerr << "model";
  for (size_t i = 0; i < modelHypo.text.size(); ++i) {
    cerr << modelHypo.text[i]->first << " ";
  }
  cerr << endl;
  for (size_t i = 0; i < fearStats.size(); ++i) {
    cerr << modelHypo.bleuStats[i] << " ";
  }
  cerr << endl;
  */
  hopeFear->hopeBleu = sentenceLevelBackgroundBleu(hopeFear->hopeStats, backgroundBleu);
  hopeFear->fearBleu = sentenceLevelBackgroundBleu(fearStats, backgroundBleu);

  //If fv and bleu stats are equal, then assume equal
  hopeFear->hopeFearEqual = true; //(hopeFear->hopeBleu - hopeFear->fearBleu) >= 1e-8;
  if (hopeFear->hopeFearEqual) {
    for (size_t i = 0; i < fearStats.size(); ++i) {
      if (fearStats[i] != hopeFear->hopeStats[i]) {
         hopeFear->hopeFearEqual = false;
         break;
      }
    }
  }
  hopeFear->hopeFearEqual = hopeFear->hopeFearEqual && (hopeFear->fearFeatures == hopeFear->hopeFeatures);
}

void HypergraphHopeFearDecoder::MaxModel(const AvgWeightVector& wv, vector<ValType>* stats) {
  assert(!finished());
  HgHypothesis bestHypo;
  size_t sentenceId = graphIter_->first;
  SparseVector weights;
  wv.ToSparse(&weights);
  vector<ValType> bg(scorer_->NumberOfScores());
  //cerr << "Calculating bleu on " << sentenceId << endl;
  Viterbi(*(graphs_[sentenceId]), weights, 0, references_, sentenceId, bg, &bestHypo);
  stats->resize(bestHypo.bleuStats.size());
  /*
  for (size_t i = 0; i < bestHypo.text.size(); ++i) {
    cerr << bestHypo.text[i]->first << " ";
  }
  cerr << endl;
  */
  for (size_t i = 0; i < bestHypo.bleuStats.size(); ++i) {
    (*stats)[i] = bestHypo.bleuStats[i];
  }
}



};<|MERGE_RESOLUTION|>--- conflicted
+++ resolved
@@ -178,13 +178,9 @@
   size_t fileCount = 0;
   cerr << "Reading hypergraphs" << endl;
   for (fs::directory_iterator di(hypergraphDir); di != dend; ++di) {
-<<<<<<< HEAD
-    if (di->path().filename() == kWeights) continue;
-=======
     const fs::path& hgpath = di->path();
     if (hgpath.filename() == kWeights) continue;
   //  cerr << "Reading " << hgpath.filename() << endl;
->>>>>>> cd7c6c25
     Graph graph(vocab_);
     size_t id = boost::lexical_cast<size_t>(di->path().stem().string());
     util::scoped_fd fd(util::OpenReadOrThrow(di->path().string().c_str()));
