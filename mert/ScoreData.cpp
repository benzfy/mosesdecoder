/*
 *  ScoreData.cpp
 *  mert - Minimum Error Rate Training
 *
 *  Created by Nicola Bertoldi on 13/05/08.
 *
 */

#include "ScoreData.h"

#include <iostream>
#include <fstream>
#include "Scorer.h"
#include "Util.h"
#include "FileStream.h"

using namespace std;

ScoreData::ScoreData(Scorer* scorer) :
  m_scorer(scorer)
{
  m_score_type = m_scorer->getName();
  // This is not dangerous: we don't use the this pointer in SetScoreData.
  m_scorer->setScoreData(this);
  m_num_scores = m_scorer->NumberOfScores();
  // TRACE_ERR("ScoreData: m_num_scores: " << m_num_scores << std::endl);
}

void ScoreData::save(ostream* os, bool bin)
{
  for (scoredata_t::iterator i = m_array.begin();
       i != m_array.end(); ++i) {
    i->save(os, m_score_type, bin);
  }
}

void ScoreData::save(const string &file, bool bin)
{
  if (file.empty()) return;
<<<<<<< HEAD
//  TRACE_ERR("saving the array into " << file << std::endl);
=======
  TRACE_ERR("saving the array into " << file << endl);
>>>>>>> 3c44d04b

  // matches a stream with a file. Opens the file.
  ofstream ofs(file.c_str(), ios::out);
  ostream* os = &ofs;
  save(os, bin);
  ofs.close();
}

void ScoreData::save(bool bin) {
  save(&cout, bin);
}

void ScoreData::load(istream* is)
{
  ScoreArray entry;

  while (!is->eof()) {
    if (!is->good()) {
      cerr << "ERROR ScoreData::load inFile.good()" << endl;
    }
    entry.clear();
    entry.load(is);
    if (entry.size() == 0) {
      break;
    }
    add(entry);
  }
}

void ScoreData::load(const string &file)
{
  TRACE_ERR("loading score data from " << file << endl);
  inputfilestream input_stream(file); // matches a stream with a file. Opens the file
  if (!input_stream) {
    throw runtime_error("Unable to open score file: " + file);
  }
  istream* is = &input_stream;
  load(is);
  input_stream.close();
}

void ScoreData::add(ScoreArray& e)
{
  if (exists(e.getIndex())) { // array at position e.getIndex() already exists
    //enlarge array at position e.getIndex()
    size_t pos = getIndex(e.getIndex());
    m_array.at(pos).merge(e);
  } else {
    m_array.push_back(e);
    setIndex();
  }
}

void ScoreData::add(const ScoreStats& e, const string& sent_idx)
{
  if (exists(sent_idx)) { // array at position e.getIndex() already exists
    // Enlarge array at position e.getIndex()
    size_t pos = getIndex(sent_idx);
    //          TRACE_ERR("Inserting in array " << sent_idx << std::endl);
    m_array.at(pos).add(e);
    //          TRACE_ERR("size: " << size() << " -> " << a.size() << std::endl);
  } else {
    //          TRACE_ERR("Creating a new entry in the array" << std::endl);
    ScoreArray a;
    a.NumberOfScores(m_num_scores);
    a.add(e);
    a.setIndex(sent_idx);
    size_t idx = m_array.size();
    m_array.push_back(a);
    m_index_to_array_name[idx] = sent_idx;
    m_array_name_to_index[sent_idx]=idx;
    //          TRACE_ERR("size: " << size() << " -> " << a.size() << std::endl);
  }
}

bool ScoreData::check_consistency() const
{
  if (m_array.size() == 0)
    return true;

  for (scoredata_t::const_iterator i = m_array.begin(); i != m_array.end(); ++i)
    if (!i->check_consistency()) return false;

  return true;
}

void ScoreData::setIndex()
{
  size_t j = 0;
  for (scoredata_t::iterator i = m_array.begin(); i != m_array.end(); ++i) {
    m_index_to_array_name[j] = i->getIndex();
    m_array_name_to_index[i->getIndex()]=j;
    j++;
  }
}<|MERGE_RESOLUTION|>--- conflicted
+++ resolved
@@ -37,11 +37,7 @@
 void ScoreData::save(const string &file, bool bin)
 {
   if (file.empty()) return;
-<<<<<<< HEAD
-//  TRACE_ERR("saving the array into " << file << std::endl);
-=======
   TRACE_ERR("saving the array into " << file << endl);
->>>>>>> 3c44d04b
 
   // matches a stream with a file. Opens the file.
   ofstream ofs(file.c_str(), ios::out);
