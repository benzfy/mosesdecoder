--- conflicted
+++ resolved
@@ -12,10 +12,8 @@
 #include "Ngram.h"
 #include "Reference.h"
 #include "Util.h"
-<<<<<<< HEAD
 #include "ScoreDataIterator.h"
 #include "FeatureDataIterator.h"
-=======
 #include "Vocabulary.h"
 
 using namespace std;
@@ -29,7 +27,6 @@
 const char REFLEN_CLOSEST[] = "closest";
 
 } // namespace
->>>>>>> 3c44d04b
 
 BleuScorer::BleuScorer(const string& config)
     : StatisticsBasedScorer("BLEU", config),
@@ -78,17 +75,10 @@
 
   //load reference data
   for (size_t i = 0; i < referenceFiles.size(); ++i) {
-<<<<<<< HEAD
-    //TRACE_ERR("Loading reference from " << referenceFiles[i] << endl);
-    ifstream refin(referenceFiles[i].c_str());
-    if (!refin) {
-      throw runtime_error("Unable to open: " + referenceFiles[i]);
-=======
     TRACE_ERR("Loading reference from " << referenceFiles[i] << endl);
 
     if (!OpenReference(referenceFiles[i].c_str(), i)) {
       throw runtime_error("Unable to open " + referenceFiles[i]);
->>>>>>> 3c44d04b
     }
   }
 }
@@ -259,8 +249,31 @@
   for (int j = 0; j < kBleuNgramOrder; j++) {
     logbleu += log(stats[2 * j]) - log(stats[2 * j + 1]);
   }
-<<<<<<< HEAD
-  cerr << endl;
+  logbleu /= kBleuNgramOrder;
+  const float brevity = 1.0 - stats[(kBleuNgramOrder * 2)] / stats[1];
+  
+  if (brevity < 0.0) {
+    logbleu += brevity;
+  }
+
+  // Exponentiate and scale by reference length (as per Chiang et al 08)
+  return exp(logbleu) * stats[kBleuNgramOrder*2];
+}
+
+float unsmoothedBleu(const std::vector<float>& stats) {
+  CHECK(stats.size() == kBleuNgramOrder * 2 + 1);
+
+  float logbleu = 0.0;
+  for (int j = 0; j < kBleuNgramOrder; j++) {
+    logbleu += log(stats[2 * j]) - log(stats[2 * j + 1]);
+  }
+  logbleu /= kBleuNgramOrder;
+  const float brevity = 1.0 - stats[(kBleuNgramOrder * 2)] / stats[1];
+
+  if (brevity < 0.0) {
+    logbleu += brevity;
+  }
+  return exp(logbleu);
 }
 
 vector<float> BleuScorer::ScoreNbestList(string scoreFile, string featureFile) {
@@ -323,31 +336,4 @@
 	}
 	//cerr << brevity << " -> " << exp(logbleu) << endl;
 	return exp(logbleu);
-=======
-  logbleu /= kBleuNgramOrder;
-  const float brevity = 1.0 - stats[(kBleuNgramOrder * 2)] / stats[1];
-  
-  if (brevity < 0.0) {
-    logbleu += brevity;
-  }
-
-  // Exponentiate and scale by reference length (as per Chiang et al 08)
-  return exp(logbleu) * stats[kBleuNgramOrder*2];
-}
-
-float unsmoothedBleu(const std::vector<float>& stats) {
-  CHECK(stats.size() == kBleuNgramOrder * 2 + 1);
-
-  float logbleu = 0.0;
-  for (int j = 0; j < kBleuNgramOrder; j++) {
-    logbleu += log(stats[2 * j]) - log(stats[2 * j + 1]);
-  }
-  logbleu /= kBleuNgramOrder;
-  const float brevity = 1.0 - stats[(kBleuNgramOrder * 2)] / stats[1];
-
-  if (brevity < 0.0) {
-    logbleu += brevity;
-  }
-  return exp(logbleu);
->>>>>>> 3c44d04b
 }