--- conflicted
+++ resolved
@@ -73,14 +73,7 @@
 
   std::string line;
   while(getline(std::cin, line)) {
-<<<<<<< HEAD
     PhrasePiece source(line);
-=======
-    Phrase sourcePhrase;
-    // sourcePhrase.CreateFromString(Input, input, line, "||dummy_string||", NULL);
-    sourcePhrase.CreateFromString(Input, input, line, NULL);
-
->>>>>>> 76b6a5b6
     TargetPhraseVectorPtr decodedPhraseColl
     = pdc.GetTargetPhraseCollectionRaw(source);
 
