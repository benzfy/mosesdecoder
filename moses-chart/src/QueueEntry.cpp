--- conflicted
+++ resolved
@@ -55,12 +55,8 @@
   if (prevWordsConsumed)
     CreateChildEntry(prevWordsConsumed, allChartCells);
 
-<<<<<<< HEAD
-  if (wordsConsumed->IsNonTerminal()) { // non-term
-=======
   if (wordsConsumed->IsNonTerminal()) {
     // non-term
->>>>>>> 508d89ed
     const WordsRange &childRange = wordsConsumed->GetWordsRange();
     const ChartCell &childCell = allChartCells.Get(childRange);
     const Word &headWord = wordsConsumed->GetSourceWord();
