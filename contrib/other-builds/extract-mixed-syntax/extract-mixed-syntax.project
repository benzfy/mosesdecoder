--- conflicted
+++ resolved
@@ -76,21 +76,14 @@
     <Configuration Name="Debug" CompilerType="GCC" DebuggerType="LLDB Debugger" Type="Executable" BuildCmpWithGlobalSettings="append" BuildLnkWithGlobalSettings="append" BuildResWithGlobalSettings="append">
       <Compiler Options="-g;-O0;-Wall" C_Options="-g;-O0;-Wall" Assembler="" Required="yes" PreCompiledHeader="" PCHInCommandLine="no" PCHFlags="" PCHFlagsPolicy="0">
         <IncludePath Value="."/>
-<<<<<<< HEAD
         <IncludePath Value="../../.."/>
-=======
-        <IncludePath Value="../../../"/>
->>>>>>> 930dce10
         <IncludePath Value="../../../phrase-extract"/>
         <IncludePath Value="../../../boost/include"/>
       </Compiler>
       <Linker Options="" Required="yes">
         <LibraryPath Value="../../../boost/lib64"/>
         <LibraryPath Value="../../../contrib/other-builds/util/Debug"/>
-<<<<<<< HEAD
-=======
         <LibraryPath Value="Debug"/>
->>>>>>> 930dce10
         <Library Value="util"/>
         <Library Value="boost_iostreams"/>
         <Library Value="boost_program_options"/>
