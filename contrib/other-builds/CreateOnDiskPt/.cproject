<?xml version="1.0" encoding="UTF-8" standalone="no"?>
<?fileVersion 4.0.0?>

<cproject storage_type_id="org.eclipse.cdt.core.XmlProjectDescriptionStorage">
	<storageModule moduleId="org.eclipse.cdt.core.settings">
		<cconfiguration id="cdt.managedbuild.config.gnu.exe.debug.602770742">
			<storageModule buildSystemId="org.eclipse.cdt.managedbuilder.core.configurationDataProvider" id="cdt.managedbuild.config.gnu.exe.debug.602770742" moduleId="org.eclipse.cdt.core.settings" name="Debug">
				<externalSettings/>
				<extensions>
					<extension id="org.eclipse.cdt.core.ELF" point="org.eclipse.cdt.core.BinaryParser"/>
					<extension id="org.eclipse.cdt.core.GmakeErrorParser" point="org.eclipse.cdt.core.ErrorParser"/>
					<extension id="org.eclipse.cdt.core.CWDLocator" point="org.eclipse.cdt.core.ErrorParser"/>
					<extension id="org.eclipse.cdt.core.GCCErrorParser" point="org.eclipse.cdt.core.ErrorParser"/>
					<extension id="org.eclipse.cdt.core.GASErrorParser" point="org.eclipse.cdt.core.ErrorParser"/>
					<extension id="org.eclipse.cdt.core.GLDErrorParser" point="org.eclipse.cdt.core.ErrorParser"/>
				</extensions>
			</storageModule>
			<storageModule moduleId="cdtBuildSystem" version="4.0.0">
				<configuration artifactName="${ProjName}" buildArtefactType="org.eclipse.cdt.build.core.buildArtefactType.exe" buildProperties="org.eclipse.cdt.build.core.buildType=org.eclipse.cdt.build.core.buildType.debug,org.eclipse.cdt.build.core.buildArtefactType=org.eclipse.cdt.build.core.buildArtefactType.exe" cleanCommand="rm -rf" description="" id="cdt.managedbuild.config.gnu.exe.debug.602770742" name="Debug" parent="cdt.managedbuild.config.gnu.exe.debug">
					<folderInfo id="cdt.managedbuild.config.gnu.exe.debug.602770742." name="/" resourcePath="">
						<toolChain id="cdt.managedbuild.toolchain.gnu.exe.debug.1436139469" name="Linux GCC" superClass="cdt.managedbuild.toolchain.gnu.exe.debug">
							<targetPlatform id="cdt.managedbuild.target.gnu.platform.exe.debug.622899770" name="Debug Platform" superClass="cdt.managedbuild.target.gnu.platform.exe.debug"/>
							<builder buildPath="${workspace_loc:/CreateOnDiskPt}/Debug" id="cdt.managedbuild.target.gnu.builder.exe.debug.1448999623" keepEnvironmentInBuildfile="false" managedBuildOn="true" name="Gnu Make Builder" superClass="cdt.managedbuild.target.gnu.builder.exe.debug"/>
							<tool id="cdt.managedbuild.tool.gnu.archiver.base.2139008298" name="GCC Archiver" superClass="cdt.managedbuild.tool.gnu.archiver.base"/>
							<tool id="cdt.managedbuild.tool.gnu.cpp.compiler.exe.debug.2008193341" name="GCC C++ Compiler" superClass="cdt.managedbuild.tool.gnu.cpp.compiler.exe.debug">
								<option id="gnu.cpp.compiler.exe.debug.option.optimization.level.627728792" name="Optimization Level" superClass="gnu.cpp.compiler.exe.debug.option.optimization.level" value="gnu.cpp.compiler.optimization.level.none" valueType="enumerated"/>
								<option id="gnu.cpp.compiler.exe.debug.option.debugging.level.1832148270" name="Debug Level" superClass="gnu.cpp.compiler.exe.debug.option.debugging.level" value="gnu.cpp.compiler.debugging.level.max" valueType="enumerated"/>
								<option id="gnu.cpp.compiler.option.include.paths.1681469807" name="Include paths (-I)" superClass="gnu.cpp.compiler.option.include.paths" valueType="includePath">
									<listOptionValue builtIn="false" value="&quot;${workspace_loc}/../..&quot;"/>
									<listOptionValue builtIn="false" value="&quot;${workspace_loc}/../../boost/include&quot;"/>
								</option>
								<option id="gnu.cpp.compiler.option.preprocessor.def.425758466" name="Defined symbols (-D)" superClass="gnu.cpp.compiler.option.preprocessor.def" valueType="definedSymbols">
									<listOptionValue builtIn="false" value="MAX_NUM_FACTORS=4"/>
								</option>
								<inputType id="cdt.managedbuild.tool.gnu.cpp.compiler.input.285185442" superClass="cdt.managedbuild.tool.gnu.cpp.compiler.input"/>
							</tool>
							<tool id="cdt.managedbuild.tool.gnu.c.compiler.exe.debug.587301391" name="GCC C Compiler" superClass="cdt.managedbuild.tool.gnu.c.compiler.exe.debug">
								<option defaultValue="gnu.c.optimization.level.none" id="gnu.c.compiler.exe.debug.option.optimization.level.2116328611" name="Optimization Level" superClass="gnu.c.compiler.exe.debug.option.optimization.level" valueType="enumerated"/>
								<option id="gnu.c.compiler.exe.debug.option.debugging.level.2129089003" name="Debug Level" superClass="gnu.c.compiler.exe.debug.option.debugging.level" value="gnu.c.debugging.level.max" valueType="enumerated"/>
								<inputType id="cdt.managedbuild.tool.gnu.c.compiler.input.1464765114" superClass="cdt.managedbuild.tool.gnu.c.compiler.input"/>
							</tool>
							<tool id="cdt.managedbuild.tool.gnu.c.linker.exe.debug.606542044" name="GCC C Linker" superClass="cdt.managedbuild.tool.gnu.c.linker.exe.debug"/>
							<tool id="cdt.managedbuild.tool.gnu.cpp.linker.exe.debug.813817495" name="GCC C++ Linker" superClass="cdt.managedbuild.tool.gnu.cpp.linker.exe.debug">
								<option id="gnu.cpp.link.option.libs.1325292383" name="Libraries (-l)" superClass="gnu.cpp.link.option.libs" valueType="libs">
									<listOptionValue builtIn="false" value="OnDiskPt"/>
									<listOptionValue builtIn="false" value="moses"/>
									<listOptionValue builtIn="false" value="irstlm"/>
									<listOptionValue builtIn="false" value="dstruct"/>
									<listOptionValue builtIn="false" value="flm"/>
									<listOptionValue builtIn="false" value="oolm"/>
									<listOptionValue builtIn="false" value="lattice"/>
									<listOptionValue builtIn="false" value="misc"/>
									<listOptionValue builtIn="false" value="dalm"/>
									<listOptionValue builtIn="false" value="search"/>
									<listOptionValue builtIn="false" value="RandLM"/>
									<listOptionValue builtIn="false" value="lm"/>
									<listOptionValue builtIn="false" value="util"/>
									<listOptionValue builtIn="false" value="boost_iostreams-mt"/>
									<listOptionValue builtIn="false" value="boost_serialization"/>
									<listOptionValue builtIn="false" value="boost_system-mt"/>
									<listOptionValue builtIn="false" value="boost_thread-mt"/>
									<listOptionValue builtIn="false" value="boost_filesystem-mt"/>
									<listOptionValue builtIn="false" value="pthread"/>
									<listOptionValue builtIn="false" value="z"/>
<<<<<<< HEAD
									<listOptionValue builtIn="false" value="rt"/>
=======
									<listOptionValue builtIn="false" value="bz2"/>
>>>>>>> 9f2f3c21
									<listOptionValue builtIn="false" value="dl"/>
								</option>
								<option id="gnu.cpp.link.option.paths.815001500" name="Library search path (-L)" superClass="gnu.cpp.link.option.paths" valueType="libPaths">
									<listOptionValue builtIn="false" value="&quot;${workspace_loc:}/../../boost/lib64&quot;"/>
									<listOptionValue builtIn="false" value="bz2"/>
									<listOptionValue builtIn="false" value="&quot;${workspace_loc:}/search/Debug&quot;"/>
									<listOptionValue builtIn="false" value="&quot;${workspace_loc:}/../../DALM/lib&quot;"/>
									<listOptionValue builtIn="false" value="&quot;${workspace_loc:}/../../srilm/lib/i686-m64&quot;"/>
									<listOptionValue builtIn="false" value="&quot;${workspace_loc:}/../../srilm/lib/macosx&quot;"/>
									<listOptionValue builtIn="false" value="&quot;${workspace_loc:}/../../irstlm/lib&quot;"/>
									<listOptionValue builtIn="false" value="&quot;${workspace_loc:}/../../randlm/lib&quot;"/>
									<listOptionValue builtIn="false" value="&quot;${workspace_loc:}/OnDiskPt/Debug&quot;"/>
									<listOptionValue builtIn="false" value="&quot;${workspace_loc:}/util/Debug&quot;"/>
									<listOptionValue builtIn="false" value="&quot;${workspace_loc:}/moses/Debug&quot;"/>
									<listOptionValue builtIn="false" value="&quot;${workspace_loc:}/lm/Debug&quot;"/>
								</option>
								<inputType id="cdt.managedbuild.tool.gnu.cpp.linker.input.2077999464" superClass="cdt.managedbuild.tool.gnu.cpp.linker.input">
									<additionalInput kind="additionalinputdependency" paths="$(USER_OBJS)"/>
									<additionalInput kind="additionalinput" paths="$(LIBS)"/>
								</inputType>
							</tool>
							<tool id="cdt.managedbuild.tool.gnu.assembler.exe.debug.1309273058" name="GCC Assembler" superClass="cdt.managedbuild.tool.gnu.assembler.exe.debug">
								<inputType id="cdt.managedbuild.tool.gnu.assembler.input.1393504995" superClass="cdt.managedbuild.tool.gnu.assembler.input"/>
							</tool>
						</toolChain>
					</folderInfo>
				</configuration>
			</storageModule>
			<storageModule moduleId="org.eclipse.cdt.core.externalSettings"/>
		</cconfiguration>
		<cconfiguration id="cdt.managedbuild.config.gnu.exe.release.168814843">
			<storageModule buildSystemId="org.eclipse.cdt.managedbuilder.core.configurationDataProvider" id="cdt.managedbuild.config.gnu.exe.release.168814843" moduleId="org.eclipse.cdt.core.settings" name="Release">
				<externalSettings/>
				<extensions>
					<extension id="org.eclipse.cdt.core.ELF" point="org.eclipse.cdt.core.BinaryParser"/>
					<extension id="org.eclipse.cdt.core.GmakeErrorParser" point="org.eclipse.cdt.core.ErrorParser"/>
					<extension id="org.eclipse.cdt.core.CWDLocator" point="org.eclipse.cdt.core.ErrorParser"/>
					<extension id="org.eclipse.cdt.core.GCCErrorParser" point="org.eclipse.cdt.core.ErrorParser"/>
					<extension id="org.eclipse.cdt.core.GASErrorParser" point="org.eclipse.cdt.core.ErrorParser"/>
					<extension id="org.eclipse.cdt.core.GLDErrorParser" point="org.eclipse.cdt.core.ErrorParser"/>
				</extensions>
			</storageModule>
			<storageModule moduleId="cdtBuildSystem" version="4.0.0">
				<configuration artifactName="${ProjName}" buildArtefactType="org.eclipse.cdt.build.core.buildArtefactType.exe" buildProperties="org.eclipse.cdt.build.core.buildType=org.eclipse.cdt.build.core.buildType.release,org.eclipse.cdt.build.core.buildArtefactType=org.eclipse.cdt.build.core.buildArtefactType.exe" cleanCommand="rm -rf" description="" id="cdt.managedbuild.config.gnu.exe.release.168814843" name="Release" parent="cdt.managedbuild.config.gnu.exe.release">
					<folderInfo id="cdt.managedbuild.config.gnu.exe.release.168814843." name="/" resourcePath="">
						<toolChain id="cdt.managedbuild.toolchain.gnu.exe.release.844577457" name="Linux GCC" superClass="cdt.managedbuild.toolchain.gnu.exe.release">
							<targetPlatform id="cdt.managedbuild.target.gnu.platform.exe.release.1635721038" name="Debug Platform" superClass="cdt.managedbuild.target.gnu.platform.exe.release"/>
							<builder buildPath="${workspace_loc:/CreateOnDiskPt}/Release" id="cdt.managedbuild.target.gnu.builder.exe.release.361379130" keepEnvironmentInBuildfile="false" managedBuildOn="true" name="Gnu Make Builder" superClass="cdt.managedbuild.target.gnu.builder.exe.release"/>
							<tool id="cdt.managedbuild.tool.gnu.archiver.base.799410017" name="GCC Archiver" superClass="cdt.managedbuild.tool.gnu.archiver.base"/>
							<tool id="cdt.managedbuild.tool.gnu.cpp.compiler.exe.release.1404799808" name="GCC C++ Compiler" superClass="cdt.managedbuild.tool.gnu.cpp.compiler.exe.release">
								<option id="gnu.cpp.compiler.exe.release.option.optimization.level.696270987" name="Optimization Level" superClass="gnu.cpp.compiler.exe.release.option.optimization.level" value="gnu.cpp.compiler.optimization.level.most" valueType="enumerated"/>
								<option id="gnu.cpp.compiler.exe.release.option.debugging.level.1052942304" name="Debug Level" superClass="gnu.cpp.compiler.exe.release.option.debugging.level" value="gnu.cpp.compiler.debugging.level.none" valueType="enumerated"/>
								<inputType id="cdt.managedbuild.tool.gnu.cpp.compiler.input.2139553528" superClass="cdt.managedbuild.tool.gnu.cpp.compiler.input"/>
							</tool>
							<tool id="cdt.managedbuild.tool.gnu.c.compiler.exe.release.1633770352" name="GCC C Compiler" superClass="cdt.managedbuild.tool.gnu.c.compiler.exe.release">
								<option defaultValue="gnu.c.optimization.level.most" id="gnu.c.compiler.exe.release.option.optimization.level.1936692829" name="Optimization Level" superClass="gnu.c.compiler.exe.release.option.optimization.level" valueType="enumerated"/>
								<option id="gnu.c.compiler.exe.release.option.debugging.level.2077864052" name="Debug Level" superClass="gnu.c.compiler.exe.release.option.debugging.level" value="gnu.c.debugging.level.none" valueType="enumerated"/>
								<inputType id="cdt.managedbuild.tool.gnu.c.compiler.input.1045097629" superClass="cdt.managedbuild.tool.gnu.c.compiler.input"/>
							</tool>
							<tool id="cdt.managedbuild.tool.gnu.c.linker.exe.release.455462639" name="GCC C Linker" superClass="cdt.managedbuild.tool.gnu.c.linker.exe.release"/>
							<tool id="cdt.managedbuild.tool.gnu.cpp.linker.exe.release.868037913" name="GCC C++ Linker" superClass="cdt.managedbuild.tool.gnu.cpp.linker.exe.release">
								<inputType id="cdt.managedbuild.tool.gnu.cpp.linker.input.1997666824" superClass="cdt.managedbuild.tool.gnu.cpp.linker.input">
									<additionalInput kind="additionalinputdependency" paths="$(USER_OBJS)"/>
									<additionalInput kind="additionalinput" paths="$(LIBS)"/>
								</inputType>
							</tool>
							<tool id="cdt.managedbuild.tool.gnu.assembler.exe.release.552535001" name="GCC Assembler" superClass="cdt.managedbuild.tool.gnu.assembler.exe.release">
								<inputType id="cdt.managedbuild.tool.gnu.assembler.input.546084937" superClass="cdt.managedbuild.tool.gnu.assembler.input"/>
							</tool>
						</toolChain>
					</folderInfo>
				</configuration>
			</storageModule>
			<storageModule moduleId="org.eclipse.cdt.core.externalSettings"/>
		</cconfiguration>
	</storageModule>
	<storageModule moduleId="cdtBuildSystem" version="4.0.0">
		<project id="CreateOnDiskPt.cdt.managedbuild.target.gnu.exe.348559778" name="Executable" projectType="cdt.managedbuild.target.gnu.exe"/>
	</storageModule>
	<storageModule moduleId="scannerConfiguration">
		<autodiscovery enabled="true" problemReportingEnabled="true" selectedProfileId=""/>
		<scannerConfigBuildInfo instanceId="cdt.managedbuild.config.gnu.exe.release.168814843;cdt.managedbuild.config.gnu.exe.release.168814843.;cdt.managedbuild.tool.gnu.cpp.compiler.exe.release.1404799808;cdt.managedbuild.tool.gnu.cpp.compiler.input.2139553528">
			<autodiscovery enabled="true" problemReportingEnabled="true" selectedProfileId=""/>
		</scannerConfigBuildInfo>
		<scannerConfigBuildInfo instanceId="cdt.managedbuild.config.gnu.exe.debug.602770742;cdt.managedbuild.config.gnu.exe.debug.602770742.;cdt.managedbuild.tool.gnu.c.compiler.exe.debug.587301391;cdt.managedbuild.tool.gnu.c.compiler.input.1464765114">
			<autodiscovery enabled="true" problemReportingEnabled="true" selectedProfileId=""/>
		</scannerConfigBuildInfo>
		<scannerConfigBuildInfo instanceId="cdt.managedbuild.config.gnu.exe.release.168814843;cdt.managedbuild.config.gnu.exe.release.168814843.;cdt.managedbuild.tool.gnu.c.compiler.exe.release.1633770352;cdt.managedbuild.tool.gnu.c.compiler.input.1045097629">
			<autodiscovery enabled="true" problemReportingEnabled="true" selectedProfileId=""/>
		</scannerConfigBuildInfo>
		<scannerConfigBuildInfo instanceId="cdt.managedbuild.config.gnu.exe.debug.602770742;cdt.managedbuild.config.gnu.exe.debug.602770742.;cdt.managedbuild.tool.gnu.cpp.compiler.exe.debug.2008193341;cdt.managedbuild.tool.gnu.cpp.compiler.input.285185442">
			<autodiscovery enabled="true" problemReportingEnabled="true" selectedProfileId=""/>
		</scannerConfigBuildInfo>
	</storageModule>
	<storageModule moduleId="org.eclipse.cdt.core.LanguageSettingsProviders"/>
	<storageModule moduleId="refreshScope" versionNumber="2">
		<configuration configurationName="Release">
			<resource resourceType="PROJECT" workspacePath="/CreateOnDiskPt"/>
		</configuration>
		<configuration configurationName="Debug">
			<resource resourceType="PROJECT" workspacePath="/CreateOnDiskPt"/>
		</configuration>
	</storageModule>
</cproject><|MERGE_RESOLUTION|>--- conflicted
+++ resolved
@@ -62,11 +62,8 @@
 									<listOptionValue builtIn="false" value="boost_filesystem-mt"/>
 									<listOptionValue builtIn="false" value="pthread"/>
 									<listOptionValue builtIn="false" value="z"/>
-<<<<<<< HEAD
 									<listOptionValue builtIn="false" value="rt"/>
-=======
 									<listOptionValue builtIn="false" value="bz2"/>
->>>>>>> 9f2f3c21
 									<listOptionValue builtIn="false" value="dl"/>
 								</option>
 								<option id="gnu.cpp.link.option.paths.815001500" name="Library search path (-L)" superClass="gnu.cpp.link.option.paths" valueType="libPaths">
