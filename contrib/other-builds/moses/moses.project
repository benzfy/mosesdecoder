<?xml version="1.0" encoding="UTF-8"?>
<CodeLite_Project Name="moses" InternalType="Library">
  <VirtualDirectory Name="TranslationModel">
    <VirtualDirectory Name="UG">
      <VirtualDirectory Name="mm">
        <VirtualDirectory Name="obsolete">
          <File Name="../../../moses/TranslationModel/UG/mm/obsolete/ug_bitext_base.h"/>
        </VirtualDirectory>
        <File Name="../../../moses/TranslationModel/UG/mm/calc-coverage.cc" ExcludeProjConfig="Debug"/>
        <File Name="../../../moses/TranslationModel/UG/mm/custom-pt.cc" ExcludeProjConfig="Debug"/>
        <File Name="../../../moses/TranslationModel/UG/mm/mam2symal.cc" ExcludeProjConfig="Debug"/>
        <File Name="../../../moses/TranslationModel/UG/mm/mam_verify.cc" ExcludeProjConfig="Debug"/>
        <File Name="../../../moses/TranslationModel/UG/mm/mmlex-build.cc" ExcludeProjConfig="Debug"/>
        <File Name="../../../moses/TranslationModel/UG/mm/mmlex-lookup.cc" ExcludeProjConfig="Debug"/>
        <File Name="../../../moses/TranslationModel/UG/mm/mtt-build.cc" ExcludeProjConfig="Debug"/>
        <File Name="../../../moses/TranslationModel/UG/mm/mtt-count-words.cc" ExcludeProjConfig="Debug"/>
        <File Name="../../../moses/TranslationModel/UG/mm/mtt-demo1.cc" ExcludeProjConfig="Debug"/>
        <File Name="../../../moses/TranslationModel/UG/mm/mtt-dump.cc" ExcludeProjConfig="Debug"/>
        <File Name="../../../moses/TranslationModel/UG/mm/mtt.count.cc" ExcludeProjConfig="Debug"/>
        <File Name="../../../moses/TranslationModel/UG/mm/num_read_write.cc" ExcludeProjConfig="Debug"/>
        <File Name="../../../moses/TranslationModel/UG/mm/num_read_write.h" ExcludeProjConfig="Debug"/>
        <File Name="../../../moses/TranslationModel/UG/mm/symal2mam.cc" ExcludeProjConfig="Debug"/>
        <File Name="../../../moses/TranslationModel/UG/mm/test-dynamic-im-tsa.cc" ExcludeProjConfig="Debug"/>
        <File Name="../../../moses/TranslationModel/UG/mm/tpt_pickler.cc"/>
        <File Name="../../../moses/TranslationModel/UG/mm/tpt_pickler.h"/>
        <File Name="../../../moses/TranslationModel/UG/mm/tpt_tightindex.cc"/>
        <File Name="../../../moses/TranslationModel/UG/mm/tpt_tightindex.h"/>
        <File Name="../../../moses/TranslationModel/UG/mm/tpt_tokenindex.cc"/>
        <File Name="../../../moses/TranslationModel/UG/mm/tpt_tokenindex.h"/>
        <File Name="../../../moses/TranslationModel/UG/mm/tpt_typedefs.h"/>
        <File Name="../../../moses/TranslationModel/UG/mm/ug_bitext.cc"/>
        <File Name="../../../moses/TranslationModel/UG/mm/ug_bitext.h"/>
        <File Name="../../../moses/TranslationModel/UG/mm/ug_conll_bottom_up_token.h"/>
        <File Name="../../../moses/TranslationModel/UG/mm/ug_conll_record.cc"/>
        <File Name="../../../moses/TranslationModel/UG/mm/ug_conll_record.h"/>
        <File Name="../../../moses/TranslationModel/UG/mm/ug_corpus_token.cc"/>
        <File Name="../../../moses/TranslationModel/UG/mm/ug_corpus_token.h"/>
        <File Name="../../../moses/TranslationModel/UG/mm/ug_deptree.cc"/>
        <File Name="../../../moses/TranslationModel/UG/mm/ug_deptree.h"/>
        <File Name="../../../moses/TranslationModel/UG/mm/ug_im_tsa.h"/>
        <File Name="../../../moses/TranslationModel/UG/mm/ug_im_ttrack.h"/>
        <File Name="../../../moses/TranslationModel/UG/mm/ug_lexical_phrase_scorer1.h"/>
        <File Name="../../../moses/TranslationModel/UG/mm/ug_lexical_phrase_scorer2.h"/>
        <File Name="../../../moses/TranslationModel/UG/mm/ug_lexical_reordering.cc"/>
        <File Name="../../../moses/TranslationModel/UG/mm/ug_lexical_reordering.h"/>
        <File Name="../../../moses/TranslationModel/UG/mm/ug_load_primer.cc"/>
        <File Name="../../../moses/TranslationModel/UG/mm/ug_load_primer.h"/>
        <File Name="../../../moses/TranslationModel/UG/mm/ug_lru_cache.h"/>
        <File Name="../../../moses/TranslationModel/UG/mm/ug_mm_2d_table.h"/>
        <File Name="../../../moses/TranslationModel/UG/mm/ug_mm_tsa.h"/>
        <File Name="../../../moses/TranslationModel/UG/mm/ug_mm_tsa_tree_iterator.h"/>
        <File Name="../../../moses/TranslationModel/UG/mm/ug_mm_ttrack.h"/>
        <File Name="../../../moses/TranslationModel/UG/mm/ug_mmbitext.cc"/>
        <File Name="../../../moses/TranslationModel/UG/mm/ug_mmbitext.h"/>
        <File Name="../../../moses/TranslationModel/UG/mm/ug_phrasepair.cc"/>
        <File Name="../../../moses/TranslationModel/UG/mm/ug_phrasepair.h"/>
        <File Name="../../../moses/TranslationModel/UG/mm/ug_tsa_array_entry.cc"/>
        <File Name="../../../moses/TranslationModel/UG/mm/ug_tsa_array_entry.h"/>
        <File Name="../../../moses/TranslationModel/UG/mm/ug_tsa_base.h"/>
        <File Name="../../../moses/TranslationModel/UG/mm/ug_tsa_bitset_cache.h"/>
        <File Name="../../../moses/TranslationModel/UG/mm/ug_tsa_tree_iterator.h"/>
        <File Name="../../../moses/TranslationModel/UG/mm/ug_ttrack_base.cc"/>
        <File Name="../../../moses/TranslationModel/UG/mm/ug_ttrack_base.h"/>
        <File Name="../../../moses/TranslationModel/UG/mm/ug_ttrack_position.cc"/>
        <File Name="../../../moses/TranslationModel/UG/mm/ug_ttrack_position.h"/>
        <File Name="../../../moses/TranslationModel/UG/mm/ug_typedefs.h"/>
      </VirtualDirectory>
      <VirtualDirectory Name="generic">
        <VirtualDirectory Name="file_io">
          <File Name="../../../moses/TranslationModel/UG/generic/file_io/ug_stream.cpp"/>
          <File Name="../../../moses/TranslationModel/UG/generic/file_io/ug_stream.h"/>
        </VirtualDirectory>
        <VirtualDirectory Name="program_options">
          <File Name="../../../moses/TranslationModel/UG/generic/program_options/ug_get_options.cpp"/>
          <File Name="../../../moses/TranslationModel/UG/generic/program_options/ug_get_options.h"/>
          <File Name="../../../moses/TranslationModel/UG/generic/program_options/ug_splice_arglist.cc"/>
          <File Name="../../../moses/TranslationModel/UG/generic/program_options/ug_splice_arglist.h"/>
        </VirtualDirectory>
        <VirtualDirectory Name="sampling">
          <File Name="../../../moses/TranslationModel/UG/generic/sampling/Sampling.h"/>
        </VirtualDirectory>
        <VirtualDirectory Name="sorting">
          <File Name="../../../moses/TranslationModel/UG/generic/sorting/NBestList.h"/>
          <File Name="../../../moses/TranslationModel/UG/generic/sorting/VectorIndexSorter.h"/>
        </VirtualDirectory>
        <VirtualDirectory Name="stringdist">
          <File Name="../../../moses/TranslationModel/UG/generic/stringdist/ug_stringdist.cc" ExcludeProjConfig="Debug"/>
          <File Name="../../../moses/TranslationModel/UG/generic/stringdist/ug_stringdist.h" ExcludeProjConfig="Debug"/>
        </VirtualDirectory>
        <VirtualDirectory Name="threading">
          <File Name="../../../moses/TranslationModel/UG/generic/threading/ug_thread_safe_counter.cc"/>
          <File Name="../../../moses/TranslationModel/UG/generic/threading/ug_thread_safe_counter.h"/>
        </VirtualDirectory>
      </VirtualDirectory>
      <VirtualDirectory Name="util">
        <File Name="../../../moses/TranslationModel/UG/util/ibm1-align.cc" ExcludeProjConfig="Debug"/>
        <File Name="../../../moses/TranslationModel/UG/util/tokenindex.dump.cc" ExcludeProjConfig="Debug"/>
      </VirtualDirectory>
      <File Name="../../../moses/TranslationModel/UG/count-ptable-features.cc"/>
      <File Name="../../../moses/TranslationModel/UG/mmsapt.cpp"/>
      <File Name="../../../moses/TranslationModel/UG/mmsapt.h"/>
      <File Name="../../../moses/TranslationModel/UG/mmsapt_align.cc"/>
      <File Name="../../../moses/TranslationModel/UG/ptable-describe-features.cc"/>
      <File Name="../../../moses/TranslationModel/UG/ptable-lookup.cc"/>
      <File Name="../../../moses/TranslationModel/UG/sapt_phrase_key.h"/>
      <File Name="../../../moses/TranslationModel/UG/sapt_phrase_scorers.h"/>
      <File Name="../../../moses/TranslationModel/UG/sapt_pscore_base.h"/>
      <File Name="../../../moses/TranslationModel/UG/sapt_pscore_coherence.h"/>
      <File Name="../../../moses/TranslationModel/UG/sapt_pscore_lex1.h"/>
      <File Name="../../../moses/TranslationModel/UG/sapt_pscore_logcnt.h"/>
      <File Name="../../../moses/TranslationModel/UG/sapt_pscore_pbwd.h"/>
      <File Name="../../../moses/TranslationModel/UG/sapt_pscore_pfwd.h"/>
      <File Name="../../../moses/TranslationModel/UG/sapt_pscore_phrasecount.h"/>
      <File Name="../../../moses/TranslationModel/UG/sapt_pscore_provenance.h"/>
      <File Name="../../../moses/TranslationModel/UG/sapt_pscore_rareness.h"/>
      <File Name="../../../moses/TranslationModel/UG/sapt_pscore_unaligned.h"/>
      <File Name="../../../moses/TranslationModel/UG/sapt_pscore_wordcount.h"/>
      <File Name="../../../moses/TranslationModel/UG/sim-pe.cc" ExcludeProjConfig="Debug"/>
      <File Name="../../../moses/TranslationModel/UG/spe-check-coverage.cc" ExcludeProjConfig="Debug"/>
      <File Name="../../../moses/TranslationModel/UG/spe-check-coverage2.cc" ExcludeProjConfig="Debug"/>
      <File Name="../../../moses/TranslationModel/UG/spe-check-coverage3.cc" ExcludeProjConfig="Debug"/>
      <File Name="../../../moses/TranslationModel/UG/try-align.cc" ExcludeProjConfig="Debug"/>
      <File Name="../../../moses/TranslationModel/UG/try-align2.cc" ExcludeProjConfig="Debug"/>
    </VirtualDirectory>
    <VirtualDirectory Name="CompactPT">
      <File Name="../../../moses/TranslationModel/CompactPT/BlockHashIndex.cpp"/>
      <File Name="../../../moses/TranslationModel/CompactPT/BlockHashIndex.h"/>
      <File Name="../../../moses/TranslationModel/CompactPT/CanonicalHuffman.h"/>
      <File Name="../../../moses/TranslationModel/CompactPT/CmphStringVectorAdapter.cpp"/>
      <File Name="../../../moses/TranslationModel/CompactPT/CmphStringVectorAdapter.h"/>
      <File Name="../../../moses/TranslationModel/CompactPT/ConsistentPhrases.h"/>
      <File Name="../../../moses/TranslationModel/CompactPT/LexicalReorderingTableCompact.cpp"/>
      <File Name="../../../moses/TranslationModel/CompactPT/LexicalReorderingTableCompact.h"/>
      <File Name="../../../moses/TranslationModel/CompactPT/LexicalReorderingTableCreator.cpp"/>
      <File Name="../../../moses/TranslationModel/CompactPT/LexicalReorderingTableCreator.h"/>
      <File Name="../../../moses/TranslationModel/CompactPT/ListCoders.h"/>
      <File Name="../../../moses/TranslationModel/CompactPT/MmapAllocator.h"/>
      <File Name="../../../moses/TranslationModel/CompactPT/MonotonicVector.h"/>
      <File Name="../../../moses/TranslationModel/CompactPT/MurmurHash3.cpp"/>
      <File Name="../../../moses/TranslationModel/CompactPT/MurmurHash3.h"/>
      <File Name="../../../moses/TranslationModel/CompactPT/PackedArray.h"/>
      <File Name="../../../moses/TranslationModel/CompactPT/PhraseDecoder.cpp"/>
      <File Name="../../../moses/TranslationModel/CompactPT/PhraseDecoder.h"/>
      <File Name="../../../moses/TranslationModel/CompactPT/PhraseDictionaryCompact.cpp"/>
      <File Name="../../../moses/TranslationModel/CompactPT/PhraseDictionaryCompact.h"/>
      <File Name="../../../moses/TranslationModel/CompactPT/PhraseTableCreator.cpp"/>
      <File Name="../../../moses/TranslationModel/CompactPT/PhraseTableCreator.h"/>
      <File Name="../../../moses/TranslationModel/CompactPT/StringVector.h"/>
      <File Name="../../../moses/TranslationModel/CompactPT/StringVectorTemp.h"/>
      <File Name="../../../moses/TranslationModel/CompactPT/TargetPhraseCollectionCache.h"/>
      <File Name="../../../moses/TranslationModel/CompactPT/ThrowingFwrite.cpp"/>
      <File Name="../../../moses/TranslationModel/CompactPT/ThrowingFwrite.h"/>
    </VirtualDirectory>
    <VirtualDirectory Name="CYKPlusParser">
      <File Name="../../../moses/TranslationModel/CYKPlusParser/ChartRuleLookupManagerCYKPlus.cpp"/>
      <File Name="../../../moses/TranslationModel/CYKPlusParser/ChartRuleLookupManagerCYKPlus.h"/>
      <File Name="../../../moses/TranslationModel/CYKPlusParser/ChartRuleLookupManagerMemory.cpp"/>
      <File Name="../../../moses/TranslationModel/CYKPlusParser/ChartRuleLookupManagerMemory.h"/>
      <File Name="../../../moses/TranslationModel/CYKPlusParser/ChartRuleLookupManagerMemoryPerSentence.cpp"/>
      <File Name="../../../moses/TranslationModel/CYKPlusParser/ChartRuleLookupManagerMemoryPerSentence.h"/>
      <File Name="../../../moses/TranslationModel/CYKPlusParser/ChartRuleLookupManagerOnDisk.cpp"/>
      <File Name="../../../moses/TranslationModel/CYKPlusParser/ChartRuleLookupManagerOnDisk.h"/>
      <File Name="../../../moses/TranslationModel/CYKPlusParser/ChartRuleLookupManagerSkeleton.cpp"/>
      <File Name="../../../moses/TranslationModel/CYKPlusParser/ChartRuleLookupManagerSkeleton.h"/>
      <File Name="../../../moses/TranslationModel/CYKPlusParser/CompletedRuleCollection.cpp"/>
      <File Name="../../../moses/TranslationModel/CYKPlusParser/CompletedRuleCollection.h"/>
      <File Name="../../../moses/TranslationModel/CYKPlusParser/DotChart.h"/>
      <File Name="../../../moses/TranslationModel/CYKPlusParser/DotChartInMemory.cpp"/>
      <File Name="../../../moses/TranslationModel/CYKPlusParser/DotChartInMemory.h"/>
      <File Name="../../../moses/TranslationModel/CYKPlusParser/DotChartOnDisk.cpp"/>
      <File Name="../../../moses/TranslationModel/CYKPlusParser/DotChartOnDisk.h"/>
    </VirtualDirectory>
    <VirtualDirectory Name="DynSAInclude">
      <File Name="../../../moses/TranslationModel/DynSAInclude/fdstream.h"/>
      <File Name="../../../moses/TranslationModel/DynSAInclude/FileHandler.cpp"/>
      <File Name="../../../moses/TranslationModel/DynSAInclude/FileHandler.h"/>
      <File Name="../../../moses/TranslationModel/DynSAInclude/hash.h"/>
      <File Name="../../../moses/TranslationModel/DynSAInclude/onlineRLM.h"/>
      <File Name="../../../moses/TranslationModel/DynSAInclude/params.cpp"/>
      <File Name="../../../moses/TranslationModel/DynSAInclude/params.h"/>
      <File Name="../../../moses/TranslationModel/DynSAInclude/perfectHash.h"/>
      <File Name="../../../moses/TranslationModel/DynSAInclude/quantizer.h"/>
      <File Name="../../../moses/TranslationModel/DynSAInclude/RandLMCache.h"/>
      <File Name="../../../moses/TranslationModel/DynSAInclude/RandLMFilter.h"/>
      <File Name="../../../moses/TranslationModel/DynSAInclude/types.h"/>
      <File Name="../../../moses/TranslationModel/DynSAInclude/utils.h"/>
      <File Name="../../../moses/TranslationModel/DynSAInclude/vocab.cpp"/>
      <File Name="../../../moses/TranslationModel/DynSAInclude/vocab.h"/>
    </VirtualDirectory>
    <VirtualDirectory Name="fuzzy-match">
      <File Name="../../../moses/TranslationModel/fuzzy-match/Alignments.cpp"/>
      <File Name="../../../moses/TranslationModel/fuzzy-match/Alignments.h"/>
      <File Name="../../../moses/TranslationModel/fuzzy-match/create_xml.cpp"/>
      <File Name="../../../moses/TranslationModel/fuzzy-match/create_xml.h"/>
      <File Name="../../../moses/TranslationModel/fuzzy-match/FuzzyMatchWrapper.cpp"/>
      <File Name="../../../moses/TranslationModel/fuzzy-match/FuzzyMatchWrapper.h"/>
      <File Name="../../../moses/TranslationModel/fuzzy-match/Match.h"/>
      <File Name="../../../moses/TranslationModel/fuzzy-match/SentenceAlignment.cpp"/>
      <File Name="../../../moses/TranslationModel/fuzzy-match/SentenceAlignment.h"/>
      <File Name="../../../moses/TranslationModel/fuzzy-match/SuffixArray.cpp"/>
      <File Name="../../../moses/TranslationModel/fuzzy-match/SuffixArray.h"/>
      <File Name="../../../moses/TranslationModel/fuzzy-match/Vocabulary.cpp"/>
      <File Name="../../../moses/TranslationModel/fuzzy-match/Vocabulary.h"/>
    </VirtualDirectory>
    <VirtualDirectory Name="RuleTable">
      <File Name="../../../moses/TranslationModel/RuleTable/Loader.h"/>
      <File Name="../../../moses/TranslationModel/RuleTable/LoaderCompact.cpp"/>
      <File Name="../../../moses/TranslationModel/RuleTable/LoaderCompact.h"/>
      <File Name="../../../moses/TranslationModel/RuleTable/LoaderFactory.cpp"/>
      <File Name="../../../moses/TranslationModel/RuleTable/LoaderFactory.h"/>
      <File Name="../../../moses/TranslationModel/RuleTable/LoaderHiero.cpp"/>
      <File Name="../../../moses/TranslationModel/RuleTable/LoaderHiero.h"/>
      <File Name="../../../moses/TranslationModel/RuleTable/LoaderStandard.cpp"/>
      <File Name="../../../moses/TranslationModel/RuleTable/LoaderStandard.h"/>
      <File Name="../../../moses/TranslationModel/RuleTable/PhraseDictionaryALSuffixArray.cpp"/>
      <File Name="../../../moses/TranslationModel/RuleTable/PhraseDictionaryALSuffixArray.h"/>
      <File Name="../../../moses/TranslationModel/RuleTable/PhraseDictionaryFuzzyMatch.cpp"/>
      <File Name="../../../moses/TranslationModel/RuleTable/PhraseDictionaryFuzzyMatch.h"/>
      <File Name="../../../moses/TranslationModel/RuleTable/PhraseDictionaryOnDisk.cpp"/>
      <File Name="../../../moses/TranslationModel/RuleTable/PhraseDictionaryOnDisk.h"/>
      <File Name="../../../moses/TranslationModel/RuleTable/Trie.cpp"/>
      <File Name="../../../moses/TranslationModel/RuleTable/Trie.h"/>
      <File Name="../../../moses/TranslationModel/RuleTable/UTrie.cpp"/>
      <File Name="../../../moses/TranslationModel/RuleTable/UTrie.h"/>
      <File Name="../../../moses/TranslationModel/RuleTable/UTrieNode.cpp"/>
      <File Name="../../../moses/TranslationModel/RuleTable/UTrieNode.h"/>
    </VirtualDirectory>
    <VirtualDirectory Name="Scope3Parser">
      <File Name="../../../moses/TranslationModel/Scope3Parser/ApplicableRuleTrie.cpp"/>
      <File Name="../../../moses/TranslationModel/Scope3Parser/ApplicableRuleTrie.h"/>
      <File Name="../../../moses/TranslationModel/Scope3Parser/IntermediateVarSpanNode.h"/>
      <File Name="../../../moses/TranslationModel/Scope3Parser/Parser.cpp"/>
      <File Name="../../../moses/TranslationModel/Scope3Parser/Parser.h"/>
      <File Name="../../../moses/TranslationModel/Scope3Parser/SentenceMap.h"/>
      <File Name="../../../moses/TranslationModel/Scope3Parser/StackLattice.h"/>
      <File Name="../../../moses/TranslationModel/Scope3Parser/StackLatticeBuilder.cpp"/>
      <File Name="../../../moses/TranslationModel/Scope3Parser/StackLatticeBuilder.h"/>
      <File Name="../../../moses/TranslationModel/Scope3Parser/StackLatticeSearcher.h"/>
      <File Name="../../../moses/TranslationModel/Scope3Parser/VarSpanNode.h"/>
      <File Name="../../../moses/TranslationModel/Scope3Parser/VarSpanTrieBuilder.cpp"/>
      <File Name="../../../moses/TranslationModel/Scope3Parser/VarSpanTrieBuilder.h"/>
    </VirtualDirectory>
    <File Name="../../../moses/TranslationModel/BilingualDynSuffixArray.cpp"/>
    <File Name="../../../moses/TranslationModel/BilingualDynSuffixArray.h"/>
    <File Name="../../../moses/TranslationModel/DynSuffixArray.cpp"/>
    <File Name="../../../moses/TranslationModel/DynSuffixArray.h"/>
    <File Name="../../../moses/TranslationModel/PhraseDictionary.cpp"/>
    <File Name="../../../moses/TranslationModel/PhraseDictionary.h"/>
    <File Name="../../../moses/TranslationModel/PhraseDictionaryDynamicCacheBased.cpp"/>
    <File Name="../../../moses/TranslationModel/PhraseDictionaryDynamicCacheBased.h"/>
    <File Name="../../../moses/TranslationModel/PhraseDictionaryDynSuffixArray.cpp"/>
    <File Name="../../../moses/TranslationModel/PhraseDictionaryDynSuffixArray.h"/>
    <File Name="../../../moses/TranslationModel/PhraseDictionaryMemory.cpp"/>
    <File Name="../../../moses/TranslationModel/PhraseDictionaryMemory.h"/>
    <File Name="../../../moses/TranslationModel/PhraseDictionaryMultiModel.cpp"/>
    <File Name="../../../moses/TranslationModel/PhraseDictionaryMultiModel.h"/>
    <File Name="../../../moses/TranslationModel/PhraseDictionaryMultiModelCounts.cpp"/>
    <File Name="../../../moses/TranslationModel/PhraseDictionaryMultiModelCounts.h"/>
    <File Name="../../../moses/TranslationModel/PhraseDictionaryNodeMemory.cpp"/>
    <File Name="../../../moses/TranslationModel/PhraseDictionaryNodeMemory.h"/>
    <File Name="../../../moses/TranslationModel/PhraseDictionaryScope3.cpp"/>
    <File Name="../../../moses/TranslationModel/PhraseDictionaryScope3.h"/>
    <File Name="../../../moses/TranslationModel/PhraseDictionaryTransliteration.cpp"/>
    <File Name="../../../moses/TranslationModel/PhraseDictionaryTransliteration.h"/>
    <File Name="../../../moses/TranslationModel/PhraseDictionaryTree.cpp"/>
    <File Name="../../../moses/TranslationModel/PhraseDictionaryTree.h"/>
    <File Name="../../../moses/TranslationModel/PhraseDictionaryTreeAdaptor.cpp"/>
    <File Name="../../../moses/TranslationModel/PhraseDictionaryTreeAdaptor.h"/>
    <File Name="../../../moses/TranslationModel/SkeletonPT.cpp"/>
    <File Name="../../../moses/TranslationModel/SkeletonPT.h"/>
    <File Name="../../../moses/TranslationModel/WordCoocTable.cpp"/>
    <File Name="../../../moses/TranslationModel/WordCoocTable.h"/>
  </VirtualDirectory>
  <VirtualDirectory Name="Syntax">
    <VirtualDirectory Name="S2T">
      <VirtualDirectory Name="Parsers">
        <VirtualDirectory Name="RecursiveCYKPlusParser">
          <File Name="../../../moses/Syntax/S2T/Parsers/RecursiveCYKPlusParser/RecursiveCYKPlusParser-inl.h"/>
          <File Name="../../../moses/Syntax/S2T/Parsers/RecursiveCYKPlusParser/RecursiveCYKPlusParser.h"/>
        </VirtualDirectory>
        <VirtualDirectory Name="Scope3Parser">
          <File Name="../../../moses/Syntax/S2T/Parsers/Scope3Parser/Parser-inl.h"/>
          <File Name="../../../moses/Syntax/S2T/Parsers/Scope3Parser/Parser.h"/>
          <File Name="../../../moses/Syntax/S2T/Parsers/Scope3Parser/PatternApplicationTrie.cpp"/>
          <File Name="../../../moses/Syntax/S2T/Parsers/Scope3Parser/PatternApplicationTrie.h"/>
          <File Name="../../../moses/Syntax/S2T/Parsers/Scope3Parser/SentenceMap.h"/>
          <File Name="../../../moses/Syntax/S2T/Parsers/Scope3Parser/SymbolRange.h"/>
          <File Name="../../../moses/Syntax/S2T/Parsers/Scope3Parser/SymbolRangeCalculator.cpp"/>
          <File Name="../../../moses/Syntax/S2T/Parsers/Scope3Parser/SymbolRangeCalculator.h"/>
          <File Name="../../../moses/Syntax/S2T/Parsers/Scope3Parser/TailLattice.h"/>
          <File Name="../../../moses/Syntax/S2T/Parsers/Scope3Parser/TailLatticeBuilder.cpp"/>
          <File Name="../../../moses/Syntax/S2T/Parsers/Scope3Parser/TailLatticeBuilder.h"/>
          <File Name="../../../moses/Syntax/S2T/Parsers/Scope3Parser/TailLatticeSearcher.h"/>
        </VirtualDirectory>
        <File Name="../../../moses/Syntax/S2T/Parsers/Parser.h"/>
      </VirtualDirectory>
      <File Name="../../../moses/Syntax/S2T/DerivationWriter.cpp"/>
      <File Name="../../../moses/Syntax/S2T/DerivationWriter.h"/>
      <File Name="../../../moses/Syntax/S2T/Manager-inl.h"/>
      <File Name="../../../moses/Syntax/S2T/Manager.h"/>
      <File Name="../../../moses/Syntax/S2T/OovHandler-inl.h"/>
      <File Name="../../../moses/Syntax/S2T/OovHandler.h"/>
      <File Name="../../../moses/Syntax/S2T/ParserCallback.h"/>
      <File Name="../../../moses/Syntax/S2T/PChart.cpp"/>
      <File Name="../../../moses/Syntax/S2T/PChart.h"/>
      <File Name="../../../moses/Syntax/S2T/PHyperedgeToSHyperedgeBundle.h"/>
      <File Name="../../../moses/Syntax/S2T/RuleTrie.h"/>
      <File Name="../../../moses/Syntax/S2T/RuleTrieCreator.h"/>
      <File Name="../../../moses/Syntax/S2T/RuleTrieCYKPlus.cpp"/>
      <File Name="../../../moses/Syntax/S2T/RuleTrieCYKPlus.h"/>
      <File Name="../../../moses/Syntax/S2T/RuleTrieLoader.cpp"/>
      <File Name="../../../moses/Syntax/S2T/RuleTrieLoader.h"/>
      <File Name="../../../moses/Syntax/S2T/RuleTrieScope3.cpp"/>
      <File Name="../../../moses/Syntax/S2T/RuleTrieScope3.h"/>
      <File Name="../../../moses/Syntax/S2T/SChart.cpp"/>
      <File Name="../../../moses/Syntax/S2T/SChart.h"/>
    </VirtualDirectory>
    <VirtualDirectory Name="F2S">
      <File Name="../../../moses/Syntax/F2S/DerivationWriter.cpp"/>
      <File Name="../../../moses/Syntax/F2S/DerivationWriter.h"/>
      <File Name="../../../moses/Syntax/F2S/Forest.cpp"/>
      <File Name="../../../moses/Syntax/F2S/Forest.h"/>
      <File Name="../../../moses/Syntax/F2S/GlueRuleSynthesizer.cpp"/>
      <File Name="../../../moses/Syntax/F2S/GlueRuleSynthesizer.h"/>
      <File Name="../../../moses/Syntax/F2S/HyperPath.cpp"/>
      <File Name="../../../moses/Syntax/F2S/HyperPath.h"/>
      <File Name="../../../moses/Syntax/F2S/HyperPathLoader.cpp"/>
      <File Name="../../../moses/Syntax/F2S/HyperPathLoader.h"/>
      <File Name="../../../moses/Syntax/F2S/HyperTree.cpp"/>
      <File Name="../../../moses/Syntax/F2S/HyperTree.h"/>
      <File Name="../../../moses/Syntax/F2S/HyperTreeCreator.h"/>
      <File Name="../../../moses/Syntax/F2S/HyperTreeLoader.cpp"/>
      <File Name="../../../moses/Syntax/F2S/HyperTreeLoader.h"/>
      <File Name="../../../moses/Syntax/F2S/Manager-inl.h"/>
      <File Name="../../../moses/Syntax/F2S/Manager.h"/>
      <File Name="../../../moses/Syntax/F2S/PHyperedgeToSHyperedgeBundle.h"/>
      <File Name="../../../moses/Syntax/F2S/PVertexToStackMap.h"/>
      <File Name="../../../moses/Syntax/F2S/RuleMatcher.h"/>
      <File Name="../../../moses/Syntax/F2S/RuleMatcherCallback.h"/>
      <File Name="../../../moses/Syntax/F2S/RuleMatcherHyperTree-inl.h"/>
      <File Name="../../../moses/Syntax/F2S/RuleMatcherHyperTree.h"/>
      <File Name="../../../moses/Syntax/F2S/TopologicalSorter.cpp"/>
      <File Name="../../../moses/Syntax/F2S/TopologicalSorter.h"/>
      <File Name="../../../moses/Syntax/F2S/TreeFragmentTokenizer.cpp"/>
      <File Name="../../../moses/Syntax/F2S/TreeFragmentTokenizer.h"/>
    </VirtualDirectory>
    <VirtualDirectory Name="T2S">
      <File Name="../../../moses/Syntax/T2S/GlueRuleSynthesizer.cpp"/>
      <File Name="../../../moses/Syntax/T2S/GlueRuleSynthesizer.h"/>
      <File Name="../../../moses/Syntax/T2S/HyperTree.h"/>
      <File Name="../../../moses/Syntax/T2S/InputTree.h"/>
      <File Name="../../../moses/Syntax/T2S/InputTreeBuilder.cpp"/>
      <File Name="../../../moses/Syntax/T2S/InputTreeBuilder.h"/>
      <File Name="../../../moses/Syntax/T2S/InputTreeToForest.cpp"/>
      <File Name="../../../moses/Syntax/T2S/InputTreeToForest.h"/>
      <File Name="../../../moses/Syntax/T2S/Manager-inl.h"/>
      <File Name="../../../moses/Syntax/T2S/Manager.h"/>
      <File Name="../../../moses/Syntax/T2S/RuleMatcher.h"/>
      <File Name="../../../moses/Syntax/T2S/RuleMatcherSCFG-inl.h"/>
      <File Name="../../../moses/Syntax/T2S/RuleMatcherSCFG.h"/>
      <File Name="../../../moses/Syntax/T2S/RuleTrie.cpp"/>
      <File Name="../../../moses/Syntax/T2S/RuleTrie.h"/>
      <File Name="../../../moses/Syntax/T2S/RuleTrieCreator.h"/>
      <File Name="../../../moses/Syntax/T2S/RuleTrieLoader.cpp"/>
      <File Name="../../../moses/Syntax/T2S/RuleTrieLoader.h"/>
    </VirtualDirectory>
    <File Name="../../../moses/Syntax/BoundedPriorityContainer.h"/>
    <File Name="../../../moses/Syntax/Cube.cpp"/>
    <File Name="../../../moses/Syntax/Cube.h"/>
    <File Name="../../../moses/Syntax/CubeQueue.cpp"/>
    <File Name="../../../moses/Syntax/CubeQueue.h"/>
    <File Name="../../../moses/Syntax/InputWeightFF.cpp"/>
    <File Name="../../../moses/Syntax/InputWeightFF.h"/>
    <File Name="../../../moses/Syntax/KBestExtractor.cpp"/>
    <File Name="../../../moses/Syntax/KBestExtractor.h"/>
    <File Name="../../../moses/Syntax/Manager.cpp"/>
    <File Name="../../../moses/Syntax/Manager.h"/>
    <File Name="../../../moses/Syntax/NonTerminalMap.h"/>
    <File Name="../../../moses/Syntax/PHyperedge.h"/>
    <File Name="../../../moses/Syntax/PLabel.h"/>
    <File Name="../../../moses/Syntax/PVertex.h"/>
    <File Name="../../../moses/Syntax/RuleTable.h"/>
    <File Name="../../../moses/Syntax/RuleTableFF.cpp"/>
    <File Name="../../../moses/Syntax/RuleTableFF.h"/>
    <File Name="../../../moses/Syntax/SHyperedge.cpp"/>
    <File Name="../../../moses/Syntax/SHyperedge.h"/>
    <File Name="../../../moses/Syntax/SHyperedgeBundle.h"/>
    <File Name="../../../moses/Syntax/SHyperedgeBundleScorer.h"/>
    <File Name="../../../moses/Syntax/SLabel.h"/>
    <File Name="../../../moses/Syntax/SVertex.cpp"/>
    <File Name="../../../moses/Syntax/SVertex.h"/>
    <File Name="../../../moses/Syntax/SVertexRecombinationOrderer.h"/>
    <File Name="../../../moses/Syntax/SVertexStack.h"/>
    <File Name="../../../moses/Syntax/SymbolEqualityPred.h"/>
    <File Name="../../../moses/Syntax/SymbolHasher.h"/>
  </VirtualDirectory>
  <VirtualDirectory Name="LM">
    <File Name="../../../moses/LM/Backward.cpp"/>
    <File Name="../../../moses/LM/Backward.h"/>
    <File Name="../../../moses/LM/BackwardLMState.cpp"/>
    <File Name="../../../moses/LM/BackwardLMState.h"/>
    <File Name="../../../moses/LM/BackwardTest.cpp"/>
    <File Name="../../../moses/LM/Base.cpp"/>
    <File Name="../../../moses/LM/Base.h"/>
    <File Name="../../../moses/LM/BilingualLM.cpp" ExcludeProjConfig="Debug"/>
    <File Name="../../../moses/LM/BilingualLM.h" ExcludeProjConfig="Debug"/>
    <File Name="../../../moses/LM/ChartState.h"/>
    <File Name="../../../moses/LM/DALMWrapper.cpp" ExcludeProjConfig="Debug"/>
    <File Name="../../../moses/LM/DALMWrapper.h" ExcludeProjConfig="Debug"/>
    <File Name="../../../moses/LM/Implementation.cpp"/>
    <File Name="../../../moses/LM/Implementation.h"/>
    <File Name="../../../moses/LM/IRST.cpp" ExcludeProjConfig="Debug"/>
    <File Name="../../../moses/LM/IRST.h" ExcludeProjConfig="Debug"/>
    <File Name="../../../moses/LM/Ken.cpp"/>
    <File Name="../../../moses/LM/Ken.h"/>
    <File Name="../../../moses/LM/LDHT.cpp" ExcludeProjConfig="Debug"/>
    <File Name="../../../moses/LM/LDHT.h" ExcludeProjConfig="Debug"/>
    <File Name="../../../moses/LM/MaxEntSRI.cpp" ExcludeProjConfig="Debug"/>
    <File Name="../../../moses/LM/MaxEntSRI.h" ExcludeProjConfig="Debug"/>
    <File Name="../../../moses/LM/MultiFactor.cpp"/>
    <File Name="../../../moses/LM/MultiFactor.h"/>
    <File Name="../../../moses/LM/NeuralLMWrapper.cpp" ExcludeProjConfig="Debug"/>
    <File Name="../../../moses/LM/NeuralLMWrapper.h" ExcludeProjConfig="Debug"/>
    <File Name="../../../moses/LM/ORLM.cpp" ExcludeProjConfig="Debug"/>
    <File Name="../../../moses/LM/ORLM.h" ExcludeProjConfig="Debug"/>
    <File Name="../../../moses/LM/ParallelBackoff.cpp" ExcludeProjConfig="Debug"/>
    <File Name="../../../moses/LM/ParallelBackoff.h" ExcludeProjConfig="Debug"/>
    <File Name="../../../moses/LM/PointerState.h"/>
    <File Name="../../../moses/LM/Rand.cpp" ExcludeProjConfig="Debug"/>
    <File Name="../../../moses/LM/Rand.h" ExcludeProjConfig="Debug"/>
    <File Name="../../../moses/LM/Remote.cpp" ExcludeProjConfig="Debug"/>
    <File Name="../../../moses/LM/Remote.h" ExcludeProjConfig="Debug"/>
    <File Name="../../../moses/LM/SingleFactor.cpp"/>
    <File Name="../../../moses/LM/SingleFactor.h"/>
    <File Name="../../../moses/LM/SkeletonLM.cpp"/>
    <File Name="../../../moses/LM/SkeletonLM.h"/>
    <File Name="../../../moses/LM/SRI.cpp" ExcludeProjConfig="Debug"/>
    <File Name="../../../moses/LM/SRI.h" ExcludeProjConfig="Debug"/>
  </VirtualDirectory>
  <VirtualDirectory Name="FF">
    <VirtualDirectory Name="LexicalReordering">
      <File Name="../../../moses/FF/LexicalReordering/LexicalReordering.cpp"/>
      <File Name="../../../moses/FF/LexicalReordering/LexicalReordering.h"/>
      <File Name="../../../moses/FF/LexicalReordering/LexicalReorderingState.cpp"/>
      <File Name="../../../moses/FF/LexicalReordering/LexicalReorderingState.h"/>
      <File Name="../../../moses/FF/LexicalReordering/LexicalReorderingTable.cpp"/>
      <File Name="../../../moses/FF/LexicalReordering/LexicalReorderingTable.h"/>
      <File Name="../../../moses/FF/LexicalReordering/ReorderingStack.cpp"/>
      <File Name="../../../moses/FF/LexicalReordering/ReorderingStack.h"/>
      <File Name="../../../moses/FF/LexicalReordering/SparseReordering.cpp"/>
      <File Name="../../../moses/FF/LexicalReordering/SparseReordering.h"/>
    </VirtualDirectory>
    <VirtualDirectory Name="OSM-Feature">
      <File Name="../../../moses/FF/OSM-Feature/KenOSM.cpp"/>
      <File Name="../../../moses/FF/OSM-Feature/KenOSM.h"/>
      <File Name="../../../moses/FF/OSM-Feature/OpSequenceModel.cpp"/>
      <File Name="../../../moses/FF/OSM-Feature/OpSequenceModel.h"/>
      <File Name="../../../moses/FF/OSM-Feature/osmHyp.cpp"/>
      <File Name="../../../moses/FF/OSM-Feature/osmHyp.h"/>
    </VirtualDirectory>
    <File Name="../../../moses/FF/BleuScoreFeature.cpp"/>
    <File Name="../../../moses/FF/BleuScoreFeature.h"/>
    <File Name="../../../moses/FF/ConstrainedDecoding.cpp"/>
    <File Name="../../../moses/FF/ConstrainedDecoding.h"/>
    <File Name="../../../moses/FF/ControlRecombination.cpp"/>
    <File Name="../../../moses/FF/ControlRecombination.h"/>
    <File Name="../../../moses/FF/CountNonTerms.cpp"/>
    <File Name="../../../moses/FF/CountNonTerms.h"/>
    <File Name="../../../moses/FF/CoveredReferenceFeature.cpp"/>
    <File Name="../../../moses/FF/CoveredReferenceFeature.h"/>
    <File Name="../../../moses/FF/DecodeFeature.cpp"/>
    <File Name="../../../moses/FF/DecodeFeature.h"/>
    <File Name="../../../moses/FF/DistortionScoreProducer.cpp"/>
    <File Name="../../../moses/FF/DistortionScoreProducer.h"/>
    <File Name="../../../moses/FF/DynamicCacheBasedLanguageModel.cpp"/>
    <File Name="../../../moses/FF/DynamicCacheBasedLanguageModel.h"/>
    <File Name="../../../moses/FF/Factory.cpp"/>
    <File Name="../../../moses/FF/Factory.h"/>
    <File Name="../../../moses/FF/FeatureFunction.cpp"/>
    <File Name="../../../moses/FF/FeatureFunction.h"/>
    <File Name="../../../moses/FF/FFState.cpp"/>
    <File Name="../../../moses/FF/FFState.h"/>
    <File Name="../../../moses/FF/GlobalLexicalModel.cpp"/>
    <File Name="../../../moses/FF/GlobalLexicalModel.h"/>
    <File Name="../../../moses/FF/GlobalLexicalModelUnlimited.cpp"/>
    <File Name="../../../moses/FF/GlobalLexicalModelUnlimited.h"/>
    <File Name="../../../moses/FF/HyperParameterAsWeight.cpp"/>
    <File Name="../../../moses/FF/HyperParameterAsWeight.h"/>
    <File Name="../../../moses/FF/InputFeature.cpp"/>
    <File Name="../../../moses/FF/InputFeature.h"/>
    <File Name="../../../moses/FF/InternalTree.cpp"/>
    <File Name="../../../moses/FF/InternalTree.h"/>
    <File Name="../../../moses/FF/MaxSpanFreeNonTermSource.cpp"/>
    <File Name="../../../moses/FF/MaxSpanFreeNonTermSource.h"/>
    <File Name="../../../moses/FF/Model1Feature.cpp"/>
    <File Name="../../../moses/FF/Model1Feature.h"/>
    <File Name="../../../moses/FF/NieceTerminal.cpp"/>
    <File Name="../../../moses/FF/NieceTerminal.h"/>
    <File Name="../../../moses/FF/PhraseBoundaryFeature.cpp"/>
    <File Name="../../../moses/FF/PhraseBoundaryFeature.h"/>
    <File Name="../../../moses/FF/PhraseLengthFeature.cpp"/>
    <File Name="../../../moses/FF/PhraseLengthFeature.h"/>
    <File Name="../../../moses/FF/PhraseOrientationFeature.cpp"/>
    <File Name="../../../moses/FF/PhraseOrientationFeature.h"/>
    <File Name="../../../moses/FF/PhrasePairFeature.cpp"/>
    <File Name="../../../moses/FF/PhrasePairFeature.h"/>
    <File Name="../../../moses/FF/PhrasePenalty.cpp"/>
    <File Name="../../../moses/FF/PhrasePenalty.h"/>
    <File Name="../../../moses/FF/ReferenceComparison.cpp"/>
    <File Name="../../../moses/FF/ReferenceComparison.h"/>
    <File Name="../../../moses/FF/RulePairUnlexicalizedSource.cpp"/>
    <File Name="../../../moses/FF/RulePairUnlexicalizedSource.h"/>
    <File Name="../../../moses/FF/RuleScope.cpp"/>
    <File Name="../../../moses/FF/RuleScope.h"/>
    <File Name="../../../moses/FF/SetSourcePhrase.cpp"/>
    <File Name="../../../moses/FF/SetSourcePhrase.h"/>
    <File Name="../../../moses/FF/SkeletonChangeInput.cpp"/>
    <File Name="../../../moses/FF/SkeletonChangeInput.h"/>
    <File Name="../../../moses/FF/SkeletonStatefulFF.cpp"/>
    <File Name="../../../moses/FF/SkeletonStatefulFF.h"/>
    <File Name="../../../moses/FF/SkeletonStatelessFF.cpp"/>
    <File Name="../../../moses/FF/SkeletonStatelessFF.h"/>
    <File Name="../../../moses/FF/SkeletonTranslationOptionListFeature.h"/>
    <File Name="../../../moses/FF/SoftMatchingFeature.cpp"/>
    <File Name="../../../moses/FF/SoftMatchingFeature.h"/>
    <File Name="../../../moses/FF/SoftSourceSyntacticConstraintsFeature.cpp"/>
    <File Name="../../../moses/FF/SoftSourceSyntacticConstraintsFeature.h"/>
    <File Name="../../../moses/FF/SourceGHKMTreeInputMatchFeature.cpp"/>
    <File Name="../../../moses/FF/SourceGHKMTreeInputMatchFeature.h"/>
    <File Name="../../../moses/FF/SourceWordDeletionFeature.cpp"/>
    <File Name="../../../moses/FF/SourceWordDeletionFeature.h"/>
    <File Name="../../../moses/FF/SpanLength.cpp"/>
    <File Name="../../../moses/FF/SpanLength.h"/>
    <File Name="../../../moses/FF/SparseHieroReorderingFeature.cpp"/>
    <File Name="../../../moses/FF/SparseHieroReorderingFeature.h"/>
    <File Name="../../../moses/FF/SparseHieroReorderingFeatureTest.cpp"/>
    <File Name="../../../moses/FF/StatefulFeatureFunction.cpp"/>
    <File Name="../../../moses/FF/StatefulFeatureFunction.h"/>
    <File Name="../../../moses/FF/StatelessFeatureFunction.cpp"/>
    <File Name="../../../moses/FF/StatelessFeatureFunction.h"/>
    <File Name="../../../moses/FF/SyntaxRHS.cpp"/>
    <File Name="../../../moses/FF/SyntaxRHS.h"/>
    <File Name="../../../moses/FF/TargetBigramFeature.cpp"/>
    <File Name="../../../moses/FF/TargetBigramFeature.h"/>
    <File Name="../../../moses/FF/TargetNgramFeature.cpp"/>
    <File Name="../../../moses/FF/TargetNgramFeature.h"/>
    <File Name="../../../moses/FF/TargetWordInsertionFeature.cpp"/>
    <File Name="../../../moses/FF/TargetWordInsertionFeature.h"/>
    <File Name="../../../moses/FF/TreeStructureFeature.cpp"/>
    <File Name="../../../moses/FF/TreeStructureFeature.h"/>
    <File Name="../../../moses/FF/UnalignedWordCountFeature.cpp"/>
    <File Name="../../../moses/FF/UnalignedWordCountFeature.h"/>
    <File Name="../../../moses/FF/UnknownWordPenaltyProducer.cpp"/>
    <File Name="../../../moses/FF/UnknownWordPenaltyProducer.h"/>
    <File Name="../../../moses/FF/WordPenaltyProducer.cpp"/>
    <File Name="../../../moses/FF/WordPenaltyProducer.h"/>
    <File Name="../../../moses/FF/WordTranslationFeature.cpp"/>
    <File Name="../../../moses/FF/WordTranslationFeature.h"/>
    <File Name="../../../moses/FF/DiscardOnlyNonTermSpan.cpp"/>
    <File Name="../../../moses/FF/DiscardOnlyNonTermSpan.h"/>
    <File Name="../../../moses/FF/ManualFF.cpp"/>
    <File Name="../../../moses/FF/ManualFF.h"/>
    <File Name="../../../moses/FF/MaxNonTerm.cpp"/>
    <File Name="../../../moses/FF/MaxNonTerm.h"/>
    <File Name="../../../moses/FF/RuleLength.cpp"/>
    <File Name="../../../moses/FF/RuleLength.h"/>
    <File Name="../../../moses/FF/LongerPhraseFF.cpp"/>
    <File Name="../../../moses/FF/LongerPhraseFF.h"/>
    <File Name="../../../moses/FF/NonTermMinSpan.cpp"/>
    <File Name="../../../moses/FF/NonTermMinSpan.h"/>
    <File Name="../../../moses/FF/RuleBackoff.cpp"/>
    <File Name="../../../moses/FF/RuleBackoff.h"/>
    <VirtualDirectory Name="HyperParams">
      <File Name="../../../moses/FF/HyperParam/HyperCountNonTerms.cpp"/>
      <File Name="../../../moses/FF/HyperParam/HyperCountNonTerms.h"/>
    </VirtualDirectory>
    <File Name="../../../moses/FF/KeepOnlyReordering.cpp"/>
    <File Name="../../../moses/FF/KeepOnlyReordering.h"/>
    <File Name="../../../moses/FF/DiscardLeftRightNonTerm.cpp"/>
    <File Name="../../../moses/FF/DiscardLeftRightNonTerm.h"/>
    <File Name="../../../moses/FF/NonTermContext.cpp"/>
    <File Name="../../../moses/FF/NonTermContext.h"/>
    <File Name="../../../moses/FF/NonTermContextTarget.cpp"/>
    <File Name="../../../moses/FF/NonTermContextTarget.h"/>
    <File Name="../../../moses/FF/LM01.cpp"/>
    <File Name="../../../moses/FF/LM01.h"/>
    <File Name="../../../moses/FF/ScopeSpan.cpp"/>
    <File Name="../../../moses/FF/ScopeSpan.h"/>
    <File Name="../../../moses/FF/RuleDiscr.cpp"/>
    <File Name="../../../moses/FF/RuleDiscr.h"/>
<<<<<<< HEAD
=======
    <File Name="../../../moses/FF/MadaConsistentTok.cpp"/>
    <File Name="../../../moses/FF/MadaConsistentTok.h"/>
>>>>>>> 6997c667
  </VirtualDirectory>
  <Description/>
  <Dependencies/>
  <VirtualDirectory Name="src">
    <File Name="../../../phrase-extract/extract-ghkm/PhraseOrientation.cpp"/>
    <File Name="../../../phrase-extract/extract-ghkm/PhraseOrientation.h"/>
  </VirtualDirectory>
  <VirtualDirectory Name="include"/>
  <VirtualDirectory Name="moses">
    <File Name="../../../moses/AlignmentInfo.cpp"/>
    <File Name="../../../moses/AlignmentInfo.h"/>
    <File Name="../../../moses/AlignmentInfoCollection.cpp"/>
    <File Name="../../../moses/AlignmentInfoCollection.h"/>
    <File Name="../../../moses/AlignmentInfoTest.cpp"/>
    <File Name="../../../moses/BaseManager.cpp"/>
    <File Name="../../../moses/BaseManager.h"/>
    <File Name="../../../moses/BitmapContainer.cpp"/>
    <File Name="../../../moses/BitmapContainer.h"/>
    <File Name="../../../moses/ChartCell.cpp"/>
    <File Name="../../../moses/ChartCell.h"/>
    <File Name="../../../moses/ChartCellCollection.cpp"/>
    <File Name="../../../moses/ChartCellCollection.h"/>
    <File Name="../../../moses/ChartCellLabel.h"/>
    <File Name="../../../moses/ChartCellLabelSet.h"/>
    <File Name="../../../moses/ChartHypothesis.cpp"/>
    <File Name="../../../moses/ChartHypothesis.h"/>
    <File Name="../../../moses/ChartHypothesisCollection.cpp"/>
    <File Name="../../../moses/ChartHypothesisCollection.h"/>
    <File Name="../../../moses/ChartKBestExtractor.cpp"/>
    <File Name="../../../moses/ChartKBestExtractor.h"/>
    <File Name="../../../moses/ChartManager.cpp"/>
    <File Name="../../../moses/ChartManager.h"/>
    <File Name="../../../moses/ChartParser.cpp"/>
    <File Name="../../../moses/ChartParser.h"/>
    <File Name="../../../moses/ChartParserCallback.h"/>
    <File Name="../../../moses/ChartRuleLookupManager.cpp"/>
    <File Name="../../../moses/ChartRuleLookupManager.h"/>
    <File Name="../../../moses/ChartTranslationOption.cpp"/>
    <File Name="../../../moses/ChartTranslationOption.h"/>
    <File Name="../../../moses/ChartTranslationOptionList.cpp"/>
    <File Name="../../../moses/ChartTranslationOptionList.h"/>
    <File Name="../../../moses/ChartTranslationOptions.cpp"/>
    <File Name="../../../moses/ChartTranslationOptions.h"/>
    <File Name="../../../moses/ConfusionNet.cpp"/>
    <File Name="../../../moses/ConfusionNet.h"/>
    <File Name="../../../moses/DecodeGraph.cpp"/>
    <File Name="../../../moses/DecodeGraph.h"/>
    <File Name="../../../moses/DecodeStep.cpp"/>
    <File Name="../../../moses/DecodeStep.h"/>
    <File Name="../../../moses/DecodeStepGeneration.cpp"/>
    <File Name="../../../moses/DecodeStepGeneration.h"/>
    <File Name="../../../moses/DecodeStepTranslation.cpp"/>
    <File Name="../../../moses/DecodeStepTranslation.h"/>
    <File Name="../../../moses/ExportInterface.cpp"/>
    <File Name="../../../moses/ExportInterface.h"/>
    <File Name="../../../moses/Factor.cpp"/>
    <File Name="../../../moses/Factor.h"/>
    <File Name="../../../moses/FactorCollection.cpp"/>
    <File Name="../../../moses/FactorCollection.h"/>
    <File Name="../../../moses/FactorTypeSet.cpp"/>
    <File Name="../../../moses/FactorTypeSet.h"/>
    <File Name="../../../moses/FeatureVector.cpp"/>
    <File Name="../../../moses/FeatureVector.h"/>
    <File Name="../../../moses/FeatureVectorTest.cpp"/>
    <File Name="../../../moses/File.cpp"/>
    <File Name="../../../moses/File.h"/>
    <File Name="../../../moses/FilePtr.h"/>
    <File Name="../../../moses/FloydWarshall.cpp"/>
    <File Name="../../../moses/FloydWarshall.h"/>
    <File Name="../../../moses/ForestInput.cpp"/>
    <File Name="../../../moses/ForestInput.h"/>
    <File Name="../../../moses/GenerationDictionary.cpp"/>
    <File Name="../../../moses/GenerationDictionary.h"/>
    <File Name="../../../moses/gzfilebuf.h"/>
    <File Name="../../../moses/HypergraphOutput.cpp"/>
    <File Name="../../../moses/HypergraphOutput.h"/>
    <File Name="../../../moses/HypoList.h"/>
    <File Name="../../../moses/Hypothesis.cpp"/>
    <File Name="../../../moses/Hypothesis.h"/>
    <File Name="../../../moses/HypothesisStack.cpp"/>
    <File Name="../../../moses/HypothesisStack.h"/>
    <File Name="../../../moses/HypothesisStackCubePruning.cpp"/>
    <File Name="../../../moses/HypothesisStackCubePruning.h"/>
    <File Name="../../../moses/HypothesisStackNormal.cpp"/>
    <File Name="../../../moses/HypothesisStackNormal.h"/>
    <File Name="../../../moses/Incremental.cpp"/>
    <File Name="../../../moses/Incremental.h"/>
    <File Name="../../../moses/InputFileStream.cpp"/>
    <File Name="../../../moses/InputFileStream.h"/>
    <File Name="../../../moses/InputPath.cpp"/>
    <File Name="../../../moses/InputPath.h"/>
    <File Name="../../../moses/InputType.cpp"/>
    <File Name="../../../moses/InputType.h"/>
    <File Name="../../../moses/IOWrapper.cpp"/>
    <File Name="../../../moses/IOWrapper.h"/>
    <File Name="../../../moses/LatticeMBR.cpp"/>
    <File Name="../../../moses/LatticeMBR.h"/>
    <File Name="../../../moses/LVoc.cpp"/>
    <File Name="../../../moses/LVoc.h"/>
    <File Name="../../../moses/Manager.cpp"/>
    <File Name="../../../moses/Manager.h"/>
    <File Name="../../../moses/mbr.cpp"/>
    <File Name="../../../moses/mbr.h"/>
    <File Name="../../../moses/MockHypothesis.cpp"/>
    <File Name="../../../moses/MockHypothesis.h"/>
    <File Name="../../../moses/MosesTest.cpp"/>
    <File Name="../../../moses/NonTerminal.cpp"/>
    <File Name="../../../moses/NonTerminal.h"/>
    <File Name="../../../moses/ObjectPool.h"/>
    <File Name="../../../moses/OutputCollector.h"/>
    <File Name="../../../moses/Parameter.cpp"/>
    <File Name="../../../moses/Parameter.h"/>
    <File Name="../../../moses/PartialTranslOptColl.cpp"/>
    <File Name="../../../moses/PartialTranslOptColl.h"/>
    <File Name="../../../moses/PCNTools.cpp"/>
    <File Name="../../../moses/PCNTools.h"/>
    <File Name="../../../moses/PDTAimp.cpp"/>
    <File Name="../../../moses/PDTAimp.h"/>
    <File Name="../../../moses/Phrase.cpp"/>
    <File Name="../../../moses/Phrase.h"/>
    <File Name="../../../moses/PrefixTree.h"/>
    <File Name="../../../moses/PrefixTreeMap.cpp"/>
    <File Name="../../../moses/PrefixTreeMap.h"/>
    <File Name="../../../moses/ReorderingConstraint.cpp"/>
    <File Name="../../../moses/ReorderingConstraint.h"/>
    <File Name="../../../moses/RuleCube.cpp"/>
    <File Name="../../../moses/RuleCube.h"/>
    <File Name="../../../moses/RuleCubeItem.cpp"/>
    <File Name="../../../moses/RuleCubeItem.h"/>
    <File Name="../../../moses/RuleCubeQueue.cpp"/>
    <File Name="../../../moses/RuleCubeQueue.h"/>
    <File Name="../../../moses/ScoreComponentCollection.cpp"/>
    <File Name="../../../moses/ScoreComponentCollection.h"/>
    <File Name="../../../moses/ScoreComponentCollectionTest.cpp"/>
    <File Name="../../../moses/Search.cpp"/>
    <File Name="../../../moses/Search.h"/>
    <File Name="../../../moses/SearchCubePruning.cpp"/>
    <File Name="../../../moses/SearchCubePruning.h"/>
    <File Name="../../../moses/SearchNormal.cpp"/>
    <File Name="../../../moses/SearchNormal.h"/>
    <File Name="../../../moses/SearchNormalBatch.cpp"/>
    <File Name="../../../moses/SearchNormalBatch.h"/>
    <File Name="../../../moses/Sentence.cpp"/>
    <File Name="../../../moses/Sentence.h"/>
    <File Name="../../../moses/SentenceStats.cpp"/>
    <File Name="../../../moses/SentenceStats.h"/>
    <File Name="../../../moses/SquareMatrix.cpp"/>
    <File Name="../../../moses/SquareMatrix.h"/>
    <File Name="../../../moses/StackVec.h"/>
    <File Name="../../../moses/StaticData.cpp"/>
    <File Name="../../../moses/StaticData.h"/>
    <File Name="../../../moses/SyntacticLanguageModel.cpp"/>
    <File Name="../../../moses/SyntacticLanguageModel.h"/>
    <File Name="../../../moses/SyntacticLanguageModelFiles.h"/>
    <File Name="../../../moses/SyntacticLanguageModelState.h"/>
    <File Name="../../../moses/TabbedSentence.cpp"/>
    <File Name="../../../moses/TabbedSentence.h"/>
    <File Name="../../../moses/TargetPhrase.cpp"/>
    <File Name="../../../moses/TargetPhrase.h"/>
    <File Name="../../../moses/TargetPhraseCollection.cpp"/>
    <File Name="../../../moses/TargetPhraseCollection.h"/>
    <File Name="../../../moses/Terminal.h"/>
    <File Name="../../../moses/ThreadPool.cpp"/>
    <File Name="../../../moses/ThreadPool.h"/>
    <File Name="../../../moses/Timer.cpp"/>
    <File Name="../../../moses/Timer.h"/>
    <File Name="../../../moses/TrainingTask.h"/>
    <File Name="../../../moses/TranslationAnalysis.cpp"/>
    <File Name="../../../moses/TranslationAnalysis.h"/>
    <File Name="../../../moses/TranslationOption.cpp"/>
    <File Name="../../../moses/TranslationOption.h"/>
    <File Name="../../../moses/TranslationOptionCollection.cpp"/>
    <File Name="../../../moses/TranslationOptionCollection.h"/>
    <File Name="../../../moses/TranslationOptionCollectionConfusionNet.cpp"/>
    <File Name="../../../moses/TranslationOptionCollectionConfusionNet.h"/>
    <File Name="../../../moses/TranslationOptionCollectionLattice.cpp"/>
    <File Name="../../../moses/TranslationOptionCollectionLattice.h"/>
    <File Name="../../../moses/TranslationOptionCollectionText.cpp"/>
    <File Name="../../../moses/TranslationOptionCollectionText.h"/>
    <File Name="../../../moses/TranslationOptionList.cpp"/>
    <File Name="../../../moses/TranslationOptionList.h"/>
    <File Name="../../../moses/TranslationTask.cpp"/>
    <File Name="../../../moses/TranslationTask.h"/>
    <File Name="../../../moses/TreeInput.cpp"/>
    <File Name="../../../moses/TreeInput.h"/>
    <File Name="../../../moses/TrellisPath.cpp"/>
    <File Name="../../../moses/TrellisPath.h"/>
    <File Name="../../../moses/TrellisPathCollection.cpp"/>
    <File Name="../../../moses/TrellisPathCollection.h"/>
    <File Name="../../../moses/TrellisPathList.h"/>
    <File Name="../../../moses/TypeDef.h"/>
    <File Name="../../../moses/UniqueObject.h"/>
    <File Name="../../../moses/Util.cpp"/>
    <File Name="../../../moses/Util.h"/>
    <File Name="../../../moses/Word.cpp"/>
    <File Name="../../../moses/Word.h"/>
    <File Name="../../../moses/WordLattice.cpp"/>
    <File Name="../../../moses/WordLattice.h"/>
    <File Name="../../../moses/WordsBitmap.cpp"/>
    <File Name="../../../moses/WordsBitmap.h"/>
    <File Name="../../../moses/WordsRange.cpp"/>
    <File Name="../../../moses/WordsRange.h"/>
    <File Name="../../../moses/XmlOption.cpp"/>
    <File Name="../../../moses/XmlOption.h"/>
  </VirtualDirectory>
  <VirtualDirectory Name="PP">
    <File Name="../../../moses/PP/CountsPhraseProperty.cpp"/>
    <File Name="../../../moses/PP/CountsPhraseProperty.h"/>
    <File Name="../../../moses/PP/Factory.cpp"/>
    <File Name="../../../moses/PP/Factory.h"/>
    <File Name="../../../moses/PP/NonTermContextProperty.cpp"/>
    <File Name="../../../moses/PP/NonTermContextProperty.h"/>
    <File Name="../../../moses/PP/OrientationPhraseProperty.cpp"/>
    <File Name="../../../moses/PP/OrientationPhraseProperty.h"/>
    <File Name="../../../moses/PP/PhraseProperty.cpp"/>
    <File Name="../../../moses/PP/PhraseProperty.h"/>
    <File Name="../../../moses/PP/SourceLabelsPhraseProperty.cpp"/>
    <File Name="../../../moses/PP/SourceLabelsPhraseProperty.h"/>
    <File Name="../../../moses/PP/SpanLengthPhraseProperty.cpp"/>
    <File Name="../../../moses/PP/SpanLengthPhraseProperty.h"/>
    <File Name="../../../moses/PP/TreeStructurePhraseProperty.h"/>
    <File Name="../../../moses/PP/NonTermContextTargetProperty.cpp"/>
    <File Name="../../../moses/PP/NonTermContextTargetProperty.h"/>
    <File Name="../../../moses/PP/RuleLengthPhraseProperty.cpp"/>
    <File Name="../../../moses/PP/RuleLengthPhraseProperty.h"/>
  </VirtualDirectory>
  <Settings Type="Static Library">
    <GlobalSettings>
      <Compiler Options="" C_Options="" Assembler="">
        <IncludePath Value="."/>
      </Compiler>
      <Linker Options="">
        <LibraryPath Value="."/>
      </Linker>
      <ResourceCompiler Options=""/>
    </GlobalSettings>
    <Configuration Name="Debug" CompilerType="GCC" DebuggerType="LLDB Debugger" Type="Static Library" BuildCmpWithGlobalSettings="append" BuildLnkWithGlobalSettings="append" BuildResWithGlobalSettings="append">
      <Compiler Options="-g" C_Options="-g" Assembler="" Required="yes" PreCompiledHeader="" PCHInCommandLine="no" PCHFlags="" PCHFlagsPolicy="0">
        <IncludePath Value="."/>
        <IncludePath Value="../../.."/>
        <IncludePath Value="../../../phrase-extract"/>
        <IncludePath Value="../../../boost/include"/>
        <Preprocessor Value="MAX_NUM_FACTORS=4"/>
        <Preprocessor Value="KENLM_MAX_ORDER=7"/>
        <Preprocessor Value="WITH_THREADS"/>
      </Compiler>
      <Linker Options="" Required="yes"/>
      <ResourceCompiler Options="" Required="no"/>
      <General OutputFile="$(IntermediateDirectory)/lib$(ProjectName).a" IntermediateDirectory="./Debug" Command="" CommandArguments="" UseSeparateDebugArgs="no" DebugArguments="" WorkingDirectory="$(IntermediateDirectory)" PauseExecWhenProcTerminates="yes" IsGUIProgram="no" IsEnabled="yes"/>
      <Environment EnvVarSetName="&lt;Use Defaults&gt;" DbgSetName="&lt;Use Defaults&gt;">
        <![CDATA[]]>
      </Environment>
      <Debugger IsRemote="no" RemoteHostName="" RemoteHostPort="" DebuggerPath="" IsExtended="yes">
        <DebuggerSearchPaths/>
        <PostConnectCommands/>
        <StartupCommands/>
      </Debugger>
      <PreBuild/>
      <PostBuild/>
      <CustomBuild Enabled="no">
        <RebuildCommand/>
        <CleanCommand/>
        <BuildCommand/>
        <PreprocessFileCommand/>
        <SingleFileCommand/>
        <MakefileGenerationCommand/>
        <ThirdPartyToolName/>
        <WorkingDirectory/>
      </CustomBuild>
      <AdditionalRules>
        <CustomPostBuild/>
        <CustomPreBuild/>
      </AdditionalRules>
      <Completion EnableCpp11="no">
        <ClangCmpFlagsC/>
        <ClangCmpFlags/>
        <ClangPP/>
        <SearchPaths/>
      </Completion>
    </Configuration>
    <Configuration Name="Release" CompilerType="clang( based on LLVM 3.5svn )" DebuggerType="LLDB Debugger" Type="Static Library" BuildCmpWithGlobalSettings="append" BuildLnkWithGlobalSettings="append" BuildResWithGlobalSettings="append">
      <Compiler Options="" C_Options="" Assembler="" Required="yes" PreCompiledHeader="" PCHInCommandLine="no" PCHFlags="" PCHFlagsPolicy="0">
        <IncludePath Value="."/>
      </Compiler>
      <Linker Options="" Required="yes"/>
      <ResourceCompiler Options="" Required="no"/>
      <General OutputFile="$(IntermediateDirectory)/lib$(ProjectName).a" IntermediateDirectory="./Release" Command="" CommandArguments="" UseSeparateDebugArgs="no" DebugArguments="" WorkingDirectory="$(IntermediateDirectory)" PauseExecWhenProcTerminates="yes" IsGUIProgram="no" IsEnabled="yes"/>
      <Environment EnvVarSetName="&lt;Use Defaults&gt;" DbgSetName="&lt;Use Defaults&gt;">
        <![CDATA[]]>
      </Environment>
      <Debugger IsRemote="no" RemoteHostName="" RemoteHostPort="" DebuggerPath="" IsExtended="yes">
        <DebuggerSearchPaths/>
        <PostConnectCommands/>
        <StartupCommands/>
      </Debugger>
      <PreBuild/>
      <PostBuild/>
      <CustomBuild Enabled="no">
        <RebuildCommand/>
        <CleanCommand/>
        <BuildCommand/>
        <PreprocessFileCommand/>
        <SingleFileCommand/>
        <MakefileGenerationCommand/>
        <ThirdPartyToolName/>
        <WorkingDirectory/>
      </CustomBuild>
      <AdditionalRules>
        <CustomPostBuild/>
        <CustomPreBuild/>
      </AdditionalRules>
      <Completion EnableCpp11="no">
        <ClangCmpFlagsC/>
        <ClangCmpFlags/>
        <ClangPP/>
        <SearchPaths/>
      </Completion>
    </Configuration>
  </Settings>
  <Dependencies Name="Debug"/>
  <Dependencies Name="Release"/>
<<<<<<< HEAD
=======
  <VirtualDirectory Name="parameters">
    <File Name="../../../moses/parameters/ContextParameters.cpp"/>
    <File Name="../../../moses/parameters/ContextParameters.h"/>
  </VirtualDirectory>
>>>>>>> 6997c667
</CodeLite_Project><|MERGE_RESOLUTION|>--- conflicted
+++ resolved
@@ -588,11 +588,8 @@
     <File Name="../../../moses/FF/ScopeSpan.h"/>
     <File Name="../../../moses/FF/RuleDiscr.cpp"/>
     <File Name="../../../moses/FF/RuleDiscr.h"/>
-<<<<<<< HEAD
-=======
     <File Name="../../../moses/FF/MadaConsistentTok.cpp"/>
     <File Name="../../../moses/FF/MadaConsistentTok.h"/>
->>>>>>> 6997c667
   </VirtualDirectory>
   <Description/>
   <Dependencies/>
@@ -914,11 +911,8 @@
   </Settings>
   <Dependencies Name="Debug"/>
   <Dependencies Name="Release"/>
-<<<<<<< HEAD
-=======
   <VirtualDirectory Name="parameters">
     <File Name="../../../moses/parameters/ContextParameters.cpp"/>
     <File Name="../../../moses/parameters/ContextParameters.h"/>
   </VirtualDirectory>
->>>>>>> 6997c667
 </CodeLite_Project>