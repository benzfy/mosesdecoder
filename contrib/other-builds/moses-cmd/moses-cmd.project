<?xml version="1.0" encoding="UTF-8"?>
<CodeLite_Project Name="moses-cmd" InternalType="Console">
  <Plugins>
    <Plugin Name="qmake">
      <![CDATA[00010001N0005Debug000000000000]]>
    </Plugin>
    <Plugin Name="CMakePlugin">
      <![CDATA[[{
  "name": "Debug",
  "enabled": false,
  "buildDirectory": "build",
  "sourceDirectory": "$(ProjectPath)",
  "generator": "",
  "buildType": "",
  "arguments": [],
  "parentProject": ""
 }]]]>
    </Plugin>
  </Plugins>
  <Description/>
  <Dependencies/>
  <VirtualDirectory Name="src"/>
  <VirtualDirectory Name="moses-cmd">
    <File Name="../../../moses-cmd/LatticeMBRGrid.cpp" ExcludeProjConfig="Debug"/>
    <File Name="../../../moses-cmd/Main.cpp"/>
    <File Name="../../../moses-cmd/MainVW.cpp" ExcludeProjConfig="Debug"/>
    <File Name="../../../moses-cmd/MainVW.h" ExcludeProjConfig="Debug"/>
  </VirtualDirectory>
  <Settings Type="Executable">
    <GlobalSettings>
      <Compiler Options="" C_Options="" Assembler="">
        <IncludePath Value="."/>
      </Compiler>
      <Linker Options="">
        <LibraryPath Value="."/>
      </Linker>
      <ResourceCompiler Options=""/>
    </GlobalSettings>
    <Configuration Name="Debug" CompilerType="GCC" DebuggerType="LLDB Debugger" Type="Executable" BuildCmpWithGlobalSettings="append" BuildLnkWithGlobalSettings="append" BuildResWithGlobalSettings="append">
      <Compiler Options="-g;-O0;-Wall" C_Options="-g;-O0;-Wall" Assembler="" Required="yes" PreCompiledHeader="" PCHInCommandLine="no" PCHFlags="" PCHFlagsPolicy="0">
        <IncludePath Value="."/>
        <IncludePath Value="../../.."/>
        <IncludePath Value="../../../phrase-extract"/>
        <IncludePath Value="../../../boost/include"/>
        <Preprocessor Value="MAX_NUM_FACTORS=4"/>
        <Preprocessor Value="KENLM_MAX_ORDER=7"/>
      </Compiler>
      <Linker Options="" Required="yes">
        <LibraryPath Value="../../../boost/lib64"/>
        <LibraryPath Value="../../../contrib/other-builds/lm/Debug"/>
        <LibraryPath Value="../../../contrib/other-builds/moses/Debug"/>
        <LibraryPath Value="../../../contrib/other-builds/OnDiskPt/Debug"/>
        <LibraryPath Value="../../../contrib/other-builds/search/Debug"/>
        <LibraryPath Value="../../../contrib/other-builds/util/Debug"/>
        <Library Value="util"/>
        <Library Value="moses"/>
        <Library Value="search"/>
        <Library Value="OnDiskPt"/>
        <Library Value="lm"/>
        <Library Value="boost_iostreams"/>
        <Library Value="boost_serialization"/>
        <Library Value="boost_system"/>
        <Library Value="boost_thread"/>
        <Library Value="boost_filesystem"/>
        <Library Value="boost_program_options"/>
        <Library Value="pthread"/>
        <Library Value="z"/>
        <Library Value="bz2"/>
        <Library Value="dl"/>
        <Library Value="rt"/>
      </Linker>
      <ResourceCompiler Options="" Required="no"/>
      <General OutputFile="$(IntermediateDirectory)/$(ProjectName)" IntermediateDirectory="./Debug" Command="./$(ProjectName)" CommandArguments="-f /var/folders/c4/2p48fcwx611dmkdqq44mbblm0000gn/T/ZVd8xvuJAR.ini -i /Users/hieu/workspace/github/moses-regression-tests/tests/phrase.basic-surface-binptable.oldformat/to-translate.txt" UseSeparateDebugArgs="yes" DebugArguments="" WorkingDirectory="$(IntermediateDirectory)" PauseExecWhenProcTerminates="yes" IsGUIProgram="no" IsEnabled="yes"/>
      <Environment EnvVarSetName="&lt;Use Defaults&gt;" DbgSetName="&lt;Use Defaults&gt;">
        <![CDATA[]]>
      </Environment>
      <Debugger IsRemote="no" RemoteHostName="" RemoteHostPort="" DebuggerPath="" IsExtended="no">
        <DebuggerSearchPaths/>
        <PostConnectCommands/>
        <StartupCommands/>
      </Debugger>
      <PreBuild/>
      <PostBuild/>
      <CustomBuild Enabled="no">
        <RebuildCommand/>
        <CleanCommand/>
        <BuildCommand/>
        <PreprocessFileCommand/>
        <SingleFileCommand/>
        <MakefileGenerationCommand/>
        <ThirdPartyToolName>None</ThirdPartyToolName>
        <WorkingDirectory/>
      </CustomBuild>
      <AdditionalRules>
        <CustomPostBuild/>
        <CustomPreBuild/>
      </AdditionalRules>
      <Completion EnableCpp11="no">
        <ClangCmpFlagsC/>
        <ClangCmpFlags/>
        <ClangPP/>
        <SearchPaths/>
      </Completion>
    </Configuration>
    <Configuration Name="Release" CompilerType="clang( based on LLVM 3.5svn )" DebuggerType="LLDB Debugger" Type="Executable" BuildCmpWithGlobalSettings="append" BuildLnkWithGlobalSettings="append" BuildResWithGlobalSettings="append">
      <Compiler Options="-O2;-Wall" C_Options="-O2;-Wall" Assembler="" Required="yes" PreCompiledHeader="" PCHInCommandLine="no" PCHFlags="" PCHFlagsPolicy="0">
        <IncludePath Value="."/>
        <Preprocessor Value="NDEBUG"/>
      </Compiler>
      <Linker Options="" Required="yes"/>
      <ResourceCompiler Options="" Required="no"/>
      <General OutputFile="$(IntermediateDirectory)/$(ProjectName)" IntermediateDirectory="./Release" Command="./$(ProjectName)" CommandArguments="" UseSeparateDebugArgs="no" DebugArguments="" WorkingDirectory="$(IntermediateDirectory)" PauseExecWhenProcTerminates="yes" IsGUIProgram="no" IsEnabled="yes"/>
      <Environment EnvVarSetName="&lt;Use Defaults&gt;" DbgSetName="&lt;Use Defaults&gt;">
        <![CDATA[]]>
      </Environment>
      <Debugger IsRemote="no" RemoteHostName="" RemoteHostPort="" DebuggerPath="" IsExtended="no">
        <DebuggerSearchPaths/>
        <PostConnectCommands/>
        <StartupCommands/>
      </Debugger>
      <PreBuild/>
      <PostBuild/>
      <CustomBuild Enabled="no">
        <RebuildCommand/>
        <CleanCommand/>
        <BuildCommand/>
        <PreprocessFileCommand/>
        <SingleFileCommand/>
        <MakefileGenerationCommand/>
        <ThirdPartyToolName>None</ThirdPartyToolName>
        <WorkingDirectory/>
      </CustomBuild>
      <AdditionalRules>
        <CustomPostBuild/>
        <CustomPreBuild/>
      </AdditionalRules>
      <Completion EnableCpp11="no">
        <ClangCmpFlagsC/>
        <ClangCmpFlags/>
        <ClangPP/>
        <SearchPaths/>
      </Completion>
    </Configuration>
  </Settings>
  <Dependencies Name="Debug">
    <Project Name="OnDiskPt"/>
    <Project Name="lm"/>
<<<<<<< HEAD
    <Project Name="moses"/>
=======
>>>>>>> 6997c667
    <Project Name="search"/>
    <Project Name="util"/>
  </Dependencies>
  <Dependencies Name="Release"/>
</CodeLite_Project><|MERGE_RESOLUTION|>--- conflicted
+++ resolved
@@ -145,10 +145,6 @@
   <Dependencies Name="Debug">
     <Project Name="OnDiskPt"/>
     <Project Name="lm"/>
-<<<<<<< HEAD
-    <Project Name="moses"/>
-=======
->>>>>>> 6997c667
     <Project Name="search"/>
     <Project Name="util"/>
   </Dependencies>
