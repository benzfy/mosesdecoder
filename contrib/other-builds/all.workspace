<?xml version="1.0" encoding="UTF-8"?>
<CodeLite_Workspace Name="all" Database="all.tags">
  <Project Name="manual-label" Path="manual-label/manual-label.project" Active="No"/>
  <Project Name="extract" Path="extract/extract.project" Active="No"/>
  <Project Name="util" Path="util/util.project" Active="No"/>
  <Project Name="extract-mixed-syntax" Path="extract-mixed-syntax/extract-mixed-syntax.project" Active="No"/>
  <Project Name="lm" Path="lm/lm.project" Active="No"/>
  <Project Name="OnDiskPt" Path="OnDiskPt/OnDiskPt.project" Active="No"/>
  <Project Name="search" Path="search/search.project" Active="No"/>
  <Project Name="moses-cmd" Path="moses-cmd/moses-cmd.project" Active="Yes"/>
  <Project Name="score" Path="score/score.project" Active="No"/>
  <Project Name="consolidate" Path="consolidate/consolidate.project" Active="No"/>
  <Project Name="ar-detok" Path="ar-detok/ar-detok.project" Active="No"/>
<<<<<<< HEAD
  <Project Name="tok-align" Path="tok-align/tok-align.project" Active="Yes"/>
=======
  <Project Name="tok-align" Path="tok-align/tok-align.project" Active="No"/>
  <Project Name="moses" Path="moses/moses.project" Active="No"/>
>>>>>>> 6997c667
  <BuildMatrix>
    <WorkspaceConfiguration Name="Debug" Selected="yes">
      <Project Name="manual-label" ConfigName="Debug"/>
      <Project Name="extract" ConfigName="Debug"/>
      <Project Name="util" ConfigName="Debug"/>
      <Project Name="extract-mixed-syntax" ConfigName="Debug"/>
      <Project Name="lm" ConfigName="Debug"/>
      <Project Name="OnDiskPt" ConfigName="Debug"/>
      <Project Name="search" ConfigName="Debug"/>
      <Project Name="moses-cmd" ConfigName="Debug"/>
      <Project Name="score" ConfigName="Debug"/>
      <Project Name="consolidate" ConfigName="Debug"/>
      <Project Name="ar-detok" ConfigName="Debug"/>
      <Project Name="tok-align" ConfigName="Debug"/>
      <Project Name="tok-align" ConfigName="Debug"/>
<<<<<<< HEAD
=======
      <Project Name="moses" ConfigName="Debug"/>
>>>>>>> 6997c667
    </WorkspaceConfiguration>
    <WorkspaceConfiguration Name="Release" Selected="yes">
      <Project Name="manual-label" ConfigName="Release"/>
      <Project Name="extract" ConfigName="Release"/>
      <Project Name="util" ConfigName="Release"/>
      <Project Name="extract-mixed-syntax" ConfigName="Release"/>
      <Project Name="lm" ConfigName="Release"/>
      <Project Name="OnDiskPt" ConfigName="Release"/>
      <Project Name="search" ConfigName="Release"/>
      <Project Name="moses-cmd" ConfigName="Release"/>
      <Project Name="score" ConfigName="Release"/>
      <Project Name="consolidate" ConfigName="Release"/>
      <Project Name="ar-detok" ConfigName="Release"/>
      <Project Name="tok-align" ConfigName="Release"/>
      <Project Name="tok-align" ConfigName="Release"/>
<<<<<<< HEAD
=======
      <Project Name="moses" ConfigName="Release"/>
>>>>>>> 6997c667
    </WorkspaceConfiguration>
  </BuildMatrix>
</CodeLite_Workspace><|MERGE_RESOLUTION|>--- conflicted
+++ resolved
@@ -11,12 +11,8 @@
   <Project Name="score" Path="score/score.project" Active="No"/>
   <Project Name="consolidate" Path="consolidate/consolidate.project" Active="No"/>
   <Project Name="ar-detok" Path="ar-detok/ar-detok.project" Active="No"/>
-<<<<<<< HEAD
-  <Project Name="tok-align" Path="tok-align/tok-align.project" Active="Yes"/>
-=======
   <Project Name="tok-align" Path="tok-align/tok-align.project" Active="No"/>
   <Project Name="moses" Path="moses/moses.project" Active="No"/>
->>>>>>> 6997c667
   <BuildMatrix>
     <WorkspaceConfiguration Name="Debug" Selected="yes">
       <Project Name="manual-label" ConfigName="Debug"/>
@@ -32,10 +28,7 @@
       <Project Name="ar-detok" ConfigName="Debug"/>
       <Project Name="tok-align" ConfigName="Debug"/>
       <Project Name="tok-align" ConfigName="Debug"/>
-<<<<<<< HEAD
-=======
       <Project Name="moses" ConfigName="Debug"/>
->>>>>>> 6997c667
     </WorkspaceConfiguration>
     <WorkspaceConfiguration Name="Release" Selected="yes">
       <Project Name="manual-label" ConfigName="Release"/>
@@ -51,10 +44,7 @@
       <Project Name="ar-detok" ConfigName="Release"/>
       <Project Name="tok-align" ConfigName="Release"/>
       <Project Name="tok-align" ConfigName="Release"/>
-<<<<<<< HEAD
-=======
       <Project Name="moses" ConfigName="Release"/>
->>>>>>> 6997c667
     </WorkspaceConfiguration>
   </BuildMatrix>
 </CodeLite_Workspace>