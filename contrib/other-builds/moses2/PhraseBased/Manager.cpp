/*
 * Manager.cpp
 *
 *  Created on: 23 Oct 2015
 *      Author: hieu
 */
#include <boost/foreach.hpp>
#include <vector>
#include <sstream>
#include "Manager.h"
#include "TargetPhraseImpl.h"
#include "InputPath.h"
#include "TrellisPaths.h"
#include "Sentence.h"

#include "Normal/Search.h"
#include "CubePruningMiniStack/Search.h"
#include "Batch/Search.h"

/*
 #include "CubePruningPerMiniStack/Search.h"
 #include "CubePruningPerBitmap/Search.h"
 #include "CubePruningCardinalStack/Search.h"
 #include "CubePruningBitmapStack/Search.h"
 */
#include "../System.h"
#include "../Phrase.h"
#include "../InputPathsBase.h"
#include "../TranslationModel/PhraseTable.h"
#include "../TranslationModel/UnknownWordPenalty.h"
#include "../legacy/Range.h"
#include "../PhraseBased/TargetPhrases.h"

using namespace std;

namespace Moses2
{
Manager::Manager(System &sys, const TranslationTask &task,
    const std::string &inputStr, long translationId) :
    ManagerBase(sys, task, inputStr, translationId)
{
  //cerr << translationId << " inputStr=" << inputStr << endl;
}

Manager::~Manager()
{

  delete m_search;
  delete m_bitmaps;
}

void Manager::Init()
{
  // init pools etc
  InitPools();

  FactorCollection &vocab = system.GetVocab();
  m_input = Moses2::Sentence::CreateFromString(GetPool(), vocab, system, m_inputStr,
      m_translationId);

  m_bitmaps = new Bitmaps(GetPool());

  const PhraseTable &firstPt = *system.featureFunctions.m_phraseTables[0];
  m_initPhrase = new (GetPool().Allocate<TargetPhraseImpl>()) TargetPhraseImpl(
      GetPool(), firstPt, system, 0);

  const Sentence &sentence = static_cast<const Sentence&>(GetInput());

  m_inputPaths.Init(sentence, *this);

  // xml
  const UnknownWordPenalty *unkWP = system.featureFunctions.GetUnknownWordPenalty();
  UTIL_THROW_IF2(unkWP == NULL, "There must be a UnknownWordPenalty FF");
  unkWP->ProcessXML(*this, GetPool(), sentence, m_inputPaths);

  // lookup with every pt
  const std::vector<const PhraseTable*> &pts = system.mappings;
  for (size_t i = 0; i < pts.size(); ++i) {
    const PhraseTable &pt = *pts[i];
    //cerr << "Looking up from " << pt.GetName() << endl;
    pt.Lookup(*this, m_inputPaths);
  }
  //m_inputPaths.DeleteUnusedPaths();
  CalcFutureScore();

  m_bitmaps->Init(sentence.GetSize(), vector<bool>(0));

  switch (system.options.search.algo) {
  case Normal:
    m_search = new NSNormal::Search(*this);
    break;
  case NormalBatch:
    m_search = new NSBatch::Search(*this);
    break;
  case CubePruning:
  case CubePruningMiniStack:
    m_search = new NSCubePruningMiniStack::Search(*this);
    break;
    /*
     case CubePruningPerMiniStack:
     m_search = new NSCubePruningPerMiniStack::Search(*this);
     break;
     case CubePruningPerBitmap:
     m_search = new NSCubePruningPerBitmap::Search(*this);
     break;
     case CubePruningCardinalStack:
     m_search = new NSCubePruningCardinalStack::Search(*this);
     break;
     case CubePruningBitmapStack:
     m_search = new NSCubePruningBitmapStack::Search(*this);
     break;
     */
  default:
    cerr << "Unknown search algorithm" << endl;
    abort();
  }
}

void Manager::Decode()
{
  Init();
  m_search->Decode();
}

void Manager::CalcFutureScore()
{
  const Sentence &sentence = static_cast<const Sentence&>(GetInput());
  size_t size = sentence.GetSize();
  m_estimatedScores =
      new (GetPool().Allocate<EstimatedScores>()) EstimatedScores(GetPool(),
          size);
  m_estimatedScores->InitTriangle(-numeric_limits<SCORE>::infinity());

  // walk all the translation options and record the cheapest option for each span
  BOOST_FOREACH(const InputPathBase *path, m_inputPaths){
  const Range &range = path->range;
  SCORE bestScore = -numeric_limits<SCORE>::infinity();

  size_t numPt = system.mappings.size();
  for (size_t i = 0; i < numPt; ++i) {
    const TargetPhrases *tps = static_cast<const InputPath*>(path)->targetPhrases[i];
    if (tps) {
      BOOST_FOREACH(const TargetPhrase<Moses2::Word> *tp, *tps) {
        SCORE score = tp->GetFutureScore();
        if (score > bestScore) {
          bestScore = score;
        }
      }
    }
  }
  m_estimatedScores->SetValue(range.GetStartPos(), range.GetEndPos(), bestScore);
}

// now fill all the cells in the strictly upper triangle
//   there is no way to modify the diagonal now, in the case
//   where no translation option covers a single-word span,
//   we leave the +inf in the matrix
// like in chart parsing we want each cell to contain the highest score
// of the full-span trOpt or the sum of scores of joining two smaller spans

  for (size_t colstart = 1; colstart < size; colstart++) {
    for (size_t diagshift = 0; diagshift < size - colstart; diagshift++) {
      size_t sPos = diagshift;
      size_t ePos = colstart + diagshift;
      for (size_t joinAt = sPos; joinAt < ePos; joinAt++) {
        float joinedScore = m_estimatedScores->GetValue(sPos, joinAt)
            + m_estimatedScores->GetValue(joinAt + 1, ePos);
        // uncomment to see the cell filling scheme
        // TRACE_ERR("[" << sPos << "," << ePos << "] <-? ["
        // 	  << sPos << "," << joinAt << "]+["
        // 	  << joinAt+1 << "," << ePos << "] (colstart: "
        // 	  << colstart << ", diagshift: " << diagshift << ")"
        // 	  << endl);

        if (joinedScore > m_estimatedScores->GetValue(sPos, ePos)) m_estimatedScores->SetValue(
            sPos, ePos, joinedScore);
      }
    }
  }

  //cerr << "Square matrix:" << endl;
  //cerr << *m_estimatedScores << endl;
}

std::string Manager::OutputBest() const
{
  stringstream out;
  const Hypothesis *bestHypo = m_search->GetBestHypothesis();
  if (bestHypo) {
    if (system.options.output.ReportHypoScore) {
      out << bestHypo->GetScores().GetTotalScore() << " ";
    }

    bestHypo->OutputToStream(out);
    //cerr << "BEST TRANSLATION: " << *bestHypo;
  }
  else {
    if (system.options.output.ReportHypoScore) {
      out << "0 ";
    }
    //cerr << "NO TRANSLATION " << m_input->GetTranslationId() << endl;
  }
  out << "\n";

  return out.str();
  //cerr << endl;
}

std::string Manager::OutputNBest()
{
  arcLists.Sort();

  set<string> distinctHypos;

  TrellisPaths contenders;
  //cerr << "START AddInitialTrellisPaths" << endl;
  m_search->AddInitialTrellisPaths(contenders);
  //cerr << "END AddInitialTrellisPaths" << endl;

  long transId = m_input->GetTranslationId();

  // MAIN LOOP
  stringstream out;
  size_t bestInd = 0;
  while (bestInd < system.options.nbest.nbest_size && !contenders.empty()) {
    //cerr << "bestInd=" << bestInd << endl;
    TrellisPath *path = contenders.Get();

    bool ok = false;
    if (system.options.nbest.only_distinct) {
      string tgtPhrase = path->OutputTargetPhrase(system);
      //cerr << "tgtPhrase=" << tgtPhrase << endl;

      if (distinctHypos.insert(tgtPhrase).second) {
        ok = true;
      }
    }
    else {
      ok = true;
    }

    if (ok) {
      out << transId << " |||";
<<<<<<< HEAD
      out << path->Debug(system);
=======
      path->OutputToStream(out, system);
>>>>>>> 7d8ef1a9
      out << "\n";
    }

    // create next paths
    path->CreateDeviantPaths(contenders, arcLists, GetPool(), system);

    delete path;

    ++bestInd;
  }

  return out.str();
}

}
<|MERGE_RESOLUTION|>--- conflicted
+++ resolved
@@ -241,11 +241,7 @@
 
     if (ok) {
       out << transId << " |||";
-<<<<<<< HEAD
-      out << path->Debug(system);
-=======
       path->OutputToStream(out, system);
->>>>>>> 7d8ef1a9
       out << "\n";
     }
 
