/*
 * Sentence.cpp
 *
 *  Created on: 14 Dec 2015
 *      Author: hieu
 */
#include <boost/property_tree/ptree.hpp>
#include <boost/property_tree/xml_parser.hpp>
#include "Sentence.h"
#include "../System.h"
#include "../parameters/AllOptions.h"
#include "../pugixml.hpp"
#include "../legacy/Util2.h"

using namespace std;

namespace Moses2
{

Sentence *Sentence::CreateFromString(MemPool &pool, FactorCollection &vocab,
    const System &system, const std::string &str, long translationId)
{
  Sentence *ret;

  if (system.options.input.xml_policy) {
    // xml
	ret = CreateFromStringXML(pool, vocab, system, str, translationId);
  }
  else {
    // no xml
    //cerr << "PB Sentence" << endl;
    std::vector<std::string> toks = Tokenize(str);

    size_t size = toks.size();
    ret = new (pool.Allocate<Sentence>()) Sentence(translationId, pool, size);
    ret->PhraseImplTemplate<Word>::CreateFromString(vocab, system, toks, false);
  }

  //cerr << "REORDERING CONSTRAINTS:" << ret->GetReorderingConstraint() << endl;

  return ret;
}

Sentence *Sentence::CreateFromStringXML(MemPool &pool, FactorCollection &vocab,
    const System &system, const std::string &str, long translationId)
{
  Sentence *ret;

    vector<XMLOption*> xmlOptions;
    pugi::xml_document doc;

    string str2 = "<xml>" + str + "</xml>";
    pugi::xml_parse_result result = doc.load(str2.c_str(),
                                    pugi::parse_default | pugi::parse_comments);
    pugi::xml_node topNode = doc.child("xml");

    std::vector<std::string> toks;
    XMLParse(system, 0, topNode, toks, xmlOptions);

    // debug
    /*
    for (size_t i = 0; i < xmlOptions.size(); ++i) {
      cerr << *xmlOptions[i] << endl;
    }
    */

    // create words
    size_t size = toks.size();
    ret = new (pool.Allocate<Sentence>()) Sentence(translationId, pool, size);
    ret->PhraseImplTemplate<Word>::CreateFromString(vocab, system, toks, false);

    // xml
    ret->Init(system, size, system.options.reordering.max_distortion);

    ReorderingConstraint &reorderingConstraint = ret->GetReorderingConstraint();

    // set reordering walls, if "-monotone-at-punction" is set
    if (system.options.reordering.monotone_at_punct && ret->GetSize()) {
      reorderingConstraint.SetMonotoneAtPunctuation(*ret);
    }

    // set walls obtained from xml
    for(size_t i=0; i<xmlOptions.size(); i++) {
      const XMLOption &xmlOption = *xmlOptions[i];
      if(xmlOption.nodeName == "wall") {
        UTIL_THROW_IF2(xmlOption.startPos >= ret->GetSize(), "wall is beyond the sentence"); // no buggy walls, please
        reorderingConstraint.SetWall(xmlOption.startPos - 1, true);
      }
      else if (xmlOption.nodeName == "zone") {
        reorderingConstraint.SetZone( xmlOption.startPos, xmlOption.startPos + xmlOption.phraseSize -1 );
      }
      else {
    	// default - forced translation. Add to class variable
    	  ret->AddXMLOption(system, new XMLOption(xmlOption));
      }
    }
    reorderingConstraint.FinalizeWalls();

    // clean up
    for (size_t i = 0; i < xmlOptions.size(); ++i) {
      delete xmlOptions[i];
    }

    return ret;
}

void Sentence::XMLParse(
    const System &system,
    size_t depth,
    const pugi::xml_node &parentNode,
    std::vector<std::string> &toks,
    vector<XMLOption*> &xmlOptions)
{  // pugixml
  for (pugi::xml_node childNode = parentNode.first_child(); childNode; childNode = childNode.next_sibling()) {
    string nodeName = childNode.name();
    //cerr << depth << " nodeName=" << nodeName << endl;

    int startPos = toks.size();

    string value = childNode.value();
    if (!value.empty()) {
      //cerr << depth << "childNode text=" << value << endl;
      std::vector<std::string> subPhraseToks = Tokenize(value);
      for (size_t i = 0; i < subPhraseToks.size(); ++i) {
        toks.push_back(subPhraseToks[i]);
      }
    }

    if (!nodeName.empty()) {
      XMLOption *xmlOption = new XMLOption();
      xmlOption->nodeName = nodeName;
      xmlOption->startPos = startPos;

      pugi::xml_attribute attr = childNode.attribute("translation");
      if (!attr.empty()) {
    	  xmlOption->translation = attr.as_string();
      }

      attr = childNode.attribute("prob");
      if (!attr.empty()) {
    	  xmlOption->prob = attr.as_float();
      }

      xmlOptions.push_back(xmlOption);

      // recursively call this function. For proper recursive trees
      XMLParse(system, depth + 1, childNode, toks, xmlOptions);

      size_t endPos = toks.size();
      xmlOption->phraseSize = endPos - startPos;
<<<<<<< HEAD

      /*
      cerr << "xmlOptions=";
      xmlOption->Debug(cerr, system);
      cerr << endl;
      */
=======
>>>>>>> cf59f246
    }

  }
}

} /* namespace Moses2 */
<|MERGE_RESOLUTION|>--- conflicted
+++ resolved
@@ -148,15 +148,12 @@
 
       size_t endPos = toks.size();
       xmlOption->phraseSize = endPos - startPos;
-<<<<<<< HEAD
 
       /*
       cerr << "xmlOptions=";
       xmlOption->Debug(cerr, system);
       cerr << endl;
       */
-=======
->>>>>>> cf59f246
     }
 
   }
