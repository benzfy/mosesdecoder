--- conflicted
+++ resolved
@@ -78,12 +78,9 @@
 
 std::string TrellisPath::Debug(const System &system) const
 {
-<<<<<<< HEAD
   stringstream out;
-  out << ToString();
-=======
+
   out << OutputTargetPhrase(system);
->>>>>>> 7d8ef1a9
   out << "||| ";
 
   out << GetScores().Debug(system);
