--- conflicted
+++ resolved
@@ -54,13 +54,8 @@
       <Linker Options="" Required="yes">
         <LibraryPath Value="../../../boost/lib64"/>
         <Library Value="boost_program_options"/>
-<<<<<<< HEAD
-        <Library Value="boost_system"/>
-        <Library Value="boost_filesystem"/>
-=======
         <Library Value="boost_filesystem"/>
         <Library Value="boost_system"/>
->>>>>>> 2f7c328d
       </Linker>
       <ResourceCompiler Options="" Required="no"/>
       <General OutputFile="$(IntermediateDirectory)/$(ProjectName)" IntermediateDirectory="./Debug" Command="./$(ProjectName)" CommandArguments="" UseSeparateDebugArgs="no" DebugArguments="" WorkingDirectory="$(IntermediateDirectory)" PauseExecWhenProcTerminates="yes" IsGUIProgram="no" IsEnabled="yes"/>
