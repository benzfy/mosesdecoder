--- conflicted
+++ resolved
@@ -45,11 +45,7 @@
     <Configuration Name="Debug" CompilerType="GCC" DebuggerType="LLDB Debugger" Type="Executable" BuildCmpWithGlobalSettings="append" BuildLnkWithGlobalSettings="append" BuildResWithGlobalSettings="append">
       <Compiler Options="-g;-O0;-Wall" C_Options="-g;-O0;-Wall" Assembler="" Required="yes" PreCompiledHeader="" PCHInCommandLine="no" PCHFlags="" PCHFlagsPolicy="0">
         <IncludePath Value="."/>
-<<<<<<< HEAD
         <IncludePath Value="../../.."/>
-=======
-        <IncludePath Value="../../../"/>
->>>>>>> 930dce10
         <IncludePath Value="../../../boost/include"/>
       </Compiler>
       <Linker Options="" Required="yes">
