#include "util/check.hh"
#include <stdexcept>
#include <iostream>

#include <xmlrpc-c/base.hpp>
#include <xmlrpc-c/registry.hpp>
#include <xmlrpc-c/server_abyss.hpp>

#include "ChartManager.h"
#include "Hypothesis.h"
#include "Manager.h"
#include "StaticData.h"
#include "PhraseDictionaryDynSuffixArray.h"
#include "TranslationSystem.h"
#include "TreeInput.h"
#include "LMList.h"
<<<<<<< HEAD
#ifdef LM_ORLM
#  include "LanguageModelORLM.h"
#endif
#include <boost/algorithm/string.hpp>
#include "BleuScoreFeature.h"
=======
#include "LM/ORLM.h"
>>>>>>> 3c44d04b

using namespace Moses;
using namespace std;

typedef std::map<std::string, xmlrpc_c::value> params_t;

/** Find out which translation system to use */
const TranslationSystem& getTranslationSystem(params_t params)
{
  string system_id = TranslationSystem::DEFAULT;
  params_t::const_iterator pi = params.find("system");
  if (pi != params.end()) {
    system_id = xmlrpc_c::value_string(pi->second);
  }
  VERBOSE(1, "Using translation system " << system_id << endl;)
  return StaticData::Instance().GetTranslationSystem(system_id);
}

class Updater: public xmlrpc_c::method
{
public:
  Updater() {
    // signature and help strings are documentation -- the client
    // can query this information with a system.methodSignature and
    // system.methodHelp RPC.
    this->_signature = "S:S";
    this->_help = "Updates stuff";
  }
  void
  execute(xmlrpc_c::paramList const& paramList,
          xmlrpc_c::value *   const  retvalP) {
    const params_t params = paramList.getStruct(0);
    breakOutParams(params);
    const TranslationSystem& system = getTranslationSystem(params);
    const PhraseDictionaryFeature* pdf = system.GetPhraseDictionaries()[0];
    PhraseDictionaryDynSuffixArray* pdsa = (PhraseDictionaryDynSuffixArray*) pdf->GetDictionary();
    cerr << "Inserting into address " << pdsa << endl;
    pdsa->insertSnt(source_, target_, alignment_);
    if(add2ORLM_) {       
      updateORLM();
    }
    cerr << "Done inserting\n";
    //PhraseDictionary* pdsa = (PhraseDictionary*) pdf->GetDictionary(*dummy);
    map<string, xmlrpc_c::value> retData;
    //*retvalP = xmlrpc_c::value_struct(retData);
    pdf = 0;
    pdsa = 0;
    *retvalP = xmlrpc_c::value_string("Phrase table updated");
  }
  string source_, target_, alignment_;
  bool bounded_, add2ORLM_;
  void updateORLM() {
    // TODO(level101): this belongs in the language model, not in moseserver.cpp
    vector<string> vl;
    map<vector<string>, int> ngSet;
    LMList lms = StaticData::Instance().GetLMList(); // get LM
    LMList::const_iterator lmIter = lms.begin();
    LanguageModelORLM* orlm = static_cast<LanguageModelORLM*>(static_cast<LMRefCount*>(*lmIter)->MosesServerCppShouldNotHaveLMCode());
    if(orlm == 0) {
      cerr << "WARNING: Unable to add target sentence to ORLM\n";
      return;
    }
    // break out new ngrams from sentence
    const int ngOrder(orlm->GetNGramOrder());
    const std::string sBOS = orlm->GetSentenceStart()->GetString();
    const std::string sEOS = orlm->GetSentenceEnd()->GetString();
    Utils::splitToStr(target_, vl, " ");
    // insert BOS and EOS 
    vl.insert(vl.begin(), sBOS); 
    vl.insert(vl.end(), sEOS);
    for(int j=0; j < vl.size(); ++j) {
      int i = (j<ngOrder) ? 0 : j-ngOrder+1;
      for(int t=j; t >= i; --t) {
        vector<string> ngVec;
        for(int s=t; s<=j; ++s) {
          ngVec.push_back(vl[s]);
          //cerr << vl[s] << " ";
        }
        ngSet[ngVec]++;
        //cerr << endl;
      }
    }
    // insert into LM in order from 1grams up (for LM well-formedness)
    cerr << "Inserting " << ngSet.size() << " ngrams into ORLM...\n";
    for(int i=1; i <= ngOrder; ++i) {
      iterate(ngSet, it) {
        if(it->first.size() == i)
          orlm->UpdateORLM(it->first, it->second);
      }
    }
  }
  void breakOutParams(const params_t& params) {
    params_t::const_iterator si = params.find("source");
    if(si == params.end())
      throw xmlrpc_c::fault("Missing source sentence", xmlrpc_c::fault::CODE_PARSE);
    source_ = xmlrpc_c::value_string(si->second);
    cerr << "source = " << source_ << endl;
    si = params.find("target");
    if(si == params.end())
      throw xmlrpc_c::fault("Missing target sentence", xmlrpc_c::fault::CODE_PARSE);
    target_ = xmlrpc_c::value_string(si->second);
    cerr << "target = " << target_ << endl;
    si = params.find("alignment");
    if(si == params.end())
      throw xmlrpc_c::fault("Missing alignment", xmlrpc_c::fault::CODE_PARSE);
    alignment_ = xmlrpc_c::value_string(si->second);
    cerr << "alignment = " << alignment_ << endl;
    si = params.find("bounded");
    bounded_ = (si != params.end());
    si = params.find("updateORLM");
    add2ORLM_ = (si != params.end());
  }
};

class Translator : public xmlrpc_c::method
{
public:
  Translator() {
    // signature and help strings are documentation -- the client
    // can query this information with a system.methodSignature and
    // system.methodHelp RPC.
    this->_signature = "S:S";
    this->_help = "Does translation";

    const StaticData &staticData = StaticData::Instance();
    m_bleuScoreFeature = staticData.GetBleuScoreFeature();
  }

  BleuScoreFeature *m_bleuScoreFeature;

  void execute(xmlrpc_c::paramList const& paramList,
          xmlrpc_c::value * const  retvalP) {
    const params_t params = paramList.getStruct(0);
    paramList.verifyEnd(1);
    params_t::const_iterator si = params.find("text");
    if (si == params.end()) {
      throw xmlrpc_c::fault(
        "Missing source text",
        xmlrpc_c::fault::CODE_PARSE);
    }
    const string source(
      (xmlrpc_c::value_string(si->second)));

    si = params.find("id");
    if (si == params.end()) {
      throw xmlrpc_c::fault("Missing sentence id",
			    xmlrpc_c::fault::CODE_PARSE);
    }
    int sentenceid = xmlrpc_c::value_int(si->second);
    if (sentenceid < -1) {
      throw xmlrpc_c::fault("Sentence id has to be >= 0",
                            xmlrpc_c::fault::CODE_PARSE);
    }

    cerr << "Loading reference info for sentence " << sentenceid << endl;
    vector<string> sourceTokens;
    boost::split(sourceTokens, source, boost::is_any_of("\t "));
    m_bleuScoreFeature->SetCurrSourceLength(sourceTokens.size());
    bool avgRefLength = false;
    if (avgRefLength)
      m_bleuScoreFeature->SetCurrAvgRefLength(sentenceid);
    else
      m_bleuScoreFeature->SetCurrShortestRefLength(sentenceid);
    m_bleuScoreFeature->SetCurrReferenceNgrams(sentenceid);

    cerr << "Input: " << source;
    si = params.find("align");
    bool addAlignInfo = (si != params.end());
    si = params.find("sg");
    bool addGraphInfo = (si != params.end());
    si = params.find("topt");
    bool addTopts = (si != params.end());
    si = params.find("report-all-factors");
    bool reportAllFactors = (si != params.end());

    const StaticData &staticData = StaticData::Instance();

    if (addGraphInfo) {
      (const_cast<StaticData&>(staticData)).SetOutputSearchGraph(true);
    }

    const TranslationSystem& system = getTranslationSystem(params);
<<<<<<< HEAD
    
    Sentence sentence;
    const vector<FactorType> &inputFactorOrder =
      staticData.GetInputFactorOrder();
    stringstream in(source + "\n");
    sentence.Read(in,inputFactorOrder);
    Manager manager(sentence,staticData.GetSearchAlgorithm(), &system);
    manager.ProcessSentence();
    const Hypothesis* hypo = manager.GetBestHypothesis();

    vector<xmlrpc_c::value> alignInfo;
=======
>>>>>>> 3c44d04b
    stringstream out, graphInfo, transCollOpts;
    map<string, xmlrpc_c::value> retData;

    SearchAlgorithm searchAlgorithm = staticData.GetSearchAlgorithm();
    if (searchAlgorithm == ChartDecoding) {
       TreeInput tinput; 
        const vector<FactorType> &inputFactorOrder =
          staticData.GetInputFactorOrder();
        stringstream in(source + "\n");
        tinput.Read(in,inputFactorOrder);
        ChartManager manager(tinput, &system);
        manager.ProcessSentence();
        const ChartHypothesis *hypo = manager.GetBestHypothesis();
        outputChartHypo(out,hypo);
    } else {
        Sentence sentence;
        const vector<FactorType> &inputFactorOrder =
          staticData.GetInputFactorOrder();
        stringstream in(source + "\n");
        sentence.Read(in,inputFactorOrder);
        Manager manager(sentence,staticData.GetSearchAlgorithm(), &system);
        manager.ProcessSentence();
        const Hypothesis* hypo = manager.GetBestHypothesis();

        vector<xmlrpc_c::value> alignInfo;
        outputHypo(out,hypo,addAlignInfo,alignInfo,reportAllFactors);
        if (addAlignInfo) {
          retData.insert(pair<string, xmlrpc_c::value>("align", xmlrpc_c::value_array(alignInfo)));
        }

        if(addGraphInfo) {
          insertGraphInfo(manager,retData);
            (const_cast<StaticData&>(staticData)).SetOutputSearchGraph(false);
        }
        if (addTopts) {
          insertTranslationOptions(manager,retData);
        }
    }
    pair<string, xmlrpc_c::value>
    text("text", xmlrpc_c::value_string(out.str()));
<<<<<<< HEAD
    cerr << "\nOutput: " << out.str() << endl << endl;
    if (addAlignInfo) {
      retData.insert(pair<string, xmlrpc_c::value>("align", xmlrpc_c::value_array(alignInfo)));
    }
=======
>>>>>>> 3c44d04b
    retData.insert(text);
    cerr << "Output: " << out.str() << endl;
    *retvalP = xmlrpc_c::value_struct(retData);
  }

  void outputHypo(ostream& out, const Hypothesis* hypo, bool addAlignmentInfo, vector<xmlrpc_c::value>& alignInfo, bool reportAllFactors = false) {
    if (hypo->GetPrevHypo() != NULL) {
      outputHypo(out,hypo->GetPrevHypo(),addAlignmentInfo, alignInfo, reportAllFactors);
      Phrase p = hypo->GetCurrTargetPhrase();
      if(reportAllFactors) {
        out << p << " ";
      } else {
        for (size_t pos = 0 ; pos < p.GetSize() ; pos++) {
          const Factor *factor = p.GetFactor(pos, 0);
          out << *factor << " ";
        }
      }

      if (addAlignmentInfo) {
        /**
         * Add the alignment info to the array. This is in target order and consists of
         *       (tgt-start, src-start, src-end) triples.
         **/
        map<string, xmlrpc_c::value> phraseAlignInfo;
        phraseAlignInfo["tgt-start"] = xmlrpc_c::value_int(hypo->GetCurrTargetWordsRange().GetStartPos());
        phraseAlignInfo["src-start"] = xmlrpc_c::value_int(hypo->GetCurrSourceWordsRange().GetStartPos());
        phraseAlignInfo["src-end"] = xmlrpc_c::value_int(hypo->GetCurrSourceWordsRange().GetEndPos());
        alignInfo.push_back(xmlrpc_c::value_struct(phraseAlignInfo));
      }
    }
  }

  void outputChartHypo(ostream& out, const ChartHypothesis* hypo) {
    Phrase outPhrase(20);
    hypo->CreateOutputPhrase(outPhrase);

    // delete 1st & last
    assert(outPhrase.GetSize() >= 2);
    outPhrase.RemoveWord(0);
    outPhrase.RemoveWord(outPhrase.GetSize() - 1);
    for (size_t pos = 0 ; pos < outPhrase.GetSize() ; pos++) {
      const Factor *factor = outPhrase.GetFactor(pos, 0);
      out << *factor << " ";
    }

  }

  void insertGraphInfo(Manager& manager, map<string, xmlrpc_c::value>& retData) {
    vector<xmlrpc_c::value> searchGraphXml;
    vector<SearchGraphNode> searchGraph;
    manager.GetSearchGraph(searchGraph);
    for (vector<SearchGraphNode>::const_iterator i = searchGraph.begin(); i != searchGraph.end(); ++i) {
      map<string, xmlrpc_c::value> searchGraphXmlNode;
      searchGraphXmlNode["forward"] = xmlrpc_c::value_double(i->forward);
      searchGraphXmlNode["fscore"] = xmlrpc_c::value_double(i->fscore);
      const Hypothesis* hypo = i->hypo;
      searchGraphXmlNode["hyp"] = xmlrpc_c::value_int(hypo->GetId());
      searchGraphXmlNode["stack"] = xmlrpc_c::value_int(hypo->GetWordsBitmap().GetNumWordsCovered());
      if (hypo->GetId() != 0) {
        const Hypothesis *prevHypo = hypo->GetPrevHypo();
        searchGraphXmlNode["back"] = xmlrpc_c::value_int(prevHypo->GetId());
        searchGraphXmlNode["score"] = xmlrpc_c::value_double(hypo->GetScore());
        searchGraphXmlNode["transition"] = xmlrpc_c::value_double(hypo->GetScore() - prevHypo->GetScore());
        if (i->recombinationHypo) {
          searchGraphXmlNode["recombined"] = xmlrpc_c::value_int(i->recombinationHypo->GetId());
        }
        searchGraphXmlNode["cover-start"] = xmlrpc_c::value_int(hypo->GetCurrSourceWordsRange().GetStartPos());
        searchGraphXmlNode["cover-end"] = xmlrpc_c::value_int(hypo->GetCurrSourceWordsRange().GetEndPos());
	searchGraphXmlNode["src-phrase"] = xmlrpc_c::value_string(hypo->GetSourcePhraseStringRep());
	searchGraphXmlNode["tgt-phrase"] = xmlrpc_c::value_string(hypo->GetTargetPhraseStringRep());
	ScoreComponentCollection scoreBreakdown = hypo->GetScoreBreakdown();
	scoreBreakdown.MinusEquals(prevHypo->GetScoreBreakdown());
        stringstream tmp;
	tmp << scoreBreakdown;
        searchGraphXmlNode["scores"] = xmlrpc_c::value_string(tmp.str());
      }
      searchGraphXml.push_back(xmlrpc_c::value_struct(searchGraphXmlNode));
    }
    retData.insert(pair<string, xmlrpc_c::value>("sg", xmlrpc_c::value_array(searchGraphXml)));
  }

  void insertTranslationOptions(Manager& manager, map<string, xmlrpc_c::value>& retData) {
    const TranslationOptionCollection* toptsColl = manager.getSntTranslationOptions();
    vector<xmlrpc_c::value> toptsXml;
    for (size_t startPos = 0 ; startPos < toptsColl->GetSize() ; ++startPos) {
      size_t maxSize = toptsColl->GetSize() - startPos;
      size_t maxSizePhrase = StaticData::Instance().GetMaxPhraseLength();
      maxSize = std::min(maxSize, maxSizePhrase);

      for (size_t endPos = startPos ; endPos < startPos + maxSize ; ++endPos) {
        WordsRange range(startPos,endPos);
        const TranslationOptionList& fullList = toptsColl->GetTranslationOptionList(range);
        for (size_t i = 0; i < fullList.size(); i++) {
          const TranslationOption* topt = fullList.Get(i);
          map<string, xmlrpc_c::value> toptXml;
          toptXml["phrase"] = xmlrpc_c::value_string(topt->GetTargetPhrase().
                              GetStringRep(StaticData::Instance().GetOutputFactorOrder()));
          toptXml["fscore"] = xmlrpc_c::value_double(topt->GetFutureScore());
          toptXml["start"] =  xmlrpc_c::value_int(startPos);
          toptXml["end"] =  xmlrpc_c::value_int(endPos);
          vector<xmlrpc_c::value> scoresXml;
          cerr << "Warning: not adding scores to translation options.." << endl;
          ScoreComponentCollection scores = topt->GetScoreBreakdown();
//          for (size_t j = 0; j < scores.size(); ++j) {
//            scoresXml.push_back(xmlrpc_c::value_double(scores[j]));
//          }
          toptXml["scores"] = xmlrpc_c::value_array(scoresXml);
          toptsXml.push_back(xmlrpc_c::value_struct(toptXml));
        }
      }
    }
    retData.insert(pair<string, xmlrpc_c::value>("topt", xmlrpc_c::value_array(toptsXml)));
  }
};

const char* ffNames[] = { "Distortion", "WordPenalty", "!UnknownWordPenalty 1", "LexicalReordering_wbe-msd-bidirectional-fe-allff_1",
		"LexicalReordering_wbe-msd-bidirectional-fe-allff_2", "LexicalReordering_wbe-msd-bidirectional-fe-allff_3", 
		"LexicalReordering_wbe-msd-bidirectional-fe-allff_4", "LexicalReordering_wbe-msd-bidirectional-fe-allff_5", 
		"LexicalReordering_wbe-msd-bidirectional-fe-allff_6", "LM", "PhraseModel_1", "PhraseModel_2", "PhraseModel_3",
		"PhraseModel_4", "PhraseModel_5", "BleuScoreFeature" };

//const char* ffNames[] = { "Distortion", "WordPenalty", "!UnknownWordPenalty 1", "LM", "PhraseModel_1", "PhraseModel_2" };

bool setCoreWeights(ScoreComponentCollection &weights, vector<string> &coreWeightVector, const vector<const ScoreProducer*> &featureFunctions) {
  vector< float > store_weights;
  for (size_t i=0; i<coreWeightVector.size(); ++i) {
    string name(ffNames[i]);
    float weight = Scan<float>(coreWeightVector[i]);  
    
    VERBOSE(1, "loading core weight " << name << endl);
    for (size_t i=0; i < featureFunctions.size(); ++i) {
      std::string prefix = featureFunctions[i]->GetScoreProducerDescription();
      if (name.substr( 0, prefix.length() ).compare( prefix ) == 0) {
	size_t numberScoreComponents = featureFunctions[i]->GetNumScoreComponents();
	if (numberScoreComponents == 1) {
	  VERBOSE(1, "assign 1 weight for " << featureFunctions[i]->GetScoreProducerDescription());
	  VERBOSE(1, " (" << weight << ")" << endl << endl);
	  weights.Assign(featureFunctions[i], weight);
  	      }
	else {
	  store_weights.push_back(weight);
	  if (store_weights.size() == numberScoreComponents) {
	    VERBOSE(1, "assign " << store_weights.size() << " weights for " << featureFunctions[i]->GetScoreProducerDescription() << " (");
	    for (size_t j=0; j < store_weights.size(); ++j)
	      VERBOSE(1, store_weights[j] << " ");
	    VERBOSE(1, ")" << endl << endl);
	    weights.Assign(featureFunctions[i], store_weights);
	    store_weights.clear();
	  }			
	}
      }
    }
  }
  return true;
}

class WeightSetter: public xmlrpc_c::method
{	
public:
  WeightSetter() {
    // signature and help strings are documentation -- the client
    // can query this information with a system.methodSignature and
    // system.methodHelp RPC.
    this->_signature = "S:S";
    this->_help = "Sets Moses weights";
  }
  
  void execute(xmlrpc_c::paramList const& paramList,
          xmlrpc_c::value * const  retvalP) {
    const params_t params = paramList.getStruct(0);
    paramList.verifyEnd(1);
    
    ScoreComponentCollection weightUpdate;
    
    params_t::const_iterator si = params.find("core-weights");
    string coreWeights;
    if (si == params.end()) {
      throw xmlrpc_c::fault(
        "Missing core weights",
        xmlrpc_c::fault::CODE_PARSE);
    }
    coreWeights = xmlrpc_c::value_string(si->second);
    VERBOSE(1, "core weights: " << coreWeights << endl);

    StaticData &staticData = StaticData::InstanceNonConst();
    const vector<const ScoreProducer*> featureFunctions = staticData.GetTranslationSystem(TranslationSystem::DEFAULT).GetFeatureFunctions();
    vector<string> coreWeightVector;
    boost::split(coreWeightVector, coreWeights, boost::is_any_of(","));
    setCoreWeights(weightUpdate, coreWeightVector, featureFunctions);
	    
    si = params.find("sparse-weights");
    string sparseWeights;
    if (si != params.end()) {
      sparseWeights = xmlrpc_c::value_string(si->second);
      VERBOSE(1, "sparse weights: " << sparseWeights << endl);
      
      if (sparseWeights != "") {
	vector<string> sparseWeightVector;
	boost::split(sparseWeightVector, sparseWeights, boost::is_any_of("\t "));
	for(size_t i=0; i<sparseWeightVector.size(); ++i) {
	  vector<string> name_value; 
	  boost::split(name_value, sparseWeightVector[i], boost::is_any_of("="));
	  if (name_value.size() > 2) {
	    string tmp1 = name_value[name_value.size()-1];
	    name_value.erase(name_value.end());
	    string tmp2 = boost::algorithm::join(name_value, "=");
	    name_value[0] = tmp2;
	    name_value[1] = tmp1;
	  }
	  const string name(name_value[0]);
	  float value = Scan<float>(name_value[1]);
	  VERBOSE(1, "Setting sparse weight " << name << " to value " << value << "." << endl);
	  weightUpdate.Assign(name, value);
	}
      }
    }

    // Set moses weights to new weights
    staticData.SetAllWeights(weightUpdate);
    cerr << "\nSet weights: " << staticData.GetAllWeights() << endl;
    *retvalP = xmlrpc_c::value_string("Weights set!");
  }
};

class WeightAdder: public xmlrpc_c::method
{	
public:
  WeightAdder() {
    // signature and help strings are documentation -- the client
    // can query this information with a system.methodSignature and
    // system.methodHelp RPC.
    this->_signature = "S:S";
    this->_help = "Adds an update to Moses weights";
  }
  
  void execute(xmlrpc_c::paramList const& paramList,
          xmlrpc_c::value * const  retvalP) {
    const params_t params = paramList.getStruct(0);
    paramList.verifyEnd(1);
    
    ScoreComponentCollection weightUpdate;
    
    params_t::const_iterator si = params.find("core-weights");
    string coreWeights;
    if (si == params.end()) {
      throw xmlrpc_c::fault(
        "Missing core weights",
        xmlrpc_c::fault::CODE_PARSE);
    }
    coreWeights = xmlrpc_c::value_string(si->second);
    VERBOSE(1, "core weights: " << coreWeights << endl);

    StaticData &staticData = StaticData::InstanceNonConst();
    const vector<const ScoreProducer*> featureFunctions = staticData.GetTranslationSystem(TranslationSystem::DEFAULT).GetFeatureFunctions();
    vector<string> coreWeightVector;
    boost::split(coreWeightVector, coreWeights, boost::is_any_of(","));
    setCoreWeights(weightUpdate, coreWeightVector, featureFunctions);
	    
    si = params.find("sparse-weights");
    string sparseWeights;
    if (si != params.end()) {
      sparseWeights = xmlrpc_c::value_string(si->second);
      VERBOSE(1, "sparse weights: " << sparseWeights << endl);
      
      if (sparseWeights != "") {
	vector<string> sparseWeightVector;
	boost::split(sparseWeightVector, sparseWeights, boost::is_any_of("\t "));
	for(size_t i=0; i<sparseWeightVector.size(); ++i) {
	  vector<string> name_value; 
	  boost::split(name_value, sparseWeightVector[i], boost::is_any_of("="));
	  if (name_value.size() > 2) {
	    string tmp1 = name_value[name_value.size()-1];
	    name_value.erase(name_value.end());
	    string tmp2 = boost::algorithm::join(name_value, "=");
	    name_value[0] = tmp2;
	    name_value[1] = tmp1;
	  }
	  const string name(name_value[0]);
	  float value = Scan<float>(name_value[1]);
	  VERBOSE(1, "Setting sparse weight " << name << " to value " << value << "." << endl);
	  weightUpdate.Assign(name, value);
	}
      }
    }

    // add new weights to Moses weights and write back to staticData
    weightUpdate.PlusEquals(staticData.GetAllWeights());
    staticData.SetAllWeights(weightUpdate);
    cerr << "\nUpdated weights: " << staticData.GetAllWeights() << endl;
    *retvalP = xmlrpc_c::value_string("Weights updated!");
  }
};

/**
  * Allocates a char* and copies string into it.
**/
static char* strToChar(const string& s) {
  char* c = new char[s.size()+1];
  strcpy(c,s.c_str());
  return c;
}

int main(int argc, char** argv)
{

  //Extract port and log, send other args to moses
  char** mosesargv = new char*[argc+2];
  int mosesargc = 0;
  int port = 50005;
  const char* logfile = "/dev/null";
  bool isSerial = false;

  for (int i = 0; i < argc; ++i) {
    if (!strcmp(argv[i],"--server-port")) {
      ++i;
      if (i >= argc) {
        cerr << "Error: Missing argument to --server-port" << endl;
        exit(1);
      } else {
        port = atoi(argv[i]);
      }
    } else if (!strcmp(argv[i],"--server-log")) {
      ++i;
      if (i >= argc) {
        cerr << "Error: Missing argument to --server-log" << endl;
        exit(1);
      } else {
        logfile = argv[i];
      }
    } else if (!strcmp(argv[i], "--serial")) {
      cerr << "Running single-threaded server" << endl;
      isSerial = true;
    } else {
      mosesargv[mosesargc] = new char[strlen(argv[i])+1];
      strcpy(mosesargv[mosesargc],argv[i]);
      ++mosesargc;
    }
  }
  
  cerr << "Switching off translation option cache.." << endl;
  mosesargv[mosesargc] = strToChar("-use-persistent-cache");
  ++mosesargc;
  mosesargv[mosesargc] = strToChar("0");
  ++mosesargc;
  mosesargv[mosesargc] = strToChar("-persistent-cache-size");
  ++mosesargc;
  mosesargv[mosesargc] = strToChar("0");
  ++mosesargc;
  mosesargv[mosesargc] = strToChar("-b");
  ++mosesargc;
  mosesargv[mosesargc] = strToChar("0");
  ++mosesargc;
  
  cerr << "mosesargs: " << endl;
  for (int i = 0 ; i < mosesargc ; i++) {
    cerr << mosesargv[i] << endl;
  }

  Parameter* params = new Parameter();
  if (!params->LoadParam(mosesargc,mosesargv)) {
    params->Explain();
    exit(1);
  }
  if (!StaticData::LoadDataStatic(params)) {
    exit(1);
  }

  cerr << "start weights: " << StaticData::Instance().GetAllWeights() << endl;

  xmlrpc_c::registry myRegistry;

  xmlrpc_c::methodPtr const translator(new Translator);
  xmlrpc_c::methodPtr const updater(new Updater);
  xmlrpc_c::methodPtr const weightSetter(new WeightSetter);
  xmlrpc_c::methodPtr const weightAdder(new WeightAdder);

  myRegistry.addMethod("translate", translator);
  myRegistry.addMethod("updater", updater);
  myRegistry.addMethod("setWeights", weightSetter);
  myRegistry.addMethod("addWeights", weightAdder);
  // backwards compatibility
  myRegistry.addMethod("updateWeights", weightSetter);

  xmlrpc_c::serverAbyss myAbyssServer(
    myRegistry,
    port,              // TCP port on which to listen
    logfile
  );

  cerr << "Listening on port " << port << endl;
  if (isSerial) {
    while(1) {
      myAbyssServer.runOnce();
    }
  } else {
    myAbyssServer.run();
  }
  // xmlrpc_c::serverAbyss.run() never returns
  CHECK(false);
  return 0;
}<|MERGE_RESOLUTION|>--- conflicted
+++ resolved
@@ -14,15 +14,7 @@
 #include "TranslationSystem.h"
 #include "TreeInput.h"
 #include "LMList.h"
-<<<<<<< HEAD
-#ifdef LM_ORLM
-#  include "LanguageModelORLM.h"
-#endif
-#include <boost/algorithm/string.hpp>
-#include "BleuScoreFeature.h"
-=======
 #include "LM/ORLM.h"
->>>>>>> 3c44d04b
 
 using namespace Moses;
 using namespace std;
@@ -146,15 +138,12 @@
     // system.methodHelp RPC.
     this->_signature = "S:S";
     this->_help = "Does translation";
-
-    const StaticData &staticData = StaticData::Instance();
-    m_bleuScoreFeature = staticData.GetBleuScoreFeature();
-  }
-
-  BleuScoreFeature *m_bleuScoreFeature;
-
-  void execute(xmlrpc_c::paramList const& paramList,
-          xmlrpc_c::value * const  retvalP) {
+  }
+
+  void
+  execute(xmlrpc_c::paramList const& paramList,
+          xmlrpc_c::value *   const  retvalP) {
+
     const params_t params = paramList.getStruct(0);
     paramList.verifyEnd(1);
     params_t::const_iterator si = params.find("text");
@@ -166,29 +155,7 @@
     const string source(
       (xmlrpc_c::value_string(si->second)));
 
-    si = params.find("id");
-    if (si == params.end()) {
-      throw xmlrpc_c::fault("Missing sentence id",
-			    xmlrpc_c::fault::CODE_PARSE);
-    }
-    int sentenceid = xmlrpc_c::value_int(si->second);
-    if (sentenceid < -1) {
-      throw xmlrpc_c::fault("Sentence id has to be >= 0",
-                            xmlrpc_c::fault::CODE_PARSE);
-    }
-
-    cerr << "Loading reference info for sentence " << sentenceid << endl;
-    vector<string> sourceTokens;
-    boost::split(sourceTokens, source, boost::is_any_of("\t "));
-    m_bleuScoreFeature->SetCurrSourceLength(sourceTokens.size());
-    bool avgRefLength = false;
-    if (avgRefLength)
-      m_bleuScoreFeature->SetCurrAvgRefLength(sentenceid);
-    else
-      m_bleuScoreFeature->SetCurrShortestRefLength(sentenceid);
-    m_bleuScoreFeature->SetCurrReferenceNgrams(sentenceid);
-
-    cerr << "Input: " << source;
+    cerr << "Input: " << source << endl;
     si = params.find("align");
     bool addAlignInfo = (si != params.end());
     si = params.find("sg");
@@ -205,20 +172,6 @@
     }
 
     const TranslationSystem& system = getTranslationSystem(params);
-<<<<<<< HEAD
-    
-    Sentence sentence;
-    const vector<FactorType> &inputFactorOrder =
-      staticData.GetInputFactorOrder();
-    stringstream in(source + "\n");
-    sentence.Read(in,inputFactorOrder);
-    Manager manager(sentence,staticData.GetSearchAlgorithm(), &system);
-    manager.ProcessSentence();
-    const Hypothesis* hypo = manager.GetBestHypothesis();
-
-    vector<xmlrpc_c::value> alignInfo;
-=======
->>>>>>> 3c44d04b
     stringstream out, graphInfo, transCollOpts;
     map<string, xmlrpc_c::value> retData;
 
@@ -259,13 +212,6 @@
     }
     pair<string, xmlrpc_c::value>
     text("text", xmlrpc_c::value_string(out.str()));
-<<<<<<< HEAD
-    cerr << "\nOutput: " << out.str() << endl << endl;
-    if (addAlignInfo) {
-      retData.insert(pair<string, xmlrpc_c::value>("align", xmlrpc_c::value_array(alignInfo)));
-    }
-=======
->>>>>>> 3c44d04b
     retData.insert(text);
     cerr << "Output: " << out.str() << endl;
     *retvalP = xmlrpc_c::value_struct(retData);
@@ -334,13 +280,8 @@
         }
         searchGraphXmlNode["cover-start"] = xmlrpc_c::value_int(hypo->GetCurrSourceWordsRange().GetStartPos());
         searchGraphXmlNode["cover-end"] = xmlrpc_c::value_int(hypo->GetCurrSourceWordsRange().GetEndPos());
-	searchGraphXmlNode["src-phrase"] = xmlrpc_c::value_string(hypo->GetSourcePhraseStringRep());
-	searchGraphXmlNode["tgt-phrase"] = xmlrpc_c::value_string(hypo->GetTargetPhraseStringRep());
-	ScoreComponentCollection scoreBreakdown = hypo->GetScoreBreakdown();
-	scoreBreakdown.MinusEquals(prevHypo->GetScoreBreakdown());
-        stringstream tmp;
-	tmp << scoreBreakdown;
-        searchGraphXmlNode["scores"] = xmlrpc_c::value_string(tmp.str());
+        searchGraphXmlNode["out"] =
+          xmlrpc_c::value_string(hypo->GetCurrTargetPhrase().GetStringRep(StaticData::Instance().GetOutputFactorOrder()));
       }
       searchGraphXml.push_back(xmlrpc_c::value_struct(searchGraphXmlNode));
     }
@@ -367,11 +308,10 @@
           toptXml["start"] =  xmlrpc_c::value_int(startPos);
           toptXml["end"] =  xmlrpc_c::value_int(endPos);
           vector<xmlrpc_c::value> scoresXml;
-          cerr << "Warning: not adding scores to translation options.." << endl;
           ScoreComponentCollection scores = topt->GetScoreBreakdown();
-//          for (size_t j = 0; j < scores.size(); ++j) {
-//            scoresXml.push_back(xmlrpc_c::value_double(scores[j]));
-//          }
+          for (size_t j = 0; j < scores.size(); ++j) {
+            scoresXml.push_back(xmlrpc_c::value_double(scores[j]));
+          }
           toptXml["scores"] = xmlrpc_c::value_array(scoresXml);
           toptsXml.push_back(xmlrpc_c::value_struct(toptXml));
         }
@@ -379,194 +319,11 @@
     }
     retData.insert(pair<string, xmlrpc_c::value>("topt", xmlrpc_c::value_array(toptsXml)));
   }
+
+
+
 };
 
-const char* ffNames[] = { "Distortion", "WordPenalty", "!UnknownWordPenalty 1", "LexicalReordering_wbe-msd-bidirectional-fe-allff_1",
-		"LexicalReordering_wbe-msd-bidirectional-fe-allff_2", "LexicalReordering_wbe-msd-bidirectional-fe-allff_3", 
-		"LexicalReordering_wbe-msd-bidirectional-fe-allff_4", "LexicalReordering_wbe-msd-bidirectional-fe-allff_5", 
-		"LexicalReordering_wbe-msd-bidirectional-fe-allff_6", "LM", "PhraseModel_1", "PhraseModel_2", "PhraseModel_3",
-		"PhraseModel_4", "PhraseModel_5", "BleuScoreFeature" };
-
-//const char* ffNames[] = { "Distortion", "WordPenalty", "!UnknownWordPenalty 1", "LM", "PhraseModel_1", "PhraseModel_2" };
-
-bool setCoreWeights(ScoreComponentCollection &weights, vector<string> &coreWeightVector, const vector<const ScoreProducer*> &featureFunctions) {
-  vector< float > store_weights;
-  for (size_t i=0; i<coreWeightVector.size(); ++i) {
-    string name(ffNames[i]);
-    float weight = Scan<float>(coreWeightVector[i]);  
-    
-    VERBOSE(1, "loading core weight " << name << endl);
-    for (size_t i=0; i < featureFunctions.size(); ++i) {
-      std::string prefix = featureFunctions[i]->GetScoreProducerDescription();
-      if (name.substr( 0, prefix.length() ).compare( prefix ) == 0) {
-	size_t numberScoreComponents = featureFunctions[i]->GetNumScoreComponents();
-	if (numberScoreComponents == 1) {
-	  VERBOSE(1, "assign 1 weight for " << featureFunctions[i]->GetScoreProducerDescription());
-	  VERBOSE(1, " (" << weight << ")" << endl << endl);
-	  weights.Assign(featureFunctions[i], weight);
-  	      }
-	else {
-	  store_weights.push_back(weight);
-	  if (store_weights.size() == numberScoreComponents) {
-	    VERBOSE(1, "assign " << store_weights.size() << " weights for " << featureFunctions[i]->GetScoreProducerDescription() << " (");
-	    for (size_t j=0; j < store_weights.size(); ++j)
-	      VERBOSE(1, store_weights[j] << " ");
-	    VERBOSE(1, ")" << endl << endl);
-	    weights.Assign(featureFunctions[i], store_weights);
-	    store_weights.clear();
-	  }			
-	}
-      }
-    }
-  }
-  return true;
-}
-
-class WeightSetter: public xmlrpc_c::method
-{	
-public:
-  WeightSetter() {
-    // signature and help strings are documentation -- the client
-    // can query this information with a system.methodSignature and
-    // system.methodHelp RPC.
-    this->_signature = "S:S";
-    this->_help = "Sets Moses weights";
-  }
-  
-  void execute(xmlrpc_c::paramList const& paramList,
-          xmlrpc_c::value * const  retvalP) {
-    const params_t params = paramList.getStruct(0);
-    paramList.verifyEnd(1);
-    
-    ScoreComponentCollection weightUpdate;
-    
-    params_t::const_iterator si = params.find("core-weights");
-    string coreWeights;
-    if (si == params.end()) {
-      throw xmlrpc_c::fault(
-        "Missing core weights",
-        xmlrpc_c::fault::CODE_PARSE);
-    }
-    coreWeights = xmlrpc_c::value_string(si->second);
-    VERBOSE(1, "core weights: " << coreWeights << endl);
-
-    StaticData &staticData = StaticData::InstanceNonConst();
-    const vector<const ScoreProducer*> featureFunctions = staticData.GetTranslationSystem(TranslationSystem::DEFAULT).GetFeatureFunctions();
-    vector<string> coreWeightVector;
-    boost::split(coreWeightVector, coreWeights, boost::is_any_of(","));
-    setCoreWeights(weightUpdate, coreWeightVector, featureFunctions);
-	    
-    si = params.find("sparse-weights");
-    string sparseWeights;
-    if (si != params.end()) {
-      sparseWeights = xmlrpc_c::value_string(si->second);
-      VERBOSE(1, "sparse weights: " << sparseWeights << endl);
-      
-      if (sparseWeights != "") {
-	vector<string> sparseWeightVector;
-	boost::split(sparseWeightVector, sparseWeights, boost::is_any_of("\t "));
-	for(size_t i=0; i<sparseWeightVector.size(); ++i) {
-	  vector<string> name_value; 
-	  boost::split(name_value, sparseWeightVector[i], boost::is_any_of("="));
-	  if (name_value.size() > 2) {
-	    string tmp1 = name_value[name_value.size()-1];
-	    name_value.erase(name_value.end());
-	    string tmp2 = boost::algorithm::join(name_value, "=");
-	    name_value[0] = tmp2;
-	    name_value[1] = tmp1;
-	  }
-	  const string name(name_value[0]);
-	  float value = Scan<float>(name_value[1]);
-	  VERBOSE(1, "Setting sparse weight " << name << " to value " << value << "." << endl);
-	  weightUpdate.Assign(name, value);
-	}
-      }
-    }
-
-    // Set moses weights to new weights
-    staticData.SetAllWeights(weightUpdate);
-    cerr << "\nSet weights: " << staticData.GetAllWeights() << endl;
-    *retvalP = xmlrpc_c::value_string("Weights set!");
-  }
-};
-
-class WeightAdder: public xmlrpc_c::method
-{	
-public:
-  WeightAdder() {
-    // signature and help strings are documentation -- the client
-    // can query this information with a system.methodSignature and
-    // system.methodHelp RPC.
-    this->_signature = "S:S";
-    this->_help = "Adds an update to Moses weights";
-  }
-  
-  void execute(xmlrpc_c::paramList const& paramList,
-          xmlrpc_c::value * const  retvalP) {
-    const params_t params = paramList.getStruct(0);
-    paramList.verifyEnd(1);
-    
-    ScoreComponentCollection weightUpdate;
-    
-    params_t::const_iterator si = params.find("core-weights");
-    string coreWeights;
-    if (si == params.end()) {
-      throw xmlrpc_c::fault(
-        "Missing core weights",
-        xmlrpc_c::fault::CODE_PARSE);
-    }
-    coreWeights = xmlrpc_c::value_string(si->second);
-    VERBOSE(1, "core weights: " << coreWeights << endl);
-
-    StaticData &staticData = StaticData::InstanceNonConst();
-    const vector<const ScoreProducer*> featureFunctions = staticData.GetTranslationSystem(TranslationSystem::DEFAULT).GetFeatureFunctions();
-    vector<string> coreWeightVector;
-    boost::split(coreWeightVector, coreWeights, boost::is_any_of(","));
-    setCoreWeights(weightUpdate, coreWeightVector, featureFunctions);
-	    
-    si = params.find("sparse-weights");
-    string sparseWeights;
-    if (si != params.end()) {
-      sparseWeights = xmlrpc_c::value_string(si->second);
-      VERBOSE(1, "sparse weights: " << sparseWeights << endl);
-      
-      if (sparseWeights != "") {
-	vector<string> sparseWeightVector;
-	boost::split(sparseWeightVector, sparseWeights, boost::is_any_of("\t "));
-	for(size_t i=0; i<sparseWeightVector.size(); ++i) {
-	  vector<string> name_value; 
-	  boost::split(name_value, sparseWeightVector[i], boost::is_any_of("="));
-	  if (name_value.size() > 2) {
-	    string tmp1 = name_value[name_value.size()-1];
-	    name_value.erase(name_value.end());
-	    string tmp2 = boost::algorithm::join(name_value, "=");
-	    name_value[0] = tmp2;
-	    name_value[1] = tmp1;
-	  }
-	  const string name(name_value[0]);
-	  float value = Scan<float>(name_value[1]);
-	  VERBOSE(1, "Setting sparse weight " << name << " to value " << value << "." << endl);
-	  weightUpdate.Assign(name, value);
-	}
-      }
-    }
-
-    // add new weights to Moses weights and write back to staticData
-    weightUpdate.PlusEquals(staticData.GetAllWeights());
-    staticData.SetAllWeights(weightUpdate);
-    cerr << "\nUpdated weights: " << staticData.GetAllWeights() << endl;
-    *retvalP = xmlrpc_c::value_string("Weights updated!");
-  }
-};
-
-/**
-  * Allocates a char* and copies string into it.
-**/
-static char* strToChar(const string& s) {
-  char* c = new char[s.size()+1];
-  strcpy(c,s.c_str());
-  return c;
-}
 
 int main(int argc, char** argv)
 {
@@ -574,7 +331,7 @@
   //Extract port and log, send other args to moses
   char** mosesargv = new char*[argc+2];
   int mosesargc = 0;
-  int port = 50005;
+  int port = 8080;
   const char* logfile = "/dev/null";
   bool isSerial = false;
 
@@ -604,25 +361,6 @@
       ++mosesargc;
     }
   }
-  
-  cerr << "Switching off translation option cache.." << endl;
-  mosesargv[mosesargc] = strToChar("-use-persistent-cache");
-  ++mosesargc;
-  mosesargv[mosesargc] = strToChar("0");
-  ++mosesargc;
-  mosesargv[mosesargc] = strToChar("-persistent-cache-size");
-  ++mosesargc;
-  mosesargv[mosesargc] = strToChar("0");
-  ++mosesargc;
-  mosesargv[mosesargc] = strToChar("-b");
-  ++mosesargc;
-  mosesargv[mosesargc] = strToChar("0");
-  ++mosesargc;
-  
-  cerr << "mosesargs: " << endl;
-  for (int i = 0 ; i < mosesargc ; i++) {
-    cerr << mosesargv[i] << endl;
-  }
 
   Parameter* params = new Parameter();
   if (!params->LoadParam(mosesargc,mosesargv)) {
@@ -633,21 +371,13 @@
     exit(1);
   }
 
-  cerr << "start weights: " << StaticData::Instance().GetAllWeights() << endl;
-
   xmlrpc_c::registry myRegistry;
 
   xmlrpc_c::methodPtr const translator(new Translator);
   xmlrpc_c::methodPtr const updater(new Updater);
-  xmlrpc_c::methodPtr const weightSetter(new WeightSetter);
-  xmlrpc_c::methodPtr const weightAdder(new WeightAdder);
 
   myRegistry.addMethod("translate", translator);
   myRegistry.addMethod("updater", updater);
-  myRegistry.addMethod("setWeights", weightSetter);
-  myRegistry.addMethod("addWeights", weightAdder);
-  // backwards compatibility
-  myRegistry.addMethod("updateWeights", weightSetter);
 
   xmlrpc_c::serverAbyss myAbyssServer(
     myRegistry,
