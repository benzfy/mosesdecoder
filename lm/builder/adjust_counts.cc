#include "lm/builder/adjust_counts.hh"
#include "lm/builder/ngram_stream.hh"
#include "util/stream/timer.hh"

#include <algorithm>
#include <iostream>
#include <limits>

namespace lm { namespace builder {

BadDiscountException::BadDiscountException() throw() {}
BadDiscountException::~BadDiscountException() throw() {}

namespace {
// Return last word in full that is different.
const WordIndex* FindDifference(const NGram &full, const NGram &lower_last) {
  const WordIndex *cur_word = full.end() - 1;
  const WordIndex *pre_word = lower_last.end() - 1;
  // Find last difference.
  for (; pre_word >= lower_last.begin() && *pre_word == *cur_word; --cur_word, --pre_word) {}
  return cur_word;
}

class StatCollector {
  public:
    StatCollector(std::size_t order, std::vector<uint64_t> &counts, std::vector<uint64_t> &counts_pruned, std::vector<Discount> &discounts)
      : orders_(order), full_(orders_.back()), counts_(counts), counts_pruned_(counts_pruned), discounts_(discounts) {
      memset(&orders_[0], 0, sizeof(OrderStat) * order);
    }

    ~StatCollector() {}

    void CalculateDiscounts(const DiscountConfig &config) {
      counts_.resize(orders_.size());
      counts_pruned_.resize(orders_.size());
      for (std::size_t i = 0; i < orders_.size(); ++i) {
        const OrderStat &s = orders_[i];
        counts_[i] = s.count;
        counts_pruned_[i] = s.count_pruned;
      }

      discounts_ = config.overwrite;
      discounts_.resize(orders_.size());
      for (std::size_t i = config.overwrite.size(); i < orders_.size(); ++i) {
        const OrderStat &s = orders_[i];
        try {
          for (unsigned j = 1; j < 4; ++j) {
            // TODO: Specialize error message for j == 3, meaning 3+
            UTIL_THROW_IF(s.n[j] == 0, BadDiscountException, "Could not calculate Kneser-Ney discounts for "
                << (i+1) << "-grams with adjusted count " << (j+1) << " because we didn't observe any "
                << (i+1) << "-grams with adjusted count " << j << "; Is this small or artificial data?");
          }

          // See equation (26) in Chen and Goodman.
          discounts_[i].amount[0] = 0.0;
          float y = static_cast<float>(s.n[1]) / static_cast<float>(s.n[1] + 2.0 * s.n[2]);
          for (unsigned j = 1; j < 4; ++j) {
            discounts_[i].amount[j] = static_cast<float>(j) - static_cast<float>(j + 1) * y * static_cast<float>(s.n[j+1]) / static_cast<float>(s.n[j]);
            UTIL_THROW_IF(discounts_[i].amount[j] < 0.0 || discounts_[i].amount[j] > j, BadDiscountException, "ERROR: " << (i+1) << "-gram discount out of range for adjusted count " << j << ": " << discounts_[i].amount[j]);
          }
        } catch (const BadDiscountException &e) {
          switch (config.bad_action) {
            case THROW_UP:
              throw;
            case COMPLAIN:
              std::cerr << e.what() << "  Substituting fallback discounts D1=" << config.fallback.amount[1] << " D2=" << config.fallback.amount[2] << " D3+=" << config.fallback.amount[3] << std::endl;
            case SILENT:
              break;
          }
          discounts_[i] = config.fallback;
        }
      }
    }

    void Add(std::size_t order_minus_1, uint64_t count, bool pruned = false) {
      OrderStat &stat = orders_[order_minus_1];
      ++stat.count;
      if (!pruned)
        ++stat.count_pruned;
      if (count < 5) ++stat.n[count];
    }

    void AddFull(uint64_t count, bool pruned = false) {
      ++full_.count;
      if (!pruned)
        ++full_.count_pruned;
      if (count < 5) ++full_.n[count];
    }

  private:
    struct OrderStat {
      // n_1 in equation 26 of Chen and Goodman etc
      uint64_t n[5];
      uint64_t count;
      uint64_t count_pruned;
    };

    std::vector<OrderStat> orders_;
    OrderStat &full_;

    std::vector<uint64_t> &counts_;
    std::vector<uint64_t> &counts_pruned_;
    std::vector<Discount> &discounts_;
};

// Reads all entries in order like NGramStream does.
// But deletes any entries that have <s> in the 1st (not 0th) position on the
// way out by putting other entries in their place.  This disrupts the sort
// order but we don't care because the data is going to be sorted again.
class CollapseStream {
  public:
    CollapseStream(const util::stream::ChainPosition &position, uint64_t prune_threshold, const std::vector<bool>& prune_words) :
      current_(NULL, NGram::OrderFromSize(position.GetChain().EntrySize())),
      prune_threshold_(prune_threshold),
      prune_words_(prune_words),
      block_(position) { 
      StartBlock();
    }

    const NGram &operator*() const { return current_; }
    const NGram *operator->() const { return &current_; }

    operator bool() const { return block_; }

    CollapseStream &operator++() {
      assert(block_);
      
      if (current_.begin()[1] == kBOS && current_.Base() < copy_from_) {
        memcpy(current_.Base(), copy_from_, current_.TotalSize());
        UpdateCopyFrom();
        
        // Mark highest order n-grams for later pruning
        if(current_.Count() <= prune_threshold_) {
          current_.Mark(); 
        }
        
        if(!prune_words_.empty()) {
          for(WordIndex* i = current_.begin(); i != current_.end(); i++) {
            if(prune_words_[*i]) {
              current_.Mark(); 
              break;
            }
          }
        }
        
      }
    
      current_.NextInMemory();
      uint8_t *block_base = static_cast<uint8_t*>(block_->Get());
      if (current_.Base() == block_base + block_->ValidSize()) {
        block_->SetValidSize(copy_from_ + current_.TotalSize() - block_base);
        ++block_;
        StartBlock();
      }
      
      // Mark highest order n-grams for later pruning
      if(current_.Count() <= prune_threshold_) {
        current_.Mark(); 
      }

      if(!prune_words_.empty()) {
        for(WordIndex* i = current_.begin(); i != current_.end(); i++) {
          if(prune_words_[*i]) {
            current_.Mark(); 
            break;
          }
        }
      }
      
      return *this;
    }

  private:
    void StartBlock() {
      for (; ; ++block_) {
        if (!block_) return;
        if (block_->ValidSize()) break;
      }
      current_.ReBase(block_->Get());
      copy_from_ = static_cast<uint8_t*>(block_->Get()) + block_->ValidSize();
      UpdateCopyFrom();
      
      // Mark highest order n-grams for later pruning
      if(current_.Count() <= prune_threshold_) {
        current_.Mark(); 
      }

      if(!prune_words_.empty()) {
        for(WordIndex* i = current_.begin(); i != current_.end(); i++) {
          if(prune_words_[*i]) {
            current_.Mark(); 
            break;
          }
        }
      }
      
    }

    // Find last without bos.
    void UpdateCopyFrom() {
      for (copy_from_ -= current_.TotalSize(); copy_from_ >= current_.Base(); copy_from_ -= current_.TotalSize()) {
        if (NGram(copy_from_, current_.Order()).begin()[1] != kBOS) break;
      }
    }

    NGram current_;

    // Goes backwards in the block
    uint8_t *copy_from_;
    uint64_t prune_threshold_;
    const std::vector<bool>& prune_words_;
    util::stream::Link block_;
};

} // namespace

void AdjustCounts::Run(const util::stream::ChainPositions &positions) {
  UTIL_TIMER("(%w s) Adjusted counts\n");

  const std::size_t order = positions.size();
  StatCollector stats(order, counts_, counts_pruned_, discounts_);
  if (order == 1) {

    // Only unigrams.  Just collect stats.  
    for (NGramStream full(positions[0]); full; ++full) {
      
      // Do not prune <s> </s> <unk>
      if(*full->begin() > 2) {
        if(full->Count() <= prune_thresholds_[0])
          full->Mark();
      
        if(!prune_words_.empty() && prune_words_[*full->begin()])
          full->Mark();
      }
      
      stats.AddFull(full->UnmarkedCount(), full->IsMarked());
    }

    stats.CalculateDiscounts(discount_config_);
    return;
  }

  NGramStreams streams;
  streams.Init(positions, positions.size() - 1);
  
  CollapseStream full(positions[positions.size() - 1], prune_thresholds_.back(), prune_words_);

  // Initialization: <unk> has count 0 and so does <s>.
  NGramStream *lower_valid = streams.begin();
  const NGramStream *const streams_begin = streams.begin();
  streams[0]->Count() = 0;
  *streams[0]->begin() = kUNK;
  stats.Add(0, 0);
  (++streams[0])->Count() = 0;
  *streams[0]->begin() = kBOS;
  // <s> is not in stats yet because it will get put in later.

  // This keeps track of actual counts for lower orders.  It is not output
  // (only adjusted counts are), but used to determine pruning.
<<<<<<< HEAD
  std::vector<uint64_t> lower_counts(positions.size(), 0);
=======
  std::vector<uint64_t> actual_counts(positions.size(), 0);
  // Something of a hack: don't prune <s>.
  actual_counts[0] = std::numeric_limits<uint64_t>::max();
>>>>>>> 8fcf0086
  
  // Iterate over full (the stream of the highest order ngrams)
  for (; full; ++full) {
    const WordIndex *different = FindDifference(*full, **lower_valid);
    std::size_t same = full->end() - 1 - different;

    // STEP 1: Output all the n-grams that changed.
    for (; lower_valid >= &streams[same]; --lower_valid) {
<<<<<<< HEAD
      uint64_t lower_order_minus_1 = lower_valid - streams_begin;
      if(lower_counts[lower_order_minus_1] <= prune_thresholds_[lower_order_minus_1] && lower_order_minus_1)
        (*lower_valid)->Mark(); 
      stats.Add(lower_order_minus_1, (*lower_valid)->UnmarkedCount(), (*lower_valid)->IsMarked());
=======
      uint64_t order_minus_1 = lower_valid - streams_begin;
      if(actual_counts[order_minus_1] <= prune_thresholds_[order_minus_1])
        (*lower_valid)->Mark();
      
      if(!prune_words_.empty()) {
        for(WordIndex* i = (*lower_valid)->begin(); i != (*lower_valid)->end(); i++) {
          if(prune_words_[*i]) {
            (*lower_valid)->Mark(); 
            break;
          }
        }
      }
        
      stats.Add(order_minus_1, (*lower_valid)->UnmarkedCount(), (*lower_valid)->IsMarked());
>>>>>>> 8fcf0086
      ++*lower_valid;
    }

    // STEP 2: Update n-grams that still match.
    // n-grams that match get count from the full entry.
    for (std::size_t i = 0; i < same; ++i) {
<<<<<<< HEAD
      lower_counts[i] += full->UnmarkedCount();
=======
      actual_counts[i] += full->UnmarkedCount();
>>>>>>> 8fcf0086
    }
    // Increment the number of unique extensions for the longest match.
    if (same) ++streams[same - 1]->Count();

    // STEP 3: Initialize new n-grams.
    // This is here because bos is also const WordIndex *, so copy gets
    // consistent argument types.
    const WordIndex *full_end = full->end();
    // Initialize and mark as valid up to bos.
    const WordIndex *bos;
    for (bos = different; (bos > full->begin()) && (*bos != kBOS); --bos) {
      NGramStream &to = *++lower_valid;
      std::copy(bos, full_end, to->begin());
      to->Count() = 1;
<<<<<<< HEAD
      lower_counts[lower_valid - streams_begin] = full->UnmarkedCount();
=======
      actual_counts[lower_valid - streams_begin] = full->UnmarkedCount();
>>>>>>> 8fcf0086
    }
    // Now bos indicates where <s> is or is the 0th word of full.
    if (bos != full->begin()) {
      // There is an <s> beyond the 0th word.
      NGramStream &to = *++lower_valid;
      std::copy(bos, full_end, to->begin());
<<<<<<< HEAD
      // Anything that begins with <s> has full non adjusted count.
      to->Count() = full->UnmarkedCount();
      lower_counts[lower_valid - streams_begin] = full->UnmarkedCount();
=======

      // Anything that begins with <s> has full non adjusted count.
      to->Count() = full->UnmarkedCount();
      actual_counts[lower_valid - streams_begin] = full->UnmarkedCount();
>>>>>>> 8fcf0086
    } else {
      stats.AddFull(full->UnmarkedCount(), full->IsMarked());
    }
    assert(lower_valid >= &streams[0]);
  }

  // The above loop outputs n-grams when it observes changes.  This outputs
  // the last n-grams.
  for (NGramStream *s = streams.begin(); s <= lower_valid; ++s) {
<<<<<<< HEAD
    uint64_t lower_count = lower_counts[(*s)->Order() - 1];
    if(lower_count <= prune_thresholds_[(*s)->Order() - 1])
      (*s)->Mark();
=======
    uint64_t lower_count = actual_counts[(*s)->Order() - 1];
    if(lower_count <= prune_thresholds_[(*s)->Order() - 1])
      (*s)->Mark();
      
    if(!prune_words_.empty()) {
      for(WordIndex* i = (*s)->begin(); i != (*s)->end(); i++) {
        if(prune_words_[*i]) {
          (*s)->Mark(); 
          break;
        }
      }
    }
      
>>>>>>> 8fcf0086
    stats.Add(s - streams.begin(), lower_count, (*s)->IsMarked());
    ++*s;
  }
  // Poison everyone!  Except the N-grams which were already poisoned by the input.
  for (NGramStream *s = streams.begin(); s != streams.end(); ++s)
    s->Poison();

  stats.CalculateDiscounts(discount_config_);

  // NOTE: See special early-return case for unigrams near the top of this function
}

}} // namespaces<|MERGE_RESOLUTION|>--- conflicted
+++ resolved
@@ -257,13 +257,9 @@
 
   // This keeps track of actual counts for lower orders.  It is not output
   // (only adjusted counts are), but used to determine pruning.
-<<<<<<< HEAD
-  std::vector<uint64_t> lower_counts(positions.size(), 0);
-=======
   std::vector<uint64_t> actual_counts(positions.size(), 0);
   // Something of a hack: don't prune <s>.
   actual_counts[0] = std::numeric_limits<uint64_t>::max();
->>>>>>> 8fcf0086
   
   // Iterate over full (the stream of the highest order ngrams)
   for (; full; ++full) {
@@ -272,12 +268,6 @@
 
     // STEP 1: Output all the n-grams that changed.
     for (; lower_valid >= &streams[same]; --lower_valid) {
-<<<<<<< HEAD
-      uint64_t lower_order_minus_1 = lower_valid - streams_begin;
-      if(lower_counts[lower_order_minus_1] <= prune_thresholds_[lower_order_minus_1] && lower_order_minus_1)
-        (*lower_valid)->Mark(); 
-      stats.Add(lower_order_minus_1, (*lower_valid)->UnmarkedCount(), (*lower_valid)->IsMarked());
-=======
       uint64_t order_minus_1 = lower_valid - streams_begin;
       if(actual_counts[order_minus_1] <= prune_thresholds_[order_minus_1])
         (*lower_valid)->Mark();
@@ -292,18 +282,13 @@
       }
         
       stats.Add(order_minus_1, (*lower_valid)->UnmarkedCount(), (*lower_valid)->IsMarked());
->>>>>>> 8fcf0086
       ++*lower_valid;
     }
 
     // STEP 2: Update n-grams that still match.
     // n-grams that match get count from the full entry.
     for (std::size_t i = 0; i < same; ++i) {
-<<<<<<< HEAD
-      lower_counts[i] += full->UnmarkedCount();
-=======
       actual_counts[i] += full->UnmarkedCount();
->>>>>>> 8fcf0086
     }
     // Increment the number of unique extensions for the longest match.
     if (same) ++streams[same - 1]->Count();
@@ -318,27 +303,17 @@
       NGramStream &to = *++lower_valid;
       std::copy(bos, full_end, to->begin());
       to->Count() = 1;
-<<<<<<< HEAD
-      lower_counts[lower_valid - streams_begin] = full->UnmarkedCount();
-=======
       actual_counts[lower_valid - streams_begin] = full->UnmarkedCount();
->>>>>>> 8fcf0086
     }
     // Now bos indicates where <s> is or is the 0th word of full.
     if (bos != full->begin()) {
       // There is an <s> beyond the 0th word.
       NGramStream &to = *++lower_valid;
       std::copy(bos, full_end, to->begin());
-<<<<<<< HEAD
-      // Anything that begins with <s> has full non adjusted count.
-      to->Count() = full->UnmarkedCount();
-      lower_counts[lower_valid - streams_begin] = full->UnmarkedCount();
-=======
 
       // Anything that begins with <s> has full non adjusted count.
       to->Count() = full->UnmarkedCount();
       actual_counts[lower_valid - streams_begin] = full->UnmarkedCount();
->>>>>>> 8fcf0086
     } else {
       stats.AddFull(full->UnmarkedCount(), full->IsMarked());
     }
@@ -348,11 +323,6 @@
   // The above loop outputs n-grams when it observes changes.  This outputs
   // the last n-grams.
   for (NGramStream *s = streams.begin(); s <= lower_valid; ++s) {
-<<<<<<< HEAD
-    uint64_t lower_count = lower_counts[(*s)->Order() - 1];
-    if(lower_count <= prune_thresholds_[(*s)->Order() - 1])
-      (*s)->Mark();
-=======
     uint64_t lower_count = actual_counts[(*s)->Order() - 1];
     if(lower_count <= prune_thresholds_[(*s)->Order() - 1])
       (*s)->Mark();
@@ -366,7 +336,6 @@
       }
     }
       
->>>>>>> 8fcf0086
     stats.Add(s - streams.begin(), lower_count, (*s)->IsMarked());
     ++*s;
   }
