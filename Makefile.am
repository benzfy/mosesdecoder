# not a GNU package. You can remove this line, if
# have all needed files, that a GNU package needs
AUTOMAKE_OPTIONS = foreign

ACLOCAL_AMFLAGS = -I m4

# order is important here: build moses before moses-cmd
if WITH_MERT
    MERT = mert
endif
if WITH_SERVER
    SERVER = server
endif
<<<<<<< HEAD
SUBDIRS = moses/src moses-chart/src OnDiskPt/src moses-cmd/src misc moses-chart-cmd/src CreateOnDisk/src mira $(MERT) $(SERVER)
=======
SUBDIRS = moses/src moses-chart/src OnDiskPt/src kenlm moses-cmd/src misc moses-chart-cmd/src CreateOnDisk/src $(MERT) $(SERVER)
>>>>>>> 60db2a29
<|MERGE_RESOLUTION|>--- conflicted
+++ resolved
@@ -11,8 +11,4 @@
 if WITH_SERVER
     SERVER = server
 endif
-<<<<<<< HEAD
-SUBDIRS = moses/src moses-chart/src OnDiskPt/src moses-cmd/src misc moses-chart-cmd/src CreateOnDisk/src mira $(MERT) $(SERVER)
-=======
-SUBDIRS = moses/src moses-chart/src OnDiskPt/src kenlm moses-cmd/src misc moses-chart-cmd/src CreateOnDisk/src $(MERT) $(SERVER)
->>>>>>> 60db2a29
+SUBDIRS = moses/src moses-chart/src OnDiskPt/src kenlm moses-cmd/src misc moses-chart-cmd/src CreateOnDisk/src mira $(MERT) $(SERVER)